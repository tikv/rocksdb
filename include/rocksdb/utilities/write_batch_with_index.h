// Copyright (c) 2011-present, Facebook, Inc.  All rights reserved.
//  This source code is licensed under both the GPLv2 (found in the
//  COPYING file in the root directory) and Apache 2.0 License
//  (found in the LICENSE.Apache file in the root directory).
// Copyright (c) 2011 The LevelDB Authors. All rights reserved.
// Use of this source code is governed by a BSD-style license that can be
// found in the LICENSE file. See the AUTHORS file for names of contributors.
//
// A WriteBatchWithIndex with a binary searchable index built for all the keys
// inserted.
#pragma once

#ifndef ROCKSDB_LITE

#include <memory>
#include <string>
#include <vector>

#include "rocksdb/comparator.h"
#include "rocksdb/iterator.h"
#include "rocksdb/slice.h"
#include "rocksdb/status.h"
#include "rocksdb/write_batch.h"
#include "rocksdb/write_batch_base.h"

namespace ROCKSDB_NAMESPACE {

class ColumnFamilyHandle;
class Comparator;
class DB;
class ReadCallback;
struct ReadOptions;
struct DBOptions;

enum WriteType {
  kPutRecord,
  kMergeRecord,
  kDeleteRecord,
  kSingleDeleteRecord,
  kDeleteRangeRecord,
  kLogDataRecord,
  kXIDRecord,
  kUnknownRecord,
};

// an entry for Put, Merge, Delete, or SingleDelete entry for write batches.
// Used in WBWIIterator.
struct WriteEntry {
  WriteType type = kUnknownRecord;
  Slice key;
  Slice value;
};

// Iterator of one column family out of a WriteBatchWithIndex.
class WBWIIterator {
 public:
  virtual ~WBWIIterator() {}

  virtual bool Valid() const = 0;

  virtual void SeekToFirst() = 0;

  virtual void SeekToLast() = 0;

  virtual void Seek(const Slice& key) = 0;

  virtual void SeekForPrev(const Slice& key) = 0;

  virtual void Next() = 0;

  virtual void Prev() = 0;

  // the return WriteEntry is only valid until the next mutation of
  // WriteBatchWithIndex
  virtual WriteEntry Entry() const = 0;

  virtual Status status() const = 0;
};

// A WriteBatchWithIndex with a binary searchable index built for all the keys
// inserted.
// In Put(), Merge() Delete(), or SingleDelete(), the same function of the
// wrapped will be called. At the same time, indexes will be built.
// By calling GetWriteBatch(), a user will get the WriteBatch for the data
// they inserted, which can be used for DB::Write().
// A user can call NewIterator() to create an iterator.
class WriteBatchWithIndex : public WriteBatchBase {
 public:
  // backup_index_comparator: the backup comparator used to compare keys
  // within the same column family, if column family is not given in the
  // interface, or we can't find a column family from the column family handle
  // passed in, backup_index_comparator will be used for the column family.
  // reserved_bytes: reserved bytes in underlying WriteBatch
  // max_bytes: maximum size of underlying WriteBatch in bytes
  // overwrite_key: if true, overwrite the key in the index when inserting
  //                the same key as previously, so iterator will never
  //                show two entries with the same key.
  explicit WriteBatchWithIndex(
      const Comparator* backup_index_comparator = BytewiseComparator(),
      size_t reserved_bytes = 0, bool overwrite_key = false,
      size_t max_bytes = 0, size_t protection_bytes_per_key = 0);

  ~WriteBatchWithIndex() override;
  WriteBatchWithIndex(WriteBatchWithIndex&&);
  WriteBatchWithIndex& operator=(WriteBatchWithIndex&&);

  using WriteBatchBase::Put;
  Status Put(ColumnFamilyHandle* column_family, const Slice& key,
             const Slice& value) override;

  Status Put(const Slice& key, const Slice& value) override;

  Status Put(ColumnFamilyHandle* column_family, const Slice& key,
             const Slice& ts, const Slice& value) override;

<<<<<<< HEAD
=======
  Status PutEntity(ColumnFamilyHandle* column_family, const Slice& /* key */,
                   const WideColumns& /* columns */) override {
    if (!column_family) {
      return Status::InvalidArgument(
          "Cannot call this method without a column family handle");
    }

    return Status::NotSupported(
        "PutEntity not supported by WriteBatchWithIndex");
  }

>>>>>>> bf2c3351
  using WriteBatchBase::Merge;
  Status Merge(ColumnFamilyHandle* column_family, const Slice& key,
               const Slice& value) override;

  Status Merge(const Slice& key, const Slice& value) override;
  Status Merge(ColumnFamilyHandle* /*column_family*/, const Slice& /*key*/,
               const Slice& /*ts*/, const Slice& /*value*/) override {
    return Status::NotSupported(
        "Merge does not support user-defined timestamp");
  }

  using WriteBatchBase::Delete;
  Status Delete(ColumnFamilyHandle* column_family, const Slice& key) override;
  Status Delete(const Slice& key) override;
  Status Delete(ColumnFamilyHandle* column_family, const Slice& key,
                const Slice& ts) override;

  using WriteBatchBase::SingleDelete;
  Status SingleDelete(ColumnFamilyHandle* column_family,
                      const Slice& key) override;
  Status SingleDelete(const Slice& key) override;
  Status SingleDelete(ColumnFamilyHandle* column_family, const Slice& key,
                      const Slice& ts) override;

  using WriteBatchBase::DeleteRange;
  Status DeleteRange(ColumnFamilyHandle* /* column_family */,
                     const Slice& /* begin_key */,
                     const Slice& /* end_key */) override {
    return Status::NotSupported(
        "DeleteRange unsupported in WriteBatchWithIndex");
  }
  Status DeleteRange(const Slice& /* begin_key */,
                     const Slice& /* end_key */) override {
    return Status::NotSupported(
        "DeleteRange unsupported in WriteBatchWithIndex");
  }
  Status DeleteRange(ColumnFamilyHandle* /*column_family*/,
                     const Slice& /*begin_key*/, const Slice& /*end_key*/,
                     const Slice& /*ts*/) override {
    return Status::NotSupported(
        "DeleteRange unsupported in WriteBatchWithIndex");
  }

  using WriteBatchBase::PutLogData;
  Status PutLogData(const Slice& blob) override;

  using WriteBatchBase::Clear;
  void Clear() override;

  using WriteBatchBase::GetWriteBatch;
  WriteBatch* GetWriteBatch() override;

  // Create an iterator of a column family. User can call iterator.Seek() to
  // search to the next entry of or after a key. Keys will be iterated in the
  // order given by index_comparator. For multiple updates on the same key,
  // each update will be returned as a separate entry, in the order of update
  // time.
  //
  // The returned iterator should be deleted by the caller.
  WBWIIterator* NewIterator(ColumnFamilyHandle* column_family);
  // Create an iterator of the default column family.
  WBWIIterator* NewIterator();

  // Will create a new Iterator that will use WBWIIterator as a delta and
  // base_iterator as base.
  //
  // This function is only supported if the WriteBatchWithIndex was
  // constructed with overwrite_key=true.
  //
  // The returned iterator should be deleted by the caller.
  // The base_iterator is now 'owned' by the returned iterator. Deleting the
  // returned iterator will also delete the base_iterator.
  //
  // Updating write batch with the current key of the iterator is not safe.
  // We strongly recommend users not to do it. It will invalidate the current
  // key() and value() of the iterator. This invalidation happens even before
  // the write batch update finishes. The state may recover after Next() is
  // called.
  Iterator* NewIteratorWithBase(ColumnFamilyHandle* column_family,
                                Iterator* base_iterator,
                                const ReadOptions* opts = nullptr);
  // default column family
  Iterator* NewIteratorWithBase(Iterator* base_iterator);

  // Similar to DB::Get() but will only read the key from this batch.
  // If the batch does not have enough data to resolve Merge operations,
  // MergeInProgress status may be returned.
  Status GetFromBatch(ColumnFamilyHandle* column_family,
                      const DBOptions& options, const Slice& key,
                      std::string* value);

  // Similar to previous function but does not require a column_family.
  // Note:  An InvalidArgument status will be returned if there are any Merge
  // operators for this key.  Use previous method instead.
  Status GetFromBatch(const DBOptions& options, const Slice& key,
                      std::string* value) {
    return GetFromBatch(nullptr, options, key, value);
  }

  // Similar to DB::Get() but will also read writes from this batch.
  //
  // This function will query both this batch and the DB and then merge
  // the results using the DB's merge operator (if the batch contains any
  // merge requests).
  //
  // Setting read_options.snapshot will affect what is read from the DB
  // but will NOT change which keys are read from the batch (the keys in
  // this batch do not yet belong to any snapshot and will be fetched
  // regardless).
  Status GetFromBatchAndDB(DB* db, const ReadOptions& read_options,
                           const Slice& key, std::string* value);

  // An overload of the above method that receives a PinnableSlice
  Status GetFromBatchAndDB(DB* db, const ReadOptions& read_options,
                           const Slice& key, PinnableSlice* value);

  Status GetFromBatchAndDB(DB* db, const ReadOptions& read_options,
                           ColumnFamilyHandle* column_family, const Slice& key,
                           std::string* value);

  // An overload of the above method that receives a PinnableSlice
  Status GetFromBatchAndDB(DB* db, const ReadOptions& read_options,
                           ColumnFamilyHandle* column_family, const Slice& key,
                           PinnableSlice* value);

  void MultiGetFromBatchAndDB(DB* db, const ReadOptions& read_options,
                              ColumnFamilyHandle* column_family,
                              const size_t num_keys, const Slice* keys,
                              PinnableSlice* values, Status* statuses,
                              bool sorted_input);

  // Records the state of the batch for future calls to RollbackToSavePoint().
  // May be called multiple times to set multiple save points.
  void SetSavePoint() override;

  // Remove all entries in this batch (Put, Merge, Delete, SingleDelete,
  // PutLogData) since the most recent call to SetSavePoint() and removes the
  // most recent save point.
  // If there is no previous call to SetSavePoint(), behaves the same as
  // Clear().
  //
  // Calling RollbackToSavePoint invalidates any open iterators on this batch.
  //
  // Returns Status::OK() on success,
  //         Status::NotFound() if no previous call to SetSavePoint(),
  //         or other Status on corruption.
  Status RollbackToSavePoint() override;

  // Pop the most recent save point.
  // If there is no previous call to SetSavePoint(), Status::NotFound()
  // will be returned.
  // Otherwise returns Status::OK().
  Status PopSavePoint() override;

  void SetMaxBytes(size_t max_bytes) override;
  size_t GetDataSize() const;

 private:
  friend class PessimisticTransactionDB;
  friend class WritePreparedTxn;
  friend class WriteUnpreparedTxn;
  friend class WriteBatchWithIndex_SubBatchCnt_Test;
  friend class WriteBatchWithIndexInternal;
  // Returns the number of sub-batches inside the write batch. A sub-batch
  // starts right before inserting a key that is a duplicate of a key in the
  // last sub-batch.
  size_t SubBatchCnt();

  Status GetFromBatchAndDB(DB* db, const ReadOptions& read_options,
                           ColumnFamilyHandle* column_family, const Slice& key,
                           PinnableSlice* value, ReadCallback* callback);
  void MultiGetFromBatchAndDB(DB* db, const ReadOptions& read_options,
                              ColumnFamilyHandle* column_family,
                              const size_t num_keys, const Slice* keys,
                              PinnableSlice* values, Status* statuses,
                              bool sorted_input, ReadCallback* callback);
  struct Rep;
  std::unique_ptr<Rep> rep;
};

}  // namespace ROCKSDB_NAMESPACE

#endif  // !ROCKSDB_LITE<|MERGE_RESOLUTION|>--- conflicted
+++ resolved
@@ -113,8 +113,6 @@
   Status Put(ColumnFamilyHandle* column_family, const Slice& key,
              const Slice& ts, const Slice& value) override;
 
-<<<<<<< HEAD
-=======
   Status PutEntity(ColumnFamilyHandle* column_family, const Slice& /* key */,
                    const WideColumns& /* columns */) override {
     if (!column_family) {
@@ -126,7 +124,6 @@
         "PutEntity not supported by WriteBatchWithIndex");
   }
 
->>>>>>> bf2c3351
   using WriteBatchBase::Merge;
   Status Merge(ColumnFamilyHandle* column_family, const Slice& key,
                const Slice& value) override;
