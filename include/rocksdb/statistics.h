// Copyright (c) 2011-present, Facebook, Inc.  All rights reserved.
//  This source code is licensed under both the GPLv2 (found in the
//  COPYING file in the root directory) and Apache 2.0 License
//  (found in the LICENSE.Apache file in the root directory).

#pragma once

#include <atomic>
#include <cstddef>
#include <cstdint>
#include <map>
#include <memory>
#include <string>
#include <vector>

#include "rocksdb/customizable.h"
#include "rocksdb/status.h"

namespace ROCKSDB_NAMESPACE {

/**
 * Keep adding tickers here.
 *  1. Any ticker should be added immediately before TICKER_ENUM_MAX, taking
 *     over its old value.
 *  2. Add a readable string in TickersNameMap below for the newly added ticker.
 *  3. Add a corresponding enum value to TickerType.java in the java API
 *  4. Add the enum conversions from Java and C++ to portal.h's toJavaTickerType
 *     and toCppTickers
 */
enum Tickers : uint32_t {
  // total block cache misses
  // REQUIRES: BLOCK_CACHE_MISS == BLOCK_CACHE_INDEX_MISS +
  //                               BLOCK_CACHE_FILTER_MISS +
  //                               BLOCK_CACHE_DATA_MISS;
  BLOCK_CACHE_MISS = 0,
  // total block cache hit
  // REQUIRES: BLOCK_CACHE_HIT == BLOCK_CACHE_INDEX_HIT +
  //                              BLOCK_CACHE_FILTER_HIT +
  //                              BLOCK_CACHE_DATA_HIT;
  BLOCK_CACHE_HIT,
  // # of blocks added to block cache.
  BLOCK_CACHE_ADD,
  // # of failures when adding blocks to block cache.
  BLOCK_CACHE_ADD_FAILURES,
  // # of times cache miss when accessing index block from block cache.
  BLOCK_CACHE_INDEX_MISS,
  // # of times cache hit when accessing index block from block cache.
  BLOCK_CACHE_INDEX_HIT,
  // # of index blocks added to block cache.
  BLOCK_CACHE_INDEX_ADD,
  // # of bytes of index blocks inserted into cache
  BLOCK_CACHE_INDEX_BYTES_INSERT,
  // # of bytes of index block erased from cache
  BLOCK_CACHE_INDEX_BYTES_EVICT,
  // # of times cache miss when accessing filter block from block cache.
  BLOCK_CACHE_FILTER_MISS,
  // # of times cache hit when accessing filter block from block cache.
  BLOCK_CACHE_FILTER_HIT,
  // # of filter blocks added to block cache.
  BLOCK_CACHE_FILTER_ADD,
  // # of bytes of bloom filter blocks inserted into cache
  BLOCK_CACHE_FILTER_BYTES_INSERT,
  // # of bytes of bloom filter block erased from cache
  BLOCK_CACHE_FILTER_BYTES_EVICT,
  // # of times cache miss when accessing data block from block cache.
  BLOCK_CACHE_DATA_MISS,
  // # of times cache hit when accessing data block from block cache.
  BLOCK_CACHE_DATA_HIT,
  // # of data blocks added to block cache.
  BLOCK_CACHE_DATA_ADD,
  // # of bytes of data blocks inserted into cache
  BLOCK_CACHE_DATA_BYTES_INSERT,
  // # of bytes read from cache.
  BLOCK_CACHE_BYTES_READ,
  // # of bytes written into cache.
  BLOCK_CACHE_BYTES_WRITE,

  // # of times bloom filter has avoided file reads, i.e., negatives.
  BLOOM_FILTER_USEFUL,
  // # of times bloom FullFilter has not avoided the reads.
  BLOOM_FILTER_FULL_POSITIVE,
  // # of times bloom FullFilter has not avoided the reads and data actually
  // exist.
  BLOOM_FILTER_FULL_TRUE_POSITIVE,

  BLOOM_FILTER_MICROS,

  // # persistent cache hit
  PERSISTENT_CACHE_HIT,
  // # persistent cache miss
  PERSISTENT_CACHE_MISS,

  // # total simulation block cache hits
  SIM_BLOCK_CACHE_HIT,
  // # total simulation block cache misses
  SIM_BLOCK_CACHE_MISS,

  // # of memtable hits.
  MEMTABLE_HIT,
  // # of memtable misses.
  MEMTABLE_MISS,

  // # of Get() queries served by L0
  GET_HIT_L0,
  // # of Get() queries served by L1
  GET_HIT_L1,
  // # of Get() queries served by L2 and up
  GET_HIT_L2_AND_UP,

  /**
   * COMPACTION_KEY_DROP_* count the reasons for key drop during compaction
   * There are 4 reasons currently.
   */
  COMPACTION_KEY_DROP_NEWER_ENTRY,  // key was written with a newer value.
                                    // Also includes keys dropped for range del.
  COMPACTION_KEY_DROP_OBSOLETE,     // The key is obsolete.
  COMPACTION_KEY_DROP_RANGE_DEL,    // key was covered by a range tombstone.
  COMPACTION_KEY_DROP_USER,  // user compaction function has dropped the key.
  COMPACTION_RANGE_DEL_DROP_OBSOLETE,  // all keys in range were deleted.
  // Deletions obsoleted before bottom level due to file gap optimization.
  COMPACTION_OPTIMIZED_DEL_DROP_OBSOLETE,
  // If a compaction was canceled in sfm to prevent ENOSPC
  COMPACTION_CANCELLED,

  // Number of keys written to the database via the Put and Write call's
  NUMBER_KEYS_WRITTEN,
  // Number of Keys read,
  NUMBER_KEYS_READ,
  // Number keys updated, if inplace update is enabled
  NUMBER_KEYS_UPDATED,
  // The number of uncompressed bytes issued by DB::Put(), DB::Delete(),
  // DB::Merge(), and DB::Write().
  BYTES_WRITTEN,
  // The number of uncompressed bytes read from DB::Get().  It could be
  // either from memtables, cache, or table files.
  // For the number of logical bytes read from DB::MultiGet(),
  // please use NUMBER_MULTIGET_BYTES_READ.
  BYTES_READ,
  // The number of calls to seek/next/prev
  NUMBER_DB_SEEK,
  NUMBER_DB_NEXT,
  NUMBER_DB_PREV,
  // The number of calls to seek/next/prev that returned data
  NUMBER_DB_SEEK_FOUND,
  NUMBER_DB_NEXT_FOUND,
  NUMBER_DB_PREV_FOUND,
  // The number of uncompressed bytes read from an iterator.
  // Includes size of key and value.
  ITER_BYTES_READ,
  NO_FILE_CLOSES,
  NO_FILE_OPENS,
  NO_FILE_ERRORS,
  // DEPRECATED Time system had to wait to do LO-L1 compactions
  STALL_L0_SLOWDOWN_MICROS,
  // DEPRECATED Time system had to wait to move memtable to L1.
  STALL_MEMTABLE_COMPACTION_MICROS,
  // DEPRECATED write throttle because of too many files in L0
  STALL_L0_NUM_FILES_MICROS,
  // Writer has to wait for compaction or flush to finish.
  STALL_MICROS,
  // The wait time for db mutex.
  // Disabled by default. To enable it set stats level to kAll
  DB_MUTEX_WAIT_MICROS,
  RATE_LIMIT_DELAY_MILLIS,
  // DEPRECATED number of iterators currently open
  NO_ITERATORS,

  // Number of MultiGet calls, keys read, and bytes read
  NUMBER_MULTIGET_CALLS,
  NUMBER_MULTIGET_KEYS_READ,
  NUMBER_MULTIGET_BYTES_READ,

  // Number of deletes records that were not required to be
  // written to storage because key does not exist
  NUMBER_FILTERED_DELETES,
  NUMBER_MERGE_FAILURES,

  // number of times bloom was checked before creating iterator on a
  // file, and the number of times the check was useful in avoiding
  // iterator creation (and thus likely IOPs).
  BLOOM_FILTER_PREFIX_CHECKED,
  BLOOM_FILTER_PREFIX_USEFUL,

  // Number of times we had to reseek inside an iteration to skip
  // over large number of keys with same userkey.
  NUMBER_OF_RESEEKS_IN_ITERATION,

  // Record the number of calls to GetUpdatesSince. Useful to keep track of
  // transaction log iterator refreshes
  GET_UPDATES_SINCE_CALLS,
  BLOCK_CACHE_COMPRESSED_MISS,  // miss in the compressed block cache
  BLOCK_CACHE_COMPRESSED_HIT,   // hit in the compressed block cache
  // Number of blocks added to compressed block cache
  BLOCK_CACHE_COMPRESSED_ADD,
  // Number of failures when adding blocks to compressed block cache
  BLOCK_CACHE_COMPRESSED_ADD_FAILURES,
  WAL_FILE_SYNCED,  // Number of times WAL sync is done
  WAL_FILE_BYTES,   // Number of bytes written to WAL

  // Writes can be processed by requesting thread or by the thread at the
  // head of the writers queue.
  WRITE_DONE_BY_SELF,
  WRITE_DONE_BY_OTHER,  // Equivalent to writes done for others
  WRITE_TIMEDOUT,       // Number of writes ending up with timed-out.
  WRITE_WITH_WAL,       // Number of Write calls that request WAL
  COMPACT_READ_BYTES,   // Bytes read during compaction
  COMPACT_WRITE_BYTES,  // Bytes written during compaction
  FLUSH_WRITE_BYTES,    // Bytes written during flush

  // Compaction read and write statistics broken down by CompactionReason
  COMPACT_READ_BYTES_MARKED,
  COMPACT_READ_BYTES_PERIODIC,
  COMPACT_READ_BYTES_TTL,
  COMPACT_WRITE_BYTES_MARKED,
  COMPACT_WRITE_BYTES_PERIODIC,
  COMPACT_WRITE_BYTES_TTL,

  // Number of table's properties loaded directly from file, without creating
  // table reader object.
  NUMBER_DIRECT_LOAD_TABLE_PROPERTIES,
  NUMBER_SUPERVERSION_ACQUIRES,
  NUMBER_SUPERVERSION_RELEASES,
  NUMBER_SUPERVERSION_CLEANUPS,

  // # of compressions/decompressions executed
  NUMBER_BLOCK_COMPRESSED,
  NUMBER_BLOCK_DECOMPRESSED,

  NUMBER_BLOCK_NOT_COMPRESSED,
  MERGE_OPERATION_TOTAL_TIME,
  FILTER_OPERATION_TOTAL_TIME,

  // Row cache.
  ROW_CACHE_HIT,
  ROW_CACHE_MISS,

  // Read amplification statistics.
  // Read amplification can be calculated using this formula
  // (READ_AMP_TOTAL_READ_BYTES / READ_AMP_ESTIMATE_USEFUL_BYTES)
  //
  // REQUIRES: ReadOptions::read_amp_bytes_per_bit to be enabled
  READ_AMP_ESTIMATE_USEFUL_BYTES,  // Estimate of total bytes actually used.
  READ_AMP_TOTAL_READ_BYTES,       // Total size of loaded data blocks.

  // Number of refill intervals where rate limiter's bytes are fully consumed.
  NUMBER_RATE_LIMITER_DRAINS,

  // Number of internal keys skipped by Iterator
  NUMBER_ITER_SKIP,

  // BlobDB specific stats
  // # of Put/PutTTL/PutUntil to BlobDB. Only applicable to legacy BlobDB.
  BLOB_DB_NUM_PUT,
  // # of Write to BlobDB. Only applicable to legacy BlobDB.
  BLOB_DB_NUM_WRITE,
  // # of Get to BlobDB. Only applicable to legacy BlobDB.
  BLOB_DB_NUM_GET,
  // # of MultiGet to BlobDB. Only applicable to legacy BlobDB.
  BLOB_DB_NUM_MULTIGET,
  // # of Seek/SeekToFirst/SeekToLast/SeekForPrev to BlobDB iterator. Only
  // applicable to legacy BlobDB.
  BLOB_DB_NUM_SEEK,
  // # of Next to BlobDB iterator. Only applicable to legacy BlobDB.
  BLOB_DB_NUM_NEXT,
  // # of Prev to BlobDB iterator. Only applicable to legacy BlobDB.
  BLOB_DB_NUM_PREV,
  // # of keys written to BlobDB. Only applicable to legacy BlobDB.
  BLOB_DB_NUM_KEYS_WRITTEN,
  // # of keys read from BlobDB. Only applicable to legacy BlobDB.
  BLOB_DB_NUM_KEYS_READ,
  // # of bytes (key + value) written to BlobDB. Only applicable to legacy
  // BlobDB.
  BLOB_DB_BYTES_WRITTEN,
  // # of bytes (keys + value) read from BlobDB. Only applicable to legacy
  // BlobDB.
  BLOB_DB_BYTES_READ,
  // # of keys written by BlobDB as non-TTL inlined value. Only applicable to
  // legacy BlobDB.
  BLOB_DB_WRITE_INLINED,
  // # of keys written by BlobDB as TTL inlined value. Only applicable to legacy
  // BlobDB.
  BLOB_DB_WRITE_INLINED_TTL,
  // # of keys written by BlobDB as non-TTL blob value. Only applicable to
  // legacy BlobDB.
  BLOB_DB_WRITE_BLOB,
  // # of keys written by BlobDB as TTL blob value. Only applicable to legacy
  // BlobDB.
  BLOB_DB_WRITE_BLOB_TTL,
  // # of bytes written to blob file.
  BLOB_DB_BLOB_FILE_BYTES_WRITTEN,
  // # of bytes read from blob file.
  BLOB_DB_BLOB_FILE_BYTES_READ,
  // # of times a blob files being synced.
  BLOB_DB_BLOB_FILE_SYNCED,
  // # of blob index evicted from base DB by BlobDB compaction filter because
  // of expiration. Only applicable to legacy BlobDB.
  BLOB_DB_BLOB_INDEX_EXPIRED_COUNT,
  // size of blob index evicted from base DB by BlobDB compaction filter
  // because of expiration. Only applicable to legacy BlobDB.
  BLOB_DB_BLOB_INDEX_EXPIRED_SIZE,
  // # of blob index evicted from base DB by BlobDB compaction filter because
  // of corresponding file deleted. Only applicable to legacy BlobDB.
  BLOB_DB_BLOB_INDEX_EVICTED_COUNT,
  // size of blob index evicted from base DB by BlobDB compaction filter
  // because of corresponding file deleted. Only applicable to legacy BlobDB.
  BLOB_DB_BLOB_INDEX_EVICTED_SIZE,
  // # of blob files that were obsoleted by garbage collection. Only applicable
  // to legacy BlobDB.
  BLOB_DB_GC_NUM_FILES,
  // # of blob files generated by garbage collection. Only applicable to legacy
  // BlobDB.
  BLOB_DB_GC_NUM_NEW_FILES,
  // # of BlobDB garbage collection failures. Only applicable to legacy BlobDB.
  BLOB_DB_GC_FAILURES,
  // # of keys dropped by BlobDB garbage collection because they had been
  // overwritten. DEPRECATED.
  BLOB_DB_GC_NUM_KEYS_OVERWRITTEN,
  // # of keys dropped by BlobDB garbage collection because of expiration.
  // DEPRECATED.
  BLOB_DB_GC_NUM_KEYS_EXPIRED,
  // # of keys relocated to new blob file by garbage collection.
  BLOB_DB_GC_NUM_KEYS_RELOCATED,
  // # of bytes dropped by BlobDB garbage collection because they had been
  // overwritten. DEPRECATED.
  BLOB_DB_GC_BYTES_OVERWRITTEN,
  // # of bytes dropped by BlobDB garbage collection because of expiration.
  // DEPRECATED.
  BLOB_DB_GC_BYTES_EXPIRED,
  // # of bytes relocated to new blob file by garbage collection.
  BLOB_DB_GC_BYTES_RELOCATED,
  // # of blob files evicted because of BlobDB is full. Only applicable to
  // legacy BlobDB.
  BLOB_DB_FIFO_NUM_FILES_EVICTED,
  // # of keys in the blob files evicted because of BlobDB is full. Only
  // applicable to legacy BlobDB.
  BLOB_DB_FIFO_NUM_KEYS_EVICTED,
  // # of bytes in the blob files evicted because of BlobDB is full. Only
  // applicable to legacy BlobDB.
  BLOB_DB_FIFO_BYTES_EVICTED,

  // These counters indicate a performance issue in WritePrepared transactions.
  // We should not seem them ticking them much.
  // # of times prepare_mutex_ is acquired in the fast path.
  TXN_PREPARE_MUTEX_OVERHEAD,
  // # of times old_commit_map_mutex_ is acquired in the fast path.
  TXN_OLD_COMMIT_MAP_MUTEX_OVERHEAD,
  // # of times we checked a batch for duplicate keys.
  TXN_DUPLICATE_KEY_OVERHEAD,
  // # of times snapshot_mutex_ is acquired in the fast path.
  TXN_SNAPSHOT_MUTEX_OVERHEAD,
  // # of times ::Get returned TryAgain due to expired snapshot seq
  TXN_GET_TRY_AGAIN,

  // Number of keys actually found in MultiGet calls (vs number requested by
  // caller)
  // NUMBER_MULTIGET_KEYS_READ gives the number requested by caller
  NUMBER_MULTIGET_KEYS_FOUND,

  NO_ITERATOR_CREATED,  // number of iterators created
  NO_ITERATOR_DELETED,  // number of iterators deleted

  BLOCK_CACHE_COMPRESSION_DICT_MISS,
  BLOCK_CACHE_COMPRESSION_DICT_HIT,
  BLOCK_CACHE_COMPRESSION_DICT_ADD,
  BLOCK_CACHE_COMPRESSION_DICT_BYTES_INSERT,
  BLOCK_CACHE_COMPRESSION_DICT_BYTES_EVICT,

  // # of blocks redundantly inserted into block cache.
  // REQUIRES: BLOCK_CACHE_ADD_REDUNDANT <= BLOCK_CACHE_ADD
  BLOCK_CACHE_ADD_REDUNDANT,
  // # of index blocks redundantly inserted into block cache.
  // REQUIRES: BLOCK_CACHE_INDEX_ADD_REDUNDANT <= BLOCK_CACHE_INDEX_ADD
  BLOCK_CACHE_INDEX_ADD_REDUNDANT,
  // # of filter blocks redundantly inserted into block cache.
  // REQUIRES: BLOCK_CACHE_FILTER_ADD_REDUNDANT <= BLOCK_CACHE_FILTER_ADD
  BLOCK_CACHE_FILTER_ADD_REDUNDANT,
  // # of data blocks redundantly inserted into block cache.
  // REQUIRES: BLOCK_CACHE_DATA_ADD_REDUNDANT <= BLOCK_CACHE_DATA_ADD
  BLOCK_CACHE_DATA_ADD_REDUNDANT,
  // # of dict blocks redundantly inserted into block cache.
  // REQUIRES: BLOCK_CACHE_COMPRESSION_DICT_ADD_REDUNDANT
  //           <= BLOCK_CACHE_COMPRESSION_DICT_ADD
  BLOCK_CACHE_COMPRESSION_DICT_ADD_REDUNDANT,

  // # of files marked as trash by sst file manager and will be deleted
  // later by background thread.
  FILES_MARKED_TRASH,
  // # of files deleted immediately by sst file manger through delete scheduler.
  FILES_DELETED_IMMEDIATELY,

  // The counters for error handler, not that, bg_io_error is the subset of
  // bg_error and bg_retryable_io_error is the subset of bg_io_error
  ERROR_HANDLER_BG_ERROR_COUNT,
  ERROR_HANDLER_BG_IO_ERROR_COUNT,
  ERROR_HANDLER_BG_RETRYABLE_IO_ERROR_COUNT,
  ERROR_HANDLER_AUTORESUME_COUNT,
  ERROR_HANDLER_AUTORESUME_RETRY_TOTAL_COUNT,
  ERROR_HANDLER_AUTORESUME_SUCCESS_COUNT,

  // Statistics for memtable garbage collection:
  // Raw bytes of data (payload) present on memtable at flush time.
  MEMTABLE_PAYLOAD_BYTES_AT_FLUSH,
  // Outdated bytes of data present on memtable at flush time.
  MEMTABLE_GARBAGE_BYTES_AT_FLUSH,

  // Secondary cache statistics
  SECONDARY_CACHE_HITS,

  // Bytes read by `VerifyChecksum()` and `VerifyFileChecksums()` APIs.
  VERIFY_CHECKSUM_READ_BYTES,

  // Bytes read/written while creating backups
  BACKUP_READ_BYTES,
  BACKUP_WRITE_BYTES,

  // Remote compaction read/write statistics
  REMOTE_COMPACT_READ_BYTES,
  REMOTE_COMPACT_WRITE_BYTES,

  // Tiered storage related statistics
  HOT_FILE_READ_BYTES,
  WARM_FILE_READ_BYTES,
  COLD_FILE_READ_BYTES,
  HOT_FILE_READ_COUNT,
  WARM_FILE_READ_COUNT,
  COLD_FILE_READ_COUNT,

<<<<<<< HEAD
  TICKER_ENUM_MAX,
=======
  // Last level and non-last level read statistics
  LAST_LEVEL_READ_BYTES,
  LAST_LEVEL_READ_COUNT,
  NON_LAST_LEVEL_READ_BYTES,
  NON_LAST_LEVEL_READ_COUNT,

  BLOCK_CHECKSUM_COMPUTE_COUNT,
  MULTIGET_COROUTINE_COUNT,

  // Integrated BlobDB specific stats
  // # of times cache miss when accessing blob from blob cache.
  BLOB_DB_CACHE_MISS,
  // # of times cache hit when accessing blob from blob cache.
  BLOB_DB_CACHE_HIT,
  // # of data blocks added to blob cache.
  BLOB_DB_CACHE_ADD,
  // # of failures when adding blobs to blob cache.
  BLOB_DB_CACHE_ADD_FAILURES,
  // # of bytes read from blob cache.
  BLOB_DB_CACHE_BYTES_READ,
  // # of bytes written into blob cache.
  BLOB_DB_CACHE_BYTES_WRITE,

  // Time spent in the ReadAsync file system call
  READ_ASYNC_MICROS,
  // Number of errors returned to the async read callback
  ASYNC_READ_ERROR_COUNT,

  TICKER_ENUM_MAX
>>>>>>> bf2c3351
};

// The order of items listed in  Tickers should be the same as
// the order listed in TickersNameMap
extern const std::vector<std::pair<Tickers, std::string>> TickersNameMap;

/**
 * Keep adding histogram's here.
 * Any histogram should have value less than HISTOGRAM_ENUM_MAX
 * Add a new Histogram by assigning it the current value of HISTOGRAM_ENUM_MAX
 * Add a string representation in HistogramsNameMap below
 * And increment HISTOGRAM_ENUM_MAX
 * Add a corresponding enum value to HistogramType.java in the java API
 */
enum Histograms : uint32_t {
  DB_GET = 0,
  DB_WRITE,
  COMPACTION_TIME,
  COMPACTION_CPU_TIME,
  SUBCOMPACTION_SETUP_TIME,
  TABLE_SYNC_MICROS,
  COMPACTION_OUTFILE_SYNC_MICROS,
  WAL_FILE_SYNC_MICROS,
  MANIFEST_FILE_SYNC_MICROS,
  // TIME SPENT IN IO DURING TABLE OPEN
  TABLE_OPEN_IO_MICROS,
  DB_MULTIGET,
  READ_BLOCK_COMPACTION_MICROS,
  READ_BLOCK_GET_MICROS,
  WRITE_RAW_BLOCK_MICROS,
  STALL_L0_SLOWDOWN_COUNT,
  STALL_MEMTABLE_COMPACTION_COUNT,
  STALL_L0_NUM_FILES_COUNT,
  HARD_RATE_LIMIT_DELAY_COUNT,
  SOFT_RATE_LIMIT_DELAY_COUNT,
  NUM_FILES_IN_SINGLE_COMPACTION,
  DB_SEEK,
  WRITE_STALL,
  SST_READ_MICROS,
  // The number of subcompactions actually scheduled during a compaction
  NUM_SUBCOMPACTIONS_SCHEDULED,
  // Value size distribution in each operation
  BYTES_PER_READ,
  BYTES_PER_WRITE,
  BYTES_PER_MULTIGET,

  // number of bytes compressed/decompressed
  // number of bytes is when uncompressed; i.e. before/after respectively
  BYTES_COMPRESSED,
  BYTES_DECOMPRESSED,
  COMPRESSION_TIMES_NANOS,
  DECOMPRESSION_TIMES_NANOS,
  // Number of merge operands passed to the merge operator in user read
  // requests.
  READ_NUM_MERGE_OPERANDS,

  // BlobDB specific stats
  // Size of keys written to BlobDB. Only applicable to legacy BlobDB.
  BLOB_DB_KEY_SIZE,
  // Size of values written to BlobDB. Only applicable to legacy BlobDB.
  BLOB_DB_VALUE_SIZE,
  // BlobDB Put/PutWithTTL/PutUntil/Write latency. Only applicable to legacy
  // BlobDB.
  BLOB_DB_WRITE_MICROS,
  // BlobDB Get latency. Only applicable to legacy BlobDB.
  BLOB_DB_GET_MICROS,
  // BlobDB MultiGet latency. Only applicable to legacy BlobDB.
  BLOB_DB_MULTIGET_MICROS,
  // BlobDB Seek/SeekToFirst/SeekToLast/SeekForPrev latency. Only applicable to
  // legacy BlobDB.
  BLOB_DB_SEEK_MICROS,
  // BlobDB Next latency. Only applicable to legacy BlobDB.
  BLOB_DB_NEXT_MICROS,
  // BlobDB Prev latency. Only applicable to legacy BlobDB.
  BLOB_DB_PREV_MICROS,
  // Blob file write latency.
  BLOB_DB_BLOB_FILE_WRITE_MICROS,
  // Blob file read latency.
  BLOB_DB_BLOB_FILE_READ_MICROS,
  // Blob file sync latency.
  BLOB_DB_BLOB_FILE_SYNC_MICROS,
  // BlobDB garbage collection time. DEPRECATED.
  BLOB_DB_GC_MICROS,
  // BlobDB compression time.
  BLOB_DB_COMPRESSION_MICROS,
  // BlobDB decompression time.
  BLOB_DB_DECOMPRESSION_MICROS,
  // Time spent flushing memtable to disk
  FLUSH_TIME,
  SST_BATCH_SIZE,
  DB_WRITE_WAL_TIME,

  // MultiGet stats logged per level
  // Num of index and filter blocks read from file system per level.
  NUM_INDEX_AND_FILTER_BLOCKS_READ_PER_LEVEL,
  // Num of data blocks read from file system per level.
  // Obsolete
  NUM_DATA_BLOCKS_READ_PER_LEVEL,
  // Num of sst files read from file system per level.
  NUM_SST_READ_PER_LEVEL,

  // Error handler statistics
  ERROR_HANDLER_AUTORESUME_RETRY_COUNT,

  // Stats related to asynchronous read requests.
  ASYNC_READ_BYTES,
  POLL_WAIT_MICROS,

  // Number of prefetched bytes discarded by RocksDB.
  PREFETCHED_BYTES_DISCARDED,

  // Number of IOs issued in parallel in a MultiGet batch
  MULTIGET_IO_BATCH_SIZE,

  // Number of levels requiring IO for MultiGet
  NUM_LEVEL_READ_PER_MULTIGET,

  // Wait time for aborting async read in FilePrefetchBuffer destructor
  ASYNC_PREFETCH_ABORT_MICROS,

  HISTOGRAM_ENUM_MAX,
};

extern const std::vector<std::pair<Histograms, std::string>> HistogramsNameMap;

struct HistogramData {
  double median;
  double percentile95;
  double percentile99;
  double average;
  double standard_deviation;
  // zero-initialize new members since old Statistics::histogramData()
  // implementations won't write them.
  double max = 0.0;
  uint64_t count = 0;
  uint64_t sum = 0;
  double min = 0.0;
};

// StatsLevel can be used to reduce statistics overhead by skipping certain
// types of stats in the stats collection process.
// Usage:
//   options.statistics->set_stats_level(StatsLevel::kExceptTimeForMutex);
enum StatsLevel : uint8_t {
  // Disable all metrics
  kDisableAll,
  // Disable tickers
  kExceptTickers = kDisableAll,
  // Disable timer stats, and skip histogram stats
  kExceptHistogramOrTimers,
  // Skip timer stats
  kExceptTimers,
  // Collect all stats except time inside mutex lock AND time spent on
  // compression.
  kExceptDetailedTimers,
  // Collect all stats except the counters requiring to get time inside the
  // mutex lock.
  kExceptTimeForMutex,
  // Collect all stats, including measuring duration of mutex operations.
  // If getting time is expensive on the platform to run, it can
  // reduce scalability to more threads, especially for writes.
  kAll,
};

// Analyze the performance of a db by providing cumulative stats over time.
// Usage:
//  Options options;
//  options.statistics = ROCKSDB_NAMESPACE::CreateDBStatistics();
//  Status s = DB::Open(options, kDBPath, &db);
//  ...
//  options.statistics->getTickerCount(NUMBER_BLOCK_COMPRESSED);
//  HistogramData hist;
//  options.statistics->histogramData(FLUSH_TIME, &hist);
//
// Exceptions MUST NOT propagate out of overridden functions into RocksDB,
// because RocksDB is not exception-safe. This could cause undefined behavior
// including data loss, unreported corruption, deadlocks, and more.
class Statistics : public Customizable {
 public:
  ~Statistics() override {}
  static const char* Type() { return "Statistics"; }
  static Status CreateFromString(const ConfigOptions& opts,
                                 const std::string& value,
                                 std::shared_ptr<Statistics>* result);
  // Default name of empty, for backwards compatibility.  Derived classes should
  // override this method.
  // This default implementation will likely be removed in a future release
  const char* Name() const override { return ""; }
  virtual uint64_t getTickerCount(uint32_t tickerType) const = 0;
  virtual void histogramData(uint32_t type,
                             HistogramData* const data) const = 0;
  virtual std::string getHistogramString(uint32_t /*type*/) const { return ""; }
  virtual void recordTick(uint32_t tickerType, uint64_t count = 0) = 0;
  virtual void setTickerCount(uint32_t tickerType, uint64_t count) = 0;
  virtual uint64_t getAndResetTickerCount(uint32_t tickerType) = 0;
  virtual void reportTimeToHistogram(uint32_t histogramType, uint64_t time) {
    if (get_stats_level() <= StatsLevel::kExceptTimers) {
      return;
    }
    recordInHistogram(histogramType, time);
  }
  // The function is here only for backward compatibility reason.
  // Users implementing their own Statistics class should override
  // recordInHistogram() instead and leave measureTime() as it is.
  virtual void measureTime(uint32_t /*histogramType*/, uint64_t /*time*/) {
    // This is not supposed to be called.
    assert(false);
  }
  virtual void recordInHistogram(uint32_t histogramType, uint64_t time) {
    // measureTime() is the old and inaccurate function name.
    // To keep backward compatible. If users implement their own
    // statistics, which overrides measureTime() but doesn't override
    // this function. We forward to measureTime().
    measureTime(histogramType, time);
  }

  // Resets all ticker and histogram stats
  virtual Status Reset() { return Status::NotSupported("Not implemented"); }

#ifndef ROCKSDB_LITE
  using Customizable::ToString;
#endif  // ROCKSDB_LITE
  // String representation of the statistic object. Must be thread-safe.
  virtual std::string ToString() const {
    // Do nothing by default
    return std::string("ToString(): not implemented");
  }

  virtual bool getTickerMap(std::map<std::string, uint64_t>*) const {
    // Do nothing by default
    return false;
  }

  // Override this function to disable particular histogram collection
  virtual bool HistEnabledForType(uint32_t type) const {
    return type < HISTOGRAM_ENUM_MAX;
  }
  void set_stats_level(StatsLevel sl) {
    stats_level_.store(sl, std::memory_order_relaxed);
  }
  StatsLevel get_stats_level() const {
    return stats_level_.load(std::memory_order_relaxed);
  }

 private:
  std::atomic<StatsLevel> stats_level_{kExceptDetailedTimers};
};

// Create a concrete DBStatistics object
template <uint32_t TICKER_MAX = TICKER_ENUM_MAX,
          uint32_t HISTOGRAM_MAX = HISTOGRAM_ENUM_MAX>
std::shared_ptr<Statistics> CreateDBStatistics();

}  // namespace ROCKSDB_NAMESPACE<|MERGE_RESOLUTION|>--- conflicted
+++ resolved
@@ -425,9 +425,6 @@
   WARM_FILE_READ_COUNT,
   COLD_FILE_READ_COUNT,
 
-<<<<<<< HEAD
-  TICKER_ENUM_MAX,
-=======
   // Last level and non-last level read statistics
   LAST_LEVEL_READ_BYTES,
   LAST_LEVEL_READ_COUNT,
@@ -457,7 +454,6 @@
   ASYNC_READ_ERROR_COUNT,
 
   TICKER_ENUM_MAX
->>>>>>> bf2c3351
 };
 
 // The order of items listed in  Tickers should be the same as
