--- conflicted
+++ resolved
@@ -468,23 +468,6 @@
   // Information about blob files deleted during compaction in Integrated
   // BlobDB.
   std::vector<BlobFileGarbageInfo> blob_file_garbage_infos;
-};
-
-struct SubcompactionJobInfo {
-  SubcompactionJobInfo() = default;
-
-  // the id of the column family where the compaction happened.
-  uint32_t cf_id;
-  // the name of the column family where the compaction happened.
-  std::string cf_name;
-  // the status indicating whether the compaction was successful or not.
-  Status status;
-  // the id of the thread that completed this compaction job.
-  uint64_t thread_id;
-  // the smallest input level of the compaction.
-  int base_input_level;
-  // the output level of the compaction.
-  int output_level;
 };
 
 struct MemTableInfo {
@@ -647,16 +630,6 @@
   virtual void OnCompactionCompleted(DB* /*db*/,
                                      const CompactionJobInfo& /*ci*/) {}
 
-<<<<<<< HEAD
-  // A callback function for RocksDB which will be called each time when
-  // a registered RocksDB uses multiple subcompactions to compact a file. The
-  // callback is called by each subcompaction and in the same thread.
-  virtual void OnSubcompactionBegin(const SubcompactionJobInfo& /*si*/) {}
-
-  // A callback function for RocksDB which will be called each time when
-  // a registered RocksDB uses multiple subcompactions to compact a file. The
-  // callback is called by each subcompaction and in the same thread.
-=======
   // A callback function to RocksDB which will be called before a sub-compaction
   // begins. If a compaction is split to 2 sub-compactions, it will trigger one
   // `OnCompactionBegin()` first, then two `OnSubcompactionBegin()`.
@@ -692,7 +665,6 @@
   //  returned, and must be copied if it's needed outside this function.
   //  Note: `table_properties` is not set for sub-compaction, the information
   //  could be got from `OnCompactionCompleted()`.
->>>>>>> bf2c3351
   virtual void OnSubcompactionCompleted(const SubcompactionJobInfo& /*si*/) {}
 
   // A callback function for RocksDB which will be called whenever
