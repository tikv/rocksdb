--- conflicted
+++ resolved
@@ -17,10 +17,7 @@
 #include <unordered_map>
 #include <vector>
 
-<<<<<<< HEAD
-=======
 #include "rocksdb/block_cache_trace_writer.h"
->>>>>>> bf2c3351
 #include "rocksdb/iterator.h"
 #include "rocksdb/listener.h"
 #include "rocksdb/metadata.h"
@@ -305,7 +302,6 @@
       const std::string& input, std::string* output,
       const CompactionServiceOptionsOverride& override_options);
 
-<<<<<<< HEAD
   // Merge multiple DBs into this one. All DBs must have disjoint internal
   // keys.
   //
@@ -343,7 +339,6 @@
       const std::vector<DB*>& /*instances*/) {
     return Status::NotSupported("`MergeDisjointInstances` not implemented");
   }
-=======
   static Status OpenAndCompact(
       const OpenAndCompactOptions& options, const std::string& name,
       const std::string& output_directory, const std::string& input,
@@ -362,7 +357,6 @@
       const std::vector<ColumnFamilyDescriptor>& column_families,
       std::vector<ColumnFamilyHandle*>* handles, DB** dbptr,
       std::string trim_ts);
->>>>>>> bf2c3351
 
   virtual Status Resume() { return Status::NotSupported(); }
 
@@ -458,8 +452,6 @@
                      const Slice& ts, const Slice& value) {
     return Put(options, DefaultColumnFamily(), key, ts, value);
   }
-<<<<<<< HEAD
-=======
 
   // Set the database entry for "key" in the column family specified by
   // "column_family" to the wide-column entity defined by "columns". If the key
@@ -469,7 +461,6 @@
   virtual Status PutEntity(const WriteOptions& options,
                            ColumnFamilyHandle* column_family, const Slice& key,
                            const WideColumns& columns);
->>>>>>> bf2c3351
 
   // Remove the database entry (if any) for "key".  Returns OK on
   // success, and a non-OK status on error.  It is not an error if "key"
@@ -536,20 +527,10 @@
   virtual Status DeleteRange(const WriteOptions& options,
                              ColumnFamilyHandle* column_family,
                              const Slice& begin_key, const Slice& end_key);
-<<<<<<< HEAD
-  virtual Status DeleteRange(const WriteOptions& /*options*/,
-                             ColumnFamilyHandle* /*column_family*/,
-                             const Slice& /*begin_key*/,
-                             const Slice& /*end_key*/, const Slice& /*ts*/) {
-    return Status::NotSupported(
-        "DeleteRange does not support user-defined timestamp yet");
-  }
-=======
   virtual Status DeleteRange(const WriteOptions& options,
                              ColumnFamilyHandle* column_family,
                              const Slice& begin_key, const Slice& end_key,
                              const Slice& ts);
->>>>>>> bf2c3351
 
   // Merge the database entry for "key" with "value".  Returns OK on success,
   // and a non-OK status on error. The semantics of this operation is
@@ -1336,32 +1317,10 @@
     GetApproximateMemTableStats(DefaultColumnFamily(), range, count, size);
   }
 
-<<<<<<< HEAD
   virtual void GetApproximateActiveMemTableStats(
       ColumnFamilyHandle* /*column_family*/, uint64_t* const /*memory_bytes*/,
       uint64_t* const /*oldest_key_time*/) {}
 
-  // Deprecated versions of GetApproximateSizes
-  ROCKSDB_DEPRECATED_FUNC virtual void GetApproximateSizes(
-      const Range* range, int n, uint64_t* sizes, bool include_memtable) {
-    uint8_t include_flags = SizeApproximationFlags::INCLUDE_FILES;
-    if (include_memtable) {
-      include_flags |= SizeApproximationFlags::INCLUDE_MEMTABLES;
-    }
-    GetApproximateSizes(DefaultColumnFamily(), range, n, sizes, include_flags);
-  }
-  ROCKSDB_DEPRECATED_FUNC virtual void GetApproximateSizes(
-      ColumnFamilyHandle* column_family, const Range* range, int n,
-      uint64_t* sizes, bool include_memtable) {
-    uint8_t include_flags = SizeApproximationFlags::INCLUDE_FILES;
-    if (include_memtable) {
-      include_flags |= SizeApproximationFlags::INCLUDE_MEMTABLES;
-    }
-    GetApproximateSizes(column_family, range, n, sizes, include_flags);
-  }
-
-=======
->>>>>>> bf2c3351
   // Compact the underlying storage for the key range [*begin,*end].
   // The actual compaction interval might be superset of [*begin, *end].
   // In particular, deleted and overwritten versions are discarded,
