--- conflicted
+++ resolved
@@ -1082,8 +1082,6 @@
   // Default: empty (every table will be scanned)
   std::function<bool(const TableProperties&)> table_filter;
 
-<<<<<<< HEAD
-=======
   // Needed to support differential snapshots. Has 2 effects:
   // 1) Iterator will skip all internal keys with seqnum < iter_start_seqnum
   // 2) if this param > 0 iterator will return INTERNAL keys instead of
@@ -1091,7 +1089,6 @@
   // Default: 0 (don't filter by seqnum, return user keys)
   SequenceNumber iter_start_seqnum;
 
->>>>>>> 492ab7c7
   ReadOptions();
   ReadOptions(bool cksum, bool cache);
 };
