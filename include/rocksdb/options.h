// Copyright (c) 2011-present, Facebook, Inc.  All rights reserved.
//  This source code is licensed under both the GPLv2 (found in the
//  COPYING file in the root directory) and Apache 2.0 License
//  (found in the LICENSE.Apache file in the root directory).
// Copyright (c) 2011 The LevelDB Authors. All rights reserved.
// Use of this source code is governed by a BSD-style license that can be
// found in the LICENSE file. See the AUTHORS file for names of contributors.

#pragma once

#include <stddef.h>
#include <stdint.h>

#include <limits>
#include <memory>
#include <string>
#include <unordered_map>
#include <vector>

#include "rocksdb/advanced_options.h"
#include "rocksdb/comparator.h"
#include "rocksdb/compression_type.h"
#include "rocksdb/customizable.h"
#include "rocksdb/data_structure.h"
#include "rocksdb/env.h"
#include "rocksdb/file_checksum.h"
#include "rocksdb/listener.h"
#include "rocksdb/sst_partitioner.h"
#include "rocksdb/types.h"
#include "rocksdb/universal_compaction.h"
#include "rocksdb/version.h"
#include "rocksdb/write_buffer_manager.h"

#ifdef max
#undef max
#endif

namespace ROCKSDB_NAMESPACE {

class Cache;
class CompactionFilter;
class CompactionFilterFactory;
class Comparator;
class ConcurrentTaskLimiter;
class Env;
enum InfoLogLevel : unsigned char;
class SstFileManager;
class FilterPolicy;
class Logger;
class MergeOperator;
class Snapshot;
class MemTableRepFactory;
class RateLimiter;
class Slice;
class Statistics;
class InternalKeyComparator;
class WalFilter;
class FileSystem;

struct Options;
struct DbPath;

using FileTypeSet = SmallEnumSet<FileType, FileType::kBlobFile>;

struct ColumnFamilyOptions : public AdvancedColumnFamilyOptions {
  // The function recovers options to a previous version. Only 4.6 or later
  // versions are supported.
  // NOT MAINTAINED: This function has not been and is not maintained.
  // DEPRECATED: This function might be removed in a future release.
  // In general, defaults are changed to suit broad interests. Opting
  // out of a change on upgrade should be deliberate and considered.
  ColumnFamilyOptions* OldDefaults(int rocksdb_major_version = 4,
                                   int rocksdb_minor_version = 6);

  // Some functions that make it easier to optimize RocksDB
  // Use this if your DB is very small (like under 1GB) and you don't want to
  // spend lots of memory for memtables.
  // An optional cache object is passed in to be used as the block cache
  ColumnFamilyOptions* OptimizeForSmallDb(
      std::shared_ptr<Cache>* cache = nullptr);

  // Use this if you don't need to keep the data sorted, i.e. you'll never use
  // an iterator, only Put() and Get() API calls
  //
  // Not supported in ROCKSDB_LITE
  ColumnFamilyOptions* OptimizeForPointLookup(uint64_t block_cache_size_mb);

  // Default values for some parameters in ColumnFamilyOptions are not
  // optimized for heavy workloads and big datasets, which means you might
  // observe write stalls under some conditions. As a starting point for tuning
  // RocksDB options, use the following two functions:
  // * OptimizeLevelStyleCompaction -- optimizes level style compaction
  // * OptimizeUniversalStyleCompaction -- optimizes universal style compaction
  // Universal style compaction is focused on reducing Write Amplification
  // Factor for big data sets, but increases Space Amplification. You can learn
  // more about the different styles here:
  // https://github.com/facebook/rocksdb/wiki/Rocksdb-Architecture-Guide
  // Make sure to also call IncreaseParallelism(), which will provide the
  // biggest performance gains.
  // Note: we might use more memory than memtable_memory_budget during high
  // write rate period
  //
  // OptimizeUniversalStyleCompaction is not supported in ROCKSDB_LITE
  ColumnFamilyOptions* OptimizeLevelStyleCompaction(
      uint64_t memtable_memory_budget = 512 * 1024 * 1024);
  ColumnFamilyOptions* OptimizeUniversalStyleCompaction(
      uint64_t memtable_memory_budget = 512 * 1024 * 1024);

  // -------------------
  // Parameters that affect behavior

  // Comparator used to define the order of keys in the table.
  // Default: a comparator that uses lexicographic byte-wise ordering
  //
  // REQUIRES: The client must ensure that the comparator supplied
  // here has the same name and orders keys *exactly* the same as the
  // comparator provided to previous open calls on the same DB.
  const Comparator* comparator = BytewiseComparator();

  // REQUIRES: The client must provide a merge operator if Merge operation
  // needs to be accessed. Calling Merge on a DB without a merge operator
  // would result in Status::NotSupported. The client must ensure that the
  // merge operator supplied here has the same name and *exactly* the same
  // semantics as the merge operator provided to previous open calls on
  // the same DB. The only exception is reserved for upgrade, where a DB
  // previously without a merge operator is introduced to Merge operation
  // for the first time. It's necessary to specify a merge operator when
  // opening the DB in this case.
  // Default: nullptr
  std::shared_ptr<MergeOperator> merge_operator = nullptr;

  // A single CompactionFilter instance to call into during compaction.
  // Allows an application to modify/delete a key-value during background
  // compaction.
  //
  // If the client requires a new `CompactionFilter` to be used for different
  // compaction runs and/or requires a `CompactionFilter` for table file
  // creations outside of compaction, it can specify compaction_filter_factory
  // instead of this option.  The client should specify only one of the two.
  // compaction_filter takes precedence over compaction_filter_factory if
  // client specifies both.
  //
  // If multithreaded compaction is being used, the supplied CompactionFilter
  // instance may be used from different threads concurrently and so should be
  // thread-safe.
  //
  // Default: nullptr
  const CompactionFilter* compaction_filter = nullptr;

  // This is a factory that provides `CompactionFilter` objects which allow
  // an application to modify/delete a key-value during table file creation.
  //
  // Unlike the `compaction_filter` option, which is used when compaction
  // creates a table file, this factory allows using a `CompactionFilter` when a
  // table file is created for various reasons. The factory can decide what
  // `TableFileCreationReason`s use a `CompactionFilter`. For compatibility, by
  // default the decision is to use a `CompactionFilter` for
  // `TableFileCreationReason::kCompaction` only.
  //
  // Each thread of work involving creating table files will create a new
  // `CompactionFilter` when it will be used according to the above
  // `TableFileCreationReason`-based decision. This allows the application to
  // know about the different ongoing threads of work and makes it unnecessary
  // for `CompactionFilter` to provide thread-safety.
  //
  // Default: nullptr
  std::shared_ptr<CompactionFilterFactory> compaction_filter_factory = nullptr;

  // -------------------
  // Parameters that affect performance

  // Amount of data to build up in memory (backed by an unsorted log
  // on disk) before converting to a sorted on-disk file.
  //
  // Larger values increase performance, especially during bulk loads.
  // Up to max_write_buffer_number write buffers may be held in memory
  // at the same time,
  // so you may wish to adjust this parameter to control memory usage.
  // Also, a larger write buffer will result in a longer recovery time
  // the next time the database is opened.
  //
  // Note that write_buffer_size is enforced per column family.
  // See db_write_buffer_size for sharing memory across column families.
  //
  // Default: 64MB
  //
  // Dynamically changeable through SetOptions() API
  size_t write_buffer_size = 64 << 20;

  // Compress blocks using the specified compression algorithm.
  //
  // Default: kSnappyCompression, if it's supported. If snappy is not linked
  // with the library, the default is kNoCompression.
  //
  // Typical speeds of kSnappyCompression on an Intel(R) Core(TM)2 2.4GHz:
  //    ~200-500MB/s compression
  //    ~400-800MB/s decompression
  //
  // Note that these speeds are significantly faster than most
  // persistent storage speeds, and therefore it is typically never
  // worth switching to kNoCompression.  Even if the input data is
  // incompressible, the kSnappyCompression implementation will
  // efficiently detect that and will switch to uncompressed mode.
  //
  // If you do not set `compression_opts.level`, or set it to
  // `CompressionOptions::kDefaultCompressionLevel`, we will attempt to pick the
  // default corresponding to `compression` as follows:
  //
  // - kZSTD: 3
  // - kZlibCompression: Z_DEFAULT_COMPRESSION (currently -1)
  // - kLZ4HCCompression: 0
  // - For all others, we do not specify a compression level
  //
  // Dynamically changeable through SetOptions() API
  CompressionType compression;

  // Compression algorithm that will be used for the bottommost level that
  // contain files. The behavior for num_levels = 1 is not well defined.
  // Right now, with num_levels = 1,  all compaction outputs will use
  // bottommost_compression and all flush outputs still use options.compression,
  // but the behavior is subject to change.
  //
  // Default: kDisableCompressionOption (Disabled)
  CompressionType bottommost_compression = kDisableCompressionOption;

  // different options for compression algorithms used by bottommost_compression
  // if it is enabled. To enable it, please see the definition of
  // CompressionOptions. Behavior for num_levels = 1 is the same as
  // options.bottommost_compression.
  CompressionOptions bottommost_compression_opts;

  // different options for compression algorithms
  CompressionOptions compression_opts;

  // Number of files to trigger level-0 compaction. A value <0 means that
  // level-0 compaction will not be triggered by number of files at all.
  //
  // Default: 4
  //
  // Dynamically changeable through SetOptions() API
  int level0_file_num_compaction_trigger = 4;

  // If non-nullptr, use the specified function to put keys in contiguous
  // groups called "prefixes". These prefixes are used to place one
  // representative entry for the group into the Bloom filter
  // rather than an entry for each key (see whole_key_filtering).
  // Under certain conditions, this enables optimizing some range queries
  // (Iterators) in addition to some point lookups (Get/MultiGet).
  //
  // Together `prefix_extractor` and `comparator` must satisfy one essential
  // property for valid prefix filtering of range queries:
  //   If Compare(k1, k2) <= 0 and Compare(k2, k3) <= 0 and
  //      InDomain(k1) and InDomain(k3) and prefix(k1) == prefix(k3),
  //   Then InDomain(k2) and prefix(k2) == prefix(k1)
  //
  // In other words, all keys with the same prefix must be in a contiguous
  // group by comparator order, and cannot be interrupted by keys with no
  // prefix ("out of domain"). (This makes it valid to conclude that no
  // entries within some bounds are present if the upper and lower bounds
  // have a common prefix and no entries with that same prefix are present.)
  //
  // Some other properties are recommended but not strictly required. Under
  // most sensible comparators, the following will need to hold true to
  // satisfy the essential property above:
  // * "Prefix is a prefix": key.starts_with(prefix(key))
  // * "Prefixes preserve ordering": If Compare(k1, k2) <= 0, then
  //   Compare(prefix(k1), prefix(k2)) <= 0
  //
  // The next two properties ensure that seeking to a prefix allows
  // enumerating all entries with that prefix:
  // * "Prefix starts the group": Compare(prefix(key), key) <= 0
  // * "Prefix idempotent": prefix(prefix(key)) == prefix(key)
  //
  // Default: nullptr
  std::shared_ptr<const SliceTransform> prefix_extractor = nullptr;

  // Control maximum total data size for a level.
  // max_bytes_for_level_base is the max total for level-1.
  // Maximum number of bytes for level L can be calculated as
  // (max_bytes_for_level_base) * (max_bytes_for_level_multiplier ^ (L-1))
  // For example, if max_bytes_for_level_base is 200MB, and if
  // max_bytes_for_level_multiplier is 10, total data size for level-1
  // will be 200MB, total file size for level-2 will be 2GB,
  // and total file size for level-3 will be 20GB.
  //
  // Default: 256MB.
  //
  // Dynamically changeable through SetOptions() API
  uint64_t max_bytes_for_level_base = 256 * 1048576;

  // Deprecated.
  uint64_t snap_refresh_nanos = 0;

  // Disable automatic compactions. Manual compactions can still
  // be issued on this column family
  //
  // Dynamically changeable through SetOptions() API
  bool disable_auto_compactions = false;

  // Disable write stall mechanism.
  //
  // Dynamically changeable through SetOptions() API
  bool disable_write_stall = false;

  // This is a factory that provides TableFactory objects.
  // Default: a block-based table factory that provides a default
  // implementation of TableBuilder and TableReader with default
  // BlockBasedTableOptions.
  std::shared_ptr<TableFactory> table_factory;

  // A list of paths where SST files for this column family
  // can be put into, with its target size. Similar to db_paths,
  // newer data is placed into paths specified earlier in the
  // vector while older data gradually moves to paths specified
  // later in the vector.
  // Note that, if a path is supplied to multiple column
  // families, it would have files and total size from all
  // the column families combined. User should provision for the
  // total size(from all the column families) in such cases.
  //
  // If left empty, db_paths will be used.
  // Default: empty
  std::vector<DbPath> cf_paths;

  // Compaction concurrent thread limiter for the column family.
  // If non-nullptr, use given concurrent thread limiter to control
  // the max outstanding compaction tasks. Limiter can be shared with
  // multiple column families across db instances.
  //
  // Default: nullptr
  std::shared_ptr<ConcurrentTaskLimiter> compaction_thread_limiter = nullptr;

  // If non-nullptr, use the specified factory for a function to determine the
  // partitioning of sst files. This helps compaction to split the files
  // on interesting boundaries (key prefixes) to make propagation of sst
  // files less write amplifying (covering the whole key space).
  // THE FEATURE IS STILL EXPERIMENTAL
  //
  // Default: nullptr
  std::shared_ptr<SstPartitionerFactory> sst_partitioner_factory = nullptr;

  // Create ColumnFamilyOptions with default values for all fields
  ColumnFamilyOptions();
  // Create ColumnFamilyOptions from Options
  explicit ColumnFamilyOptions(const Options& options);

  void Dump(Logger* log) const;
};

enum class WALRecoveryMode : char {
  // Original levelDB recovery
  //
  // We tolerate the last record in any log to be incomplete due to a crash
  // while writing it. Zeroed bytes from preallocation are also tolerated in the
  // trailing data of any log.
  //
  // Use case: Applications for which updates, once applied, must not be rolled
  // back even after a crash-recovery. In this recovery mode, RocksDB guarantees
  // this as long as `WritableFile::Append()` writes are durable. In case the
  // user needs the guarantee in more situations (e.g., when
  // `WritableFile::Append()` writes to page cache, but the user desires this
  // guarantee in face of power-loss crash-recovery), RocksDB offers various
  // mechanisms to additionally invoke `WritableFile::Sync()` in order to
  // strengthen the guarantee.
  //
  // This differs from `kPointInTimeRecovery` in that, in case a corruption is
  // detected during recovery, this mode will refuse to open the DB. Whereas,
  // `kPointInTimeRecovery` will stop recovery just before the corruption since
  // that is a valid point-in-time to which to recover.
  kTolerateCorruptedTailRecords = 0x00,
  // Recover from clean shutdown
  // We don't expect to find any corruption in the WAL
  // Use case : This is ideal for unit tests and rare applications that
  // can require high consistency guarantee
  kAbsoluteConsistency = 0x01,
  // Recover to point-in-time consistency (default)
  // We stop the WAL playback on discovering WAL inconsistency
  // Use case : Ideal for systems that have disk controller cache like
  // hard disk, SSD without super capacitor that store related data
  kPointInTimeRecovery = 0x02,
  // Recovery after a disaster
  // We ignore any corruption in the WAL and try to salvage as much data as
  // possible
  // Use case : Ideal for last ditch effort to recover data or systems that
  // operate with low grade unrelated data
  kSkipAnyCorruptedRecords = 0x03,
};

struct DbPath {
  std::string path;
  uint64_t target_size;  // Target size of total files under the path, in byte.

  DbPath() : target_size(0) {}
  DbPath(const std::string& p, uint64_t t) : path(p), target_size(t) {}
};

extern const char* kHostnameForDbHostId;

enum class CompactionServiceJobStatus : char {
  kSuccess,
  kFailure,
  kUseLocal,
};

struct CompactionServiceJobInfo {
  std::string db_name;
  std::string db_id;
  std::string db_session_id;
  uint64_t job_id;  // job_id is only unique within the current DB and session,
                    // restart DB will reset the job_id. `db_id` and
                    // `db_session_id` could help you build unique id across
                    // different DBs and sessions.

  Env::Priority priority;

  CompactionServiceJobInfo(std::string db_name_, std::string db_id_,
                           std::string db_session_id_, uint64_t job_id_,
                           Env::Priority priority_)
      : db_name(std::move(db_name_)),
        db_id(std::move(db_id_)),
        db_session_id(std::move(db_session_id_)),
        job_id(job_id_),
        priority(priority_) {}
};

// Exceptions MUST NOT propagate out of overridden functions into RocksDB,
// because RocksDB is not exception-safe. This could cause undefined behavior
// including data loss, unreported corruption, deadlocks, and more.
class CompactionService : public Customizable {
 public:
  static const char* Type() { return "CompactionService"; }

  // Returns the name of this compaction service.
  const char* Name() const override = 0;

  // Start the remote compaction with `compaction_service_input`, which can be
  // passed to `DB::OpenAndCompact()` on the remote side. `info` provides the
  // information the user might want to know, which includes `job_id`.
  virtual CompactionServiceJobStatus StartV2(
      const CompactionServiceJobInfo& /*info*/,
      const std::string& /*compaction_service_input*/) {
    return CompactionServiceJobStatus::kUseLocal;
  }

  // Wait for remote compaction to finish.
  virtual CompactionServiceJobStatus WaitForCompleteV2(
      const CompactionServiceJobInfo& /*info*/,
      std::string* /*compaction_service_result*/) {
    return CompactionServiceJobStatus::kUseLocal;
  }

  ~CompactionService() override = default;
};

struct DBOptions {
  // The function recovers options to the option as in version 4.6.
  // NOT MAINTAINED: This function has not been and is not maintained.
  // DEPRECATED: This function might be removed in a future release.
  // In general, defaults are changed to suit broad interests. Opting
  // out of a change on upgrade should be deliberate and considered.
  DBOptions* OldDefaults(int rocksdb_major_version = 4,
                         int rocksdb_minor_version = 6);

  // Some functions that make it easier to optimize RocksDB

  // Use this if your DB is very small (like under 1GB) and you don't want to
  // spend lots of memory for memtables.
  // An optional cache object is passed in for the memory of the
  // memtable to cost to
  DBOptions* OptimizeForSmallDb(std::shared_ptr<Cache>* cache = nullptr);

#ifndef ROCKSDB_LITE
  // By default, RocksDB uses only one background thread for flush and
  // compaction. Calling this function will set it up such that total of
  // `total_threads` is used. Good value for `total_threads` is the number of
  // cores. You almost definitely want to call this function if your system is
  // bottlenecked by RocksDB.
  DBOptions* IncreaseParallelism(int total_threads = 16);
#endif  // ROCKSDB_LITE

  // If true, the database will be created if it is missing.
  // Default: false
  bool create_if_missing = false;

  // If true, missing column families will be automatically created.
  // Default: false
  bool create_missing_column_families = false;

  // If true, an error is raised if the database already exists.
  // Default: false
  bool error_if_exists = false;

  // If true, RocksDB will aggressively check consistency of the data.
  // Also, if any of the  writes to the database fails (Put, Delete, Merge,
  // Write), the database will switch to read-only mode and fail all other
  // Write operations.
  // In most cases you want this to be set to true.
  // Default: true
  bool paranoid_checks = true;

  // If true, during memtable flush, RocksDB will validate total entries
  // read in flush, and compare with counter inserted into it.
  // The option is here to turn the feature off in case this new validation
  // feature has a bug.
  // Default: true
  bool flush_verify_memtable_count = true;

  // If true, the log numbers and sizes of the synced WALs are tracked
  // in MANIFEST. During DB recovery, if a synced WAL is missing
  // from disk, or the WAL's size does not match the recorded size in
  // MANIFEST, an error will be reported and the recovery will be aborted.
  //
  // This is one additional protection against WAL corruption besides the
  // per-WAL-entry checksum.
  //
  // Note that this option does not work with secondary instance.
  // Currently, only syncing closed WALs are tracked. Calling `DB::SyncWAL()`,
  // etc. or writing with `WriteOptions::sync=true` to sync the live WAL is not
  // tracked for performance/efficiency reasons.
  //
  // Default: false
  bool track_and_verify_wals_in_manifest = false;

  // If true, verifies the SST unique id between MANIFEST and actual file
  // each time an SST file is opened. This check ensures an SST file is not
  // overwritten or misplaced. A corruption error will be reported if mismatch
  // detected, but only when MANIFEST tracks the unique id, which starts from
  // RocksDB version 7.3. Although the tracked internal unique id is related
  // to the one returned by GetUniqueIdFromTableProperties, that is subject to
  // change.
  // NOTE: verification is currently only done on SST files using block-based
  // table format.
  //
  // Setting to false should only be needed in case of unexpected problems.
  //
  // Although an early version of this option opened all SST files for
  // verification on DB::Open, that is no longer guaranteed. However, as
  // documented in an above option, if max_open_files is -1, DB will open all
  // files on DB::Open().
  //
  // Default: true
  bool verify_sst_unique_id_in_manifest = true;

  // Use the specified object to interact with the environment,
  // e.g. to read/write files, schedule background work, etc. In the near
  // future, support for doing storage operations such as read/write files
  // through env will be deprecated in favor of file_system (see below)
  // Default: Env::Default()
  Env* env = Env::Default();

  // Limits internal file read/write bandwidth:
  //
  // - Flush requests write bandwidth at `Env::IOPriority::IO_HIGH`
  // - Compaction requests read and write bandwidth at
  //   `Env::IOPriority::IO_LOW`
  // - Reads associated with a `ReadOptions` can be charged at
  //   `ReadOptions::rate_limiter_priority` (see that option's API doc for usage
  //   and limitations).
  // - Writes associated with a `WriteOptions` can be charged at
  //   `WriteOptions::rate_limiter_priority` (see that option's API doc for
  //   usage and limitations).
  //
  // Rate limiting is disabled if nullptr. If rate limiter is enabled,
  // bytes_per_sync is set to 1MB by default.
  //
  // Default: nullptr
  std::shared_ptr<RateLimiter> rate_limiter = nullptr;

  // Use to track SST files and control their file deletion rate.
  //
  // Features:
  //  - Throttle the deletion rate of the SST files.
  //  - Keep track the total size of all SST files.
  //  - Set a maximum allowed space limit for SST files that when reached
  //    the DB wont do any further flushes or compactions and will set the
  //    background error.
  //  - Can be shared between multiple dbs.
  // Limitations:
  //  - Only track and throttle deletes of SST files in
  //    first db_path (db_name if db_paths is empty).
  //
  // Default: nullptr
  std::shared_ptr<SstFileManager> sst_file_manager = nullptr;

  // Any internal progress/error information generated by the db will
  // be written to info_log if it is non-nullptr, or to a file stored
  // in the same directory as the DB contents if info_log is nullptr.
  // Default: nullptr
  std::shared_ptr<Logger> info_log = nullptr;

#ifdef NDEBUG
  InfoLogLevel info_log_level = INFO_LEVEL;
#else
  InfoLogLevel info_log_level = DEBUG_LEVEL;
#endif  // NDEBUG

  // Number of open files that can be used by the DB.  You may need to
  // increase this if your database has a large working set. Value -1 means
  // files opened are always kept open. You can estimate number of files based
  // on target_file_size_base and target_file_size_multiplier for level-based
  // compaction. For universal-style compaction, you can usually set it to -1.
  //
  // A high value or -1 for this option can cause high memory usage.
  // See BlockBasedTableOptions::cache_usage_options to constrain
  // memory usage in case of block based table format.
  //
  // Default: -1
  //
  // Dynamically changeable through SetDBOptions() API.
  int max_open_files = -1;

  // If max_open_files is -1, DB will open all files on DB::Open(). You can
  // use this option to increase the number of threads used to open the files.
  // Default: 16
  int max_file_opening_threads = 16;

  // Once write-ahead logs exceed this size, we will start forcing the flush of
  // column families whose memtables are backed by the oldest live WAL file
  // (i.e. the ones that are causing all the space amplification). If set to 0
  // (default), we will dynamically choose the WAL size limit to be
  // [sum of all write_buffer_size * max_write_buffer_number] * 4
  //
  // For example, with 15 column families, each with
  // write_buffer_size = 128 MB
  // max_write_buffer_number = 6
  // max_total_wal_size will be calculated to be [15 * 128MB * 6] * 4 = 45GB
  //
  // The RocksDB wiki has some discussion about how the WAL interacts
  // with memtables and flushing of column families.
  // https://github.com/facebook/rocksdb/wiki/Column-Families
  //
  // This option takes effect only when there are more than one column
  // family as otherwise the wal size is dictated by the write_buffer_size.
  //
  // Default: 0
  //
  // Dynamically changeable through SetDBOptions() API.
  uint64_t max_total_wal_size = 0;

  // If non-null, then we should collect metrics about database operations
  std::shared_ptr<Statistics> statistics = nullptr;

  // By default, writes to stable storage use fdatasync (on platforms
  // where this function is available). If this option is true,
  // fsync is used instead.
  //
  // fsync and fdatasync are equally safe for our purposes and fdatasync is
  // faster, so it is rarely necessary to set this option. It is provided
  // as a workaround for kernel/filesystem bugs, such as one that affected
  // fdatasync with ext4 in kernel versions prior to 3.7.
  bool use_fsync = false;

  // A list of paths where SST files can be put into, with its target size.
  // Newer data is placed into paths specified earlier in the vector while
  // older data gradually moves to paths specified later in the vector.
  //
  // For example, you have a flash device with 10GB allocated for the DB,
  // as well as a hard drive of 2TB, you should config it to be:
  //   [{"/flash_path", 10GB}, {"/hard_drive", 2TB}]
  //
  // The system will try to guarantee data under each path is close to but
  // not larger than the target size. But current and future file sizes used
  // by determining where to place a file are based on best-effort estimation,
  // which means there is a chance that the actual size under the directory
  // is slightly more than target size under some workloads. User should give
  // some buffer room for those cases.
  //
  // If none of the paths has sufficient room to place a file, the file will
  // be placed to the last path anyway, despite to the target size.
  //
  // Placing newer data to earlier paths is also best-efforts. User should
  // expect user files to be placed in higher levels in some extreme cases.
  //
  // If left empty, only one path will be used, which is db_name passed when
  // opening the DB.
  // Default: empty
  std::vector<DbPath> db_paths;

  // This specifies the info LOG dir.
  // If it is empty, the log files will be in the same dir as data.
  // If it is non empty, the log files will be in the specified dir,
  // and the db data dir's absolute path will be used as the log file
  // name's prefix.
  std::string db_log_dir = "";

  // This specifies the absolute dir path for write-ahead logs (WAL).
  // If it is empty, the log files will be in the same dir as data,
  //   dbname is used as the data dir by default
  // If it is non empty, the log files will be in kept the specified dir.
  // When destroying the db,
  //   all log files in wal_dir and the dir itself is deleted
  std::string wal_dir = "";

  // The periodicity when obsolete files get deleted. The default
  // value is 6 hours. The files that get out of scope by compaction
  // process will still get automatically delete on every compaction,
  // regardless of this setting
  //
  // Default: 6 hours
  //
  // Dynamically changeable through SetDBOptions() API.
  uint64_t delete_obsolete_files_period_micros = 6ULL * 60 * 60 * 1000000;

  // Maximum number of concurrent background jobs (compactions and flushes).
  //
  // Default: 2
  //
  // Dynamically changeable through SetDBOptions() API.
  int max_background_jobs = 2;

  // DEPRECATED: RocksDB automatically decides this based on the
  // value of max_background_jobs. For backwards compatibility we will set
  // `max_background_jobs = max_background_compactions + max_background_flushes`
  // in the case where user sets at least one of `max_background_compactions` or
  // `max_background_flushes` (we replace -1 by 1 in case one option is unset).
  //
  // Maximum number of concurrent background compaction jobs, submitted to
  // the default LOW priority thread pool.
  //
  // If you're increasing this, also consider increasing number of threads in
  // LOW priority thread pool. For more information, see
  // Env::SetBackgroundThreads
  //
  // Default: -1
  //
  // Dynamically changeable through SetDBOptions() API.
  int max_background_compactions = -1;

  // This value represents the maximum number of threads that will
  // concurrently perform a compaction job by breaking it into multiple,
  // smaller ones that are run simultaneously.
  // Default: 1 (i.e. no subcompactions)
  //
  // Dynamically changeable through SetDBOptions() API.
  uint32_t max_subcompactions = 1;

  // DEPRECATED: RocksDB automatically decides this based on the
  // value of max_background_jobs. For backwards compatibility we will set
  // `max_background_jobs = max_background_compactions + max_background_flushes`
  // in the case where user sets at least one of `max_background_compactions` or
  // `max_background_flushes`.
  //
  // Maximum number of concurrent background memtable flush jobs, submitted by
  // default to the HIGH priority thread pool. If the HIGH priority thread pool
  // is configured to have zero threads, flush jobs will share the LOW priority
  // thread pool with compaction jobs.
  //
  // It is important to use both thread pools when the same Env is shared by
  // multiple db instances. Without a separate pool, long running compaction
  // jobs could potentially block memtable flush jobs of other db instances,
  // leading to unnecessary Put stalls.
  //
  // If you're increasing this, also consider increasing number of threads in
  // HIGH priority thread pool. For more information, see
  // Env::SetBackgroundThreads
  // Default: -1
  int max_background_flushes = -1;

  // Specify the maximal size of the info log file. If the log file
  // is larger than `max_log_file_size`, a new info log file will
  // be created.
  // If max_log_file_size == 0, all logs will be written to one
  // log file.
  size_t max_log_file_size = 0;

  // Time for the info log file to roll (in seconds).
  // If specified with non-zero value, log file will be rolled
  // if it has been active longer than `log_file_time_to_roll`.
  // Default: 0 (disabled)
  // Not supported in ROCKSDB_LITE mode!
  size_t log_file_time_to_roll = 0;

  // Maximal info log files to be kept.
  // Default: 1000
  size_t keep_log_file_num = 1000;

  // Recycle log files.
  // If non-zero, we will reuse previously written log files for new
  // logs, overwriting the old data.  The value indicates how many
  // such files we will keep around at any point in time for later
  // use.  This is more efficient because the blocks are already
  // allocated and fdatasync does not need to update the inode after
  // each write.
  // Default: 0
  size_t recycle_log_file_num = 0;

  // manifest file is rolled over on reaching this limit.
  // The older manifest file be deleted.
  // The default value is 1GB so that the manifest file can grow, but not
  // reach the limit of storage capacity.
  uint64_t max_manifest_file_size = 1024 * 1024 * 1024;

  // Number of shards used for table cache.
  int table_cache_numshardbits = 6;

  // The following two fields affect how archived logs will be deleted.
  // 1. If both set to 0, logs will be deleted asap and will not get into
  //    the archive.
  // 2. If WAL_ttl_seconds is 0 and WAL_size_limit_MB is not 0,
  //    WAL files will be checked every 10 min and if total size is greater
  //    then WAL_size_limit_MB, they will be deleted starting with the
  //    earliest until size_limit is met. All empty files will be deleted.
  // 3. If WAL_ttl_seconds is not 0 and WAL_size_limit_MB is 0, then
  //    WAL files will be checked every WAL_ttl_seconds / 2 and those that
  //    are older than WAL_ttl_seconds will be deleted.
  // 4. If both are not 0, WAL files will be checked every 10 min and both
  //    checks will be performed with ttl being first.
  uint64_t WAL_ttl_seconds = 0;
  uint64_t WAL_size_limit_MB = 0;

  // Number of bytes to preallocate (via fallocate) the manifest
  // files.  Default is 4mb, which is reasonable to reduce random IO
  // as well as prevent overallocation for mounts that preallocate
  // large amounts of data (such as xfs's allocsize option).
  size_t manifest_preallocation_size = 4 * 1024 * 1024;

  // Allow the OS to mmap file for reading sst tables.
  // Not recommended for 32-bit OS.
  // When the option is set to true and compression is disabled, the blocks
  // will not be copied and will be read directly from the mmap-ed memory
  // area, and the block will not be inserted into the block cache. However,
  // checksums will still be checked if ReadOptions.verify_checksums is set
  // to be true. It means a checksum check every time a block is read, more
  // than the setup where the option is set to false and the block cache is
  // used. The common use of the options is to run RocksDB on ramfs, where
  // checksum verification is usually not needed.
  // Default: false
  bool allow_mmap_reads = false;

  // Allow the OS to mmap file for writing.
  // DB::SyncWAL() only works if this is set to false.
  // Default: false
  bool allow_mmap_writes = false;

  // Enable direct I/O mode for read/write
  // they may or may not improve performance depending on the use case
  //
  // Files will be opened in "direct I/O" mode
  // which means that data r/w from the disk will not be cached or
  // buffered. The hardware buffer of the devices may however still
  // be used. Memory mapped files are not impacted by these parameters.

  // Use O_DIRECT for user and compaction reads.
  // Default: false
  // Not supported in ROCKSDB_LITE mode!
  bool use_direct_reads = false;

  // Use O_DIRECT for writes in background flush and compactions.
  // Default: false
  // Not supported in ROCKSDB_LITE mode!
  bool use_direct_io_for_flush_and_compaction = false;

  // If false, fallocate() calls are bypassed, which disables file
  // preallocation. The file space preallocation is used to increase the file
  // write/append performance. By default, RocksDB preallocates space for WAL,
  // SST, Manifest files, the extra space is truncated when the file is written.
  // Warning: if you're using btrfs, we would recommend setting
  // `allow_fallocate=false` to disable preallocation. As on btrfs, the extra
  // allocated space cannot be freed, which could be significant if you have
  // lots of files. More details about this limitation:
  // https://github.com/btrfs/btrfs-dev-docs/blob/471c5699336e043114d4bca02adcd57d9dab9c44/data-extent-reference-counts.md
  bool allow_fallocate = true;

  // Disable child process inherit open files. Default: true
  bool is_fd_close_on_exec = true;

  // if not zero, dump rocksdb.stats to LOG every stats_dump_period_sec
  //
  // Default: 600 (10 min)
  //
  // Dynamically changeable through SetDBOptions() API.
  unsigned int stats_dump_period_sec = 600;

  // if not zero, dump rocksdb.stats to RocksDB every stats_persist_period_sec
  // Default: 600
  unsigned int stats_persist_period_sec = 600;

  // If true, automatically persist stats to a hidden column family (column
  // family name: ___rocksdb_stats_history___) every
  // stats_persist_period_sec seconds; otherwise, write to an in-memory
  // struct. User can query through `GetStatsHistory` API.
  // If user attempts to create a column family with the same name on a DB
  // which have previously set persist_stats_to_disk to true, the column family
  // creation will fail, but the hidden column family will survive, as well as
  // the previously persisted statistics.
  // When peristing stats to disk, the stat name will be limited at 100 bytes.
  // Default: false
  bool persist_stats_to_disk = false;

  // if not zero, periodically take stats snapshots and store in memory, the
  // memory size for stats snapshots is capped at stats_history_buffer_size
  // Default: 1MB
  size_t stats_history_buffer_size = 1024 * 1024;

  // If set true, will hint the underlying file system that the file
  // access pattern is random, when a sst file is opened.
  // Default: true
  bool advise_random_on_open = true;

  // Amount of data to build up in memtables across all column
  // families before writing to disk.
  //
  // This is distinct from write_buffer_size, which enforces a limit
  // for a single memtable.
  //
  // This feature is disabled by default. Specify a non-zero value
  // to enable it.
  //
  // Default: 0 (disabled)
  size_t db_write_buffer_size = 0;

  // The memory usage of memtable will report to this object. The same object
  // can be passed into multiple DBs and it will track the sum of size of all
  // the DBs. If the total size of all live memtables of all the DBs exceeds
  // a limit, a flush will be triggered in the next DB to which the next write
  // is issued, as long as there is one or more column family not already
  // flushing.
  //
  // If the object is only passed to one DB, the behavior is the same as
  // db_write_buffer_size. When write_buffer_manager is set, the value set will
  // override db_write_buffer_size.
  //
  // This feature is disabled by default. Specify a non-zero value
  // to enable it.
  //
  // Default: null
  std::shared_ptr<WriteBufferManager> write_buffer_manager = nullptr;

  // Specify the file access pattern once a compaction is started.
  // It will be applied to all input files of a compaction.
  // Default: NORMAL
  enum AccessHint { NONE, NORMAL, SEQUENTIAL, WILLNEED };
  AccessHint access_hint_on_compaction_start = NORMAL;

  // If non-zero, we perform bigger reads when doing compaction. If you're
  // running RocksDB on spinning disks, you should set this to at least 2MB.
  // That way RocksDB's compaction is doing sequential instead of random reads.
  //
  // Default: 0
  //
  // Dynamically changeable through SetDBOptions() API.
  size_t compaction_readahead_size = 0;

  // This is a maximum buffer size that is used by WinMmapReadableFile in
  // unbuffered disk I/O mode. We need to maintain an aligned buffer for
  // reads. We allow the buffer to grow until the specified value and then
  // for bigger requests allocate one shot buffers. In unbuffered mode we
  // always bypass read-ahead buffer at ReadaheadRandomAccessFile
  // When read-ahead is required we then make use of compaction_readahead_size
  // value and always try to read ahead. With read-ahead we always
  // pre-allocate buffer to the size instead of growing it up to a limit.
  //
  // This option is currently honored only on Windows
  //
  // Default: 1 Mb
  //
  // Special value: 0 - means do not maintain per instance buffer. Allocate
  //                per request buffer and avoid locking.
  size_t random_access_max_buffer_size = 1024 * 1024;

  // This is the maximum buffer size that is used by WritableFileWriter.
  // With direct IO, we need to maintain an aligned buffer for writes.
  // We allow the buffer to grow until it's size hits the limit in buffered
  // IO and fix the buffer size when using direct IO to ensure alignment of
  // write requests if the logical sector size is unusual
  //
  // Default: 1024 * 1024 (1 MB)
  //
  // Dynamically changeable through SetDBOptions() API.
  size_t writable_file_max_buffer_size = 1024 * 1024;

  // Use adaptive mutex, which spins in the user space before resorting
  // to kernel. This could reduce context switch when the mutex is not
  // heavily contended. However, if the mutex is hot, we could end up
  // wasting spin time.
  // Default: false
  bool use_adaptive_mutex = false;

  // Create DBOptions with default values for all fields
  DBOptions();
  // Create DBOptions from Options
  explicit DBOptions(const Options& options);

  void Dump(Logger* log) const;

  // Allows OS to incrementally sync files to disk while they are being
  // written, asynchronously, in the background. This operation can be used
  // to smooth out write I/Os over time. Users shouldn't rely on it for
  // persistence guarantee.
  // Issue one request for every bytes_per_sync written. 0 turns it off.
  //
  // You may consider using rate_limiter to regulate write rate to device.
  // When rate limiter is enabled, it automatically enables bytes_per_sync
  // to 1MB.
  //
  // This option applies to table files
  //
  // Default: 0, turned off
  //
  // Note: DOES NOT apply to WAL files. See wal_bytes_per_sync instead
  // Dynamically changeable through SetDBOptions() API.
  uint64_t bytes_per_sync = 0;

  // Same as bytes_per_sync, but applies to WAL files
  //
  // Default: 0, turned off
  //
  // Dynamically changeable through SetDBOptions() API.
  uint64_t wal_bytes_per_sync = 0;

  // When true, guarantees WAL files have at most `wal_bytes_per_sync`
  // bytes submitted for writeback at any given time, and SST files have at most
  // `bytes_per_sync` bytes pending writeback at any given time. This can be
  // used to handle cases where processing speed exceeds I/O speed during file
  // generation, which can lead to a huge sync when the file is finished, even
  // with `bytes_per_sync` / `wal_bytes_per_sync` properly configured.
  //
  //  - If `sync_file_range` is supported it achieves this by waiting for any
  //    prior `sync_file_range`s to finish before proceeding. In this way,
  //    processing (compression, etc.) can proceed uninhibited in the gap
  //    between `sync_file_range`s, and we block only when I/O falls behind.
  //  - Otherwise the `WritableFile::Sync` method is used. Note this mechanism
  //    always blocks, thus preventing the interleaving of I/O and processing.
  //
  // Note: Enabling this option does not provide any additional persistence
  // guarantees, as it may use `sync_file_range`, which does not write out
  // metadata.
  //
  // Default: false
  bool strict_bytes_per_sync = false;

  // A vector of EventListeners whose callback functions will be called
  // when specific RocksDB event happens.
  std::vector<std::shared_ptr<EventListener>> listeners;

  // If true, then the status of the threads involved in this DB will
  // be tracked and available via GetThreadList() API.
  //
  // Default: false
  bool enable_thread_tracking = false;

  // The limited write rate to DB if soft_pending_compaction_bytes_limit or
  // level0_slowdown_writes_trigger is triggered, or we are writing to the
  // last mem table allowed and we allow more than 3 mem tables. It is
  // calculated using size of user write requests before compression.
  // RocksDB may decide to slow down more if the compaction still
  // gets behind further.
  // If the value is 0, we will infer a value from `rater_limiter` value
  // if it is not empty, or 16MB if `rater_limiter` is empty. Note that
  // if users change the rate in `rate_limiter` after DB is opened,
  // `delayed_write_rate` won't be adjusted.
  //
  // Unit: byte per second.
  //
  // Default: 0
  //
  // Dynamically changeable through SetDBOptions() API.
  uint64_t delayed_write_rate = 0;

  // By default, a single write thread queue is maintained. The thread gets
  // to the head of the queue becomes write batch group leader and responsible
  // for writing to WAL and memtable for the batch group.
  //
  // If enable_pipelined_write is true, separate write thread queue is
  // maintained for WAL write and memtable write. A write thread first enter WAL
  // writer queue and then memtable writer queue. Pending thread on the WAL
  // writer queue thus only have to wait for previous writers to finish their
  // WAL writing but not the memtable writing. Enabling the feature may improve
  // write throughput and reduce latency of the prepare phase of two-phase
  // commit.
  //
  // Default: false
  bool enable_pipelined_write = false;

  // Setting unordered_write to true trades higher write throughput with
  // relaxing the immutability guarantee of snapshots. This violates the
  // repeatability one expects from ::Get from a snapshot, as well as
  // ::MultiGet and Iterator's consistent-point-in-time view property.
  // If the application cannot tolerate the relaxed guarantees, it can implement
  // its own mechanisms to work around that and yet benefit from the higher
  // throughput. Using TransactionDB with WRITE_PREPARED write policy and
  // two_write_queues=true is one way to achieve immutable snapshots despite
  // unordered_write.
  //
  // By default, i.e., when it is false, rocksdb does not advance the sequence
  // number for new snapshots unless all the writes with lower sequence numbers
  // are already finished. This provides the immutability that we except from
  // snapshots. Moreover, since Iterator and MultiGet internally depend on
  // snapshots, the snapshot immutability results into Iterator and MultiGet
  // offering consistent-point-in-time view. If set to true, although
  // Read-Your-Own-Write property is still provided, the snapshot immutability
  // property is relaxed: the writes issued after the snapshot is obtained (with
  // larger sequence numbers) will be still not visible to the reads from that
  // snapshot, however, there still might be pending writes (with lower sequence
  // number) that will change the state visible to the snapshot after they are
  // landed to the memtable.
  //
  // Default: false
  bool unordered_write = false;
  // By default, a single write thread queue is maintained. The thread gets
  // to the head of the queue becomes write batch group leader and responsible
  // for writing to WAL.
  //
  // If enable_multi_batch_write is true, RocksDB will apply WriteBatch to
  // memtable out of order but commit them in order. (We borrow the idea from
  // https://github.com/cockroachdb/pebble/blob/master/docs/rocksdb.md#commit-pipeline.
  // On this basis, we split the WriteBatch into smaller-grained WriteBatch
  // vector,
  // and when the WriteBatch sizes of multiple writers are not balanced, writers
  // that finish first need to help the front writer finish writing the
  // remaining
  // WriteBatch to increase cpu usage and reduce overall latency).
  //
  // Default: false
  bool enable_multi_batch_write = false;

  // If true, allow multi-writers to update mem tables in parallel.
  // Only some memtable_factory-s support concurrent writes; currently it
  // is implemented only for SkipListFactory.  Concurrent memtable writes
  // are not compatible with inplace_update_support or filter_deletes.
  // It is strongly recommended to set enable_write_thread_adaptive_yield
  // if you are going to use this feature.
  //
  // Default: true
  bool allow_concurrent_memtable_write = true;

  // If true, threads synchronizing with the write batch group leader will
  // wait for up to write_thread_max_yield_usec before blocking on a mutex.
  // This can substantially improve throughput for concurrent workloads,
  // regardless of whether allow_concurrent_memtable_write is enabled.
  //
  // Default: true
  bool enable_write_thread_adaptive_yield = true;

  // The maximum limit of number of bytes that are written in a single batch
  // of WAL or memtable write. It is followed when the leader write size
  // is larger than 1/8 of this limit.
  //
  // Default: 1 MB
  uint64_t max_write_batch_group_size_bytes = 1 << 20;

  // The maximum number of microseconds that a write operation will use
  // a yielding spin loop to coordinate with other write threads before
  // blocking on a mutex.  (Assuming write_thread_slow_yield_usec is
  // set properly) increasing this value is likely to increase RocksDB
  // throughput at the expense of increased CPU usage.
  //
  // Default: 100
  uint64_t write_thread_max_yield_usec = 100;

  // The latency in microseconds after which a std::this_thread::yield
  // call (sched_yield on Linux) is considered to be a signal that
  // other processes or threads would like to use the current core.
  // Increasing this makes writer threads more likely to take CPU
  // by spinning, which will show up as an increase in the number of
  // involuntary context switches.
  //
  // Default: 3
  uint64_t write_thread_slow_yield_usec = 3;

  // If true, then DB::Open() will not update the statistics used to optimize
  // compaction decision by loading table properties from many files.
  // Turning off this feature will improve DBOpen time especially in
  // disk environment.
  //
  // Default: false
  bool skip_stats_update_on_db_open = false;

  // If true, then DB::Open() will not fetch and check sizes of all sst files.
  // This may significantly speed up startup if there are many sst files,
  // especially when using non-default Env with expensive GetFileSize().
  // We'll still check that all required sst files exist.
  // If paranoid_checks is false, this option is ignored, and sst files are
  // not checked at all.
  //
  // Default: false
  bool skip_checking_sst_file_sizes_on_db_open = false;

  // Recovery mode to control the consistency while replaying WAL
  // Default: kPointInTimeRecovery
  WALRecoveryMode wal_recovery_mode = WALRecoveryMode::kPointInTimeRecovery;

  // if set to false then recovery will fail when a prepared
  // transaction is encountered in the WAL
  bool allow_2pc = false;

  // A global cache for table-level rows.
  // Default: nullptr (disabled)
  // Not supported in ROCKSDB_LITE mode!
  std::shared_ptr<Cache> row_cache = nullptr;

#ifndef ROCKSDB_LITE
  // A filter object supplied to be invoked while processing write-ahead-logs
  // (WALs) during recovery. The filter provides a way to inspect log
  // records, ignoring a particular record or skipping replay.
  // The filter is invoked at startup and is invoked from a single-thread
  // currently.
  WalFilter* wal_filter = nullptr;
#endif  // ROCKSDB_LITE

  // If true, then DB::Open / CreateColumnFamily / DropColumnFamily
  // SetOptions will fail if options file is not properly persisted.
  //
  // DEFAULT: false
  bool fail_if_options_file_error = false;

  // If true, then print malloc stats together with rocksdb.stats
  // when printing to LOG.
  // DEFAULT: false
  bool dump_malloc_stats = false;

  // By default RocksDB replay WAL logs and flush them on DB open, which may
  // create very small SST files. If this option is enabled, RocksDB will try
  // to avoid (but not guarantee not to) flush during recovery. Also, existing
  // WAL logs will be kept, so that if crash happened before flush, we still
  // have logs to recover from.
  //
  // DEFAULT: false
  bool avoid_flush_during_recovery = false;

  // By default RocksDB will flush all memtables on DB close if there are
  // unpersisted data (i.e. with WAL disabled) The flush can be skip to speedup
  // DB close. Unpersisted data WILL BE LOST.
  //
  // DEFAULT: false
  //
  // Dynamically changeable through SetDBOptions() API.
  bool avoid_flush_during_shutdown = false;

  // Set this option to true during creation of database if you want
  // to be able to ingest behind (call IngestExternalFile() skipping keys
  // that already exist, rather than overwriting matching keys).
  // Setting this option to true will affect 2 things:
  // 1) Disable some internal optimizations around SST file compression
  // 2) Reserve bottom-most level for ingested files only.
  // 3) Note that num_levels should be >= 3 if this option is turned on.
  //
  // DEFAULT: false
  // Immutable.
  bool allow_ingest_behind = false;

  // If enabled it uses two queues for writes, one for the ones with
  // disable_memtable and one for the ones that also write to memtable. This
  // allows the memtable writes not to lag behind other writes. It can be used
  // to optimize MySQL 2PC in which only the commits, which are serial, write to
  // memtable.
  bool two_write_queues = false;

  // If true WAL is not flushed automatically after each write. Instead it
  // relies on manual invocation of FlushWAL to write the WAL buffer to its
  // file.
  bool manual_wal_flush = false;

  // This feature is WORK IN PROGRESS
  // If enabled WAL records will be compressed before they are written.
  // Only zstd is supported. Compressed WAL records will be read in supported
  // versions regardless of the wal_compression settings.
  CompressionType wal_compression = kNoCompression;

  // If true, RocksDB supports flushing multiple column families and committing
  // their results atomically to MANIFEST. Note that it is not
  // necessary to set atomic_flush to true if WAL is always enabled since WAL
  // allows the database to be restored to the last persistent state in WAL.
  // This option is useful when there are column families with writes NOT
  // protected by WAL.
  // For manual flush, application has to specify which column families to
  // flush atomically in DB::Flush.
  // For auto-triggered flush, RocksDB atomically flushes ALL column families.
  //
  // Currently, any WAL-enabled writes after atomic flush may be replayed
  // independently if the process crashes later and tries to recover.
  bool atomic_flush = false;

  // If true, working thread may avoid doing unnecessary and long-latency
  // operation (such as deleting obsolete files directly or deleting memtable)
  // and will instead schedule a background job to do it.
  // Use it if you're latency-sensitive.
  // If set to true, takes precedence over
  // ReadOptions::background_purge_on_iterator_cleanup.
  bool avoid_unnecessary_blocking_io = false;

  // Historically DB ID has always been stored in Identity File in DB folder.
  // If this flag is true, the DB ID is written to Manifest file in addition
  // to the Identity file. By doing this 2 problems are solved
  // 1. We don't checksum the Identity file where as Manifest file is.
  // 2. Since the source of truth for DB is Manifest file DB ID will sit with
  //    the source of truth. Previously the Identity file could be copied
  //    independent of Manifest and that can result in wrong DB ID.
  // We recommend setting this flag to true.
  // Default: false
  bool write_dbid_to_manifest = false;

  // The number of bytes to prefetch when reading the log. This is mostly useful
  // for reading a remotely located log, as it can save the number of
  // round-trips. If 0, then the prefetching is disabled.
  //
  // Default: 0
  size_t log_readahead_size = 0;

  // If user does NOT provide the checksum generator factory, the file checksum
  // will NOT be used. A new file checksum generator object will be created
  // when a SST file is created. Therefore, each created FileChecksumGenerator
  // will only be used from a single thread and so does not need to be
  // thread-safe.
  //
  // Default: nullptr
  std::shared_ptr<FileChecksumGenFactory> file_checksum_gen_factory = nullptr;

  // By default, RocksDB recovery fails if any table/blob file referenced in the
  // final version reconstructed from the
  // MANIFEST are missing after scanning the MANIFEST pointed to by the
  // CURRENT file. It can also fail if verification of unique SST id fails.
  // Best-efforts recovery is another recovery mode that does not necessarily
  // fail when certain table/blob files are missing/corrupted or have mismatched
  // unique id table property. Instead, best-efforts recovery recovers each
  // column family to a point in the MANIFEST that corresponds to a version. In
  // such a version, all valid table/blob files referenced have the expected
  // file size. For table files, their unique id table property match the
  // MANIFEST.
  //
  // Best-efforts recovery does not need a valid CURRENT file, and tries to
  // recover the database using one of the available MANIFEST files in the db
  // directory.
  // Best-efforts recovery tries the available MANIFEST files from high file
  // numbers (newer) to low file numbers (older), and stops after finding the
  // first MANIFEST file from which the db can be recovered to a state without
  // invalid (missing/filesize-mismatch/unique-id-mismatch) table and blob
  // files. It is possible that the database can be restored to an empty state
  // with no table or blob files.
  //
  // Regardless of this option, the IDENTITY file
  // is updated if needed during recovery to match the DB ID in the MANIFEST (if
  // previously using write_dbid_to_manifest) or to be in some valid state
  // (non-empty DB ID). Currently, not compatible with atomic flush.
  // Furthermore, WAL files will not be used for recovery if
  // best_efforts_recovery is true. Also requires either 1) LOCK file exists or
  // 2) underlying env's LockFile() call returns ok even for non-existing LOCK
  // file.
  //
  // Default: false
  bool best_efforts_recovery = false;

  // It defines how many times db resume is called by a separate thread when
  // background retryable IO Error happens. When background retryable IO
  // Error happens, SetBGError is called to deal with the error. If the error
  // can be auto-recovered (e.g., retryable IO Error during Flush or WAL write),
  // then db resume is called in background to recover from the error. If this
  // value is 0 or negative, db resume will not be called.
  //
  // Default: INT_MAX
  int max_bgerror_resume_count = INT_MAX;

  // If max_bgerror_resume_count is >= 2, db resume is called multiple times.
  // This option decides how long to wait to retry the next resume if the
  // previous resume fails and satisfy redo resume conditions.
  //
  // Default: 1000000 (microseconds).
  uint64_t bgerror_resume_retry_interval = 1000000;

  // It allows user to opt-in to get error messages containing corrupted
  // keys/values. Corrupt keys, values will be logged in the
  // messages/logs/status that will help users with the useful information
  // regarding affected data. By default value is set false to prevent users
  // data to be exposed in the logs/messages etc.
  //
  // Default: false
  bool allow_data_in_errors = false;

  // A string identifying the machine hosting the DB. This
  // will be written as a property in every SST file written by the DB (or
  // by offline writers such as SstFileWriter and RepairDB). It can be useful
  // for troubleshooting in memory corruption caused by a failing host when
  // writing a file, by tracing back to the writing host. These corruptions
  // may not be caught by the checksum since they happen before checksumming.
  // If left as default, the table writer will substitute it with the actual
  // hostname when writing the SST file. If set to an empty string, the
  // property will not be written to the SST file.
  //
  // Default: hostname
  std::string db_host_id = kHostnameForDbHostId;

  // Use this if your DB want to enable checksum handoff for specific file
  // types writes. Make sure that the File_system you use support the
  // crc32c checksum verification
  // Currently supported file tyes: kWALFile, kTableFile, kDescriptorFile.
  // NOTE: currently RocksDB only generates crc32c based checksum for the
  // handoff. If the storage layer has different checksum support, user
  // should enble this set as empty. Otherwise,it may cause unexpected
  // write failures.
  FileTypeSet checksum_handoff_file_types;

  // EXPERIMENTAL
  // CompactionService is a feature allows the user to run compactions on a
  // different host or process, which offloads the background load from the
  // primary host.
  // It's an experimental feature, the interface will be changed without
  // backward/forward compatibility support for now. Some known issues are still
  // under development.
  std::shared_ptr<CompactionService> compaction_service = nullptr;

  // It indicates, which lowest cache tier we want to
  // use for a certain DB. Currently we support volatile_tier and
  // non_volatile_tier. They are layered. By setting it to kVolatileTier, only
  // the block cache (current implemented volatile_tier) is used. So
  // cache entries will not spill to secondary cache (current
  // implemented non_volatile_tier), and block cache lookup misses will not
  // lookup in the secondary cache. When kNonVolatileBlockTier is used, we use
  // both block cache and secondary cache.
  //
  // Default: kNonVolatileBlockTier
  CacheTier lowest_used_cache_tier = CacheTier::kNonVolatileBlockTier;

  // If set to false, when compaction or flush sees a SingleDelete followed by
  // a Delete for the same user key, compaction job will not fail.
  // Otherwise, compaction job will fail.
  // This is a temporary option to help existing use cases migrate, and
  // will be removed in a future release.
  // Warning: do not set to false unless you are trying to migrate existing
  // data in which the contract of single delete
  // (https://github.com/facebook/rocksdb/wiki/Single-Delete) is not enforced,
  // thus has Delete mixed with SingleDelete for the same user key. Violation
  // of the contract leads to undefined behaviors with high possibility of data
  // inconsistency, e.g. deleted old data become visible again, etc.
  bool enforce_single_del_contracts = true;
};

// Options to control the behavior of a database (passed to DB::Open)
struct Options : public DBOptions, public ColumnFamilyOptions {
  // Create an Options object with default values for all fields.
  Options() : DBOptions(), ColumnFamilyOptions() {}

  Options(const DBOptions& db_options,
          const ColumnFamilyOptions& column_family_options)
      : DBOptions(db_options), ColumnFamilyOptions(column_family_options) {}

  // Change to some default settings from an older version.
  // NOT MAINTAINED: This function has not been and is not maintained.
  // DEPRECATED: This function might be removed in a future release.
  // In general, defaults are changed to suit broad interests. Opting
  // out of a change on upgrade should be deliberate and considered.
  Options* OldDefaults(int rocksdb_major_version = 4,
                       int rocksdb_minor_version = 6);

  void Dump(Logger* log) const;

  void DumpCFOptions(Logger* log) const;

  // Some functions that make it easier to optimize RocksDB

  // Set appropriate parameters for bulk loading.
  // The reason that this is a function that returns "this" instead of a
  // constructor is to enable chaining of multiple similar calls in the future.
  //

  // All data will be in level 0 without any automatic compaction.
  // It's recommended to manually call CompactRange(NULL, NULL) before reading
  // from the database, because otherwise the read can be very slow.
  Options* PrepareForBulkLoad();

  // Use this if your DB is very small (like under 1GB) and you don't want to
  // spend lots of memory for memtables.
  Options* OptimizeForSmallDb();

  // Disable some checks that should not be necessary in the absence of
  // software logic errors or CPU+memory hardware errors. This can improve
  // write speeds but is only recommended for temporary use. Does not
  // change protection against corrupt storage (e.g. verify_checksums).
  Options* DisableExtraChecks();
};

// An application can issue a read request (via Get/Iterators) and specify
// if that read should process data that ALREADY resides on a specified cache
// level. For example, if an application specifies kBlockCacheTier then the
// Get call will process data that is already processed in the memtable or
// the block cache. It will not page in data from the OS cache or data that
// resides in storage.
enum ReadTier {
  kReadAllTier = 0x0,     // data in memtable, block cache, OS cache or storage
  kBlockCacheTier = 0x1,  // data in memtable or block cache
  kPersistedTier = 0x2,   // persisted data.  When WAL is disabled, this option
                          // will skip data in memtable.
                          // Note that this ReadTier currently only supports
                          // Get and MultiGet and does not support iterators.
  kMemtableTier = 0x3     // data in memtable. used for memtable-only iterators.
};

// Options that control read operations
struct ReadOptions {
  // If "snapshot" is non-nullptr, read as of the supplied snapshot
  // (which must belong to the DB that is being read and which must
  // not have been released).  If "snapshot" is nullptr, use an implicit
  // snapshot of the state at the beginning of this read operation.
  // Default: nullptr
  const Snapshot* snapshot;

  // `iterate_lower_bound` defines the smallest key at which the backward
  // iterator can return an entry. Once the bound is passed, Valid() will be
  // false. `iterate_lower_bound` is inclusive ie the bound value is a valid
  // entry.
  //
  // If prefix_extractor is not null, the Seek target and `iterate_lower_bound`
  // need to have the same prefix. This is because ordering is not guaranteed
  // outside of prefix domain.
  //
  // In case of user_defined timestamp, if enabled, iterate_lower_bound should
  // point to key without timestamp part.
  // Default: nullptr
  const Slice* iterate_lower_bound;

  // "iterate_upper_bound" defines the extent up to which the forward iterator
  // can return entries. Once the bound is reached, Valid() will be false.
  // "iterate_upper_bound" is exclusive ie the bound value is
  // not a valid entry. If prefix_extractor is not null:
  // 1. If options.auto_prefix_mode = true, iterate_upper_bound will be used
  //    to infer whether prefix iterating (e.g. applying prefix bloom filter)
  //    can be used within RocksDB. This is done by comparing
  //    iterate_upper_bound with the seek key.
  // 2. If options.auto_prefix_mode = false, iterate_upper_bound only takes
  //    effect if it shares the same prefix as the seek key. If
  //    iterate_upper_bound is outside the prefix of the seek key, then keys
  //    returned outside the prefix range will be undefined, just as if
  //    iterate_upper_bound = null.
  // If iterate_upper_bound is not null, SeekToLast() will position the iterator
  // at the first key smaller than iterate_upper_bound.
  //
  // In case of user_defined timestamp, if enabled, iterate_upper_bound should
  // point to key without timestamp part.
  // Default: nullptr
  const Slice* iterate_upper_bound;

  // RocksDB does auto-readahead for iterators on noticing more than two reads
  // for a table file. The readahead starts at 8KB and doubles on every
  // additional read up to 256KB.
  // This option can help if most of the range scans are large, and if it is
  // determined that a larger readahead than that enabled by auto-readahead is
  // needed.
  // Using a large readahead size (> 2MB) can typically improve the performance
  // of forward iteration on spinning disks.
  // Default: 0
  size_t readahead_size;

  // A threshold for the number of keys that can be skipped before failing an
  // iterator seek as incomplete. The default value of 0 should be used to
  // never fail a request as incomplete, even on skipping too many keys.
  // Default: 0
  uint64_t max_skippable_internal_keys;

  // Specify if this read request should process data that ALREADY
  // resides on a particular cache. If the required data is not
  // found at the specified cache, then Status::Incomplete is returned.
  // Default: kReadAllTier
  ReadTier read_tier;

  // If true, all data read from underlying storage will be
  // verified against corresponding checksums.
  // Default: true
  bool verify_checksums;

  // Should the "data block"/"index block" read for this iteration be placed in
  // block cache?
  // Callers may wish to set this field to false for bulk scans.
  // This would help not to the change eviction order of existing items in the
  // block cache.
  // Default: true
  bool fill_cache;

  // Specify to create a tailing iterator -- a special iterator that has a
  // view of the complete database (i.e. it can also be used to read newly
  // added data) and is optimized for sequential reads. It will return records
  // that were inserted into the database after the creation of the iterator.
  // Default: false
  // Not supported in ROCKSDB_LITE mode!
  bool tailing;

  // This options is not used anymore. It was to turn on a functionality that
  // has been removed.
  bool managed;

  // Enable a total order seek regardless of index format (e.g. hash index)
  // used in the table. Some table format (e.g. plain table) may not support
  // this option.
  // If true when calling Get(), we also skip prefix bloom when reading from
  // block based table, which only affects Get() performance.
  // Default: false
  bool total_order_seek;

  // When true, by default use total_order_seek = true, and RocksDB can
  // selectively enable prefix seek mode if won't generate a different result
  // from total_order_seek, based on seek key, and iterator upper bound.
  // Not supported in ROCKSDB_LITE mode, in the way that even with value true
  // prefix mode is not used.
  // BUG: Using Comparator::IsSameLengthImmediateSuccessor and
  // SliceTransform::FullLengthEnabled to enable prefix mode in cases where
  // prefix of upper bound differs from prefix of seek key has a flaw.
  // If present in the DB, "short keys" (shorter than "full length" prefix)
  // can be omitted from auto_prefix_mode iteration when they would be present
  // in total_order_seek iteration, regardless of whether the short keys are
  // "in domain" of the prefix extractor. This is not an issue if no short
  // keys are added to DB or are not expected to be returned by such
  // iterators. (We are also assuming the new condition on
  // IsSameLengthImmediateSuccessor is satisfied; see its BUG section).
  // A bug example is in DBTest2::AutoPrefixMode1, search for "BUG".
  // Default: false
  bool auto_prefix_mode;

  // Enforce that the iterator only iterates over the same prefix as the seek.
  // This option is effective only for prefix seeks, i.e. prefix_extractor is
  // non-null for the column family and total_order_seek is false.  Unlike
  // iterate_upper_bound, prefix_same_as_start only works within a prefix
  // but in both directions.
  // Default: false
  bool prefix_same_as_start;

  // Keep the blocks loaded by the iterator pinned in memory as long as the
  // iterator is not deleted, If used when reading from tables created with
  // BlockBasedTableOptions::use_delta_encoding = false,
  // Iterator's property "rocksdb.iterator.is-key-pinned" is guaranteed to
  // return 1.
  // Default: false
  bool pin_data;

  // If true, when PurgeObsoleteFile is called in CleanupIteratorState, we
  // schedule a background job in the flush job queue and delete obsolete files
  // in background.
  // Default: false
  bool background_purge_on_iterator_cleanup;

  // If true, range tombstones handling will be skipped in key lookup paths.
  // For DB instances that don't use DeleteRange() calls, this setting can
  // be used to optimize the read performance.
  // Note that, if this assumption (of no previous DeleteRange() calls) is
  // broken, stale keys could be served in read paths.
  // Default: false
  bool ignore_range_deletions;

  // A callback to determine whether relevant keys for this scan exist in a
  // given table based on the table's properties. The callback is passed the
  // properties of each table during iteration. If the callback returns false,
  // the table will not be scanned. This option only affects Iterators and has
  // no impact on point lookups.
  // Default: empty (every table will be scanned)
  std::function<bool(const TableProperties&)> table_filter;

  // Timestamp of operation. Read should return the latest data visible to the
  // specified timestamp. All timestamps of the same database must be of the
  // same length and format. The user is responsible for providing a customized
  // compare function via Comparator to order <key, timestamp> tuples.
  // For iterator, iter_start_ts is the lower bound (older) and timestamp
  // serves as the upper bound. Versions of the same record that fall in
  // the timestamp range will be returned. If iter_start_ts is nullptr,
  // only the most recent version visible to timestamp is returned.
  // The user-specified timestamp feature is still under active development,
  // and the API is subject to change.
  // Default: nullptr
  const Slice* timestamp;
  const Slice* iter_start_ts;

  // Deadline for completing an API call (Get/MultiGet/Seek/Next for now)
  // in microseconds.
  // It should be set to microseconds since epoch, i.e, gettimeofday or
  // equivalent plus allowed duration in microseconds. The best way is to use
  // env->NowMicros() + some timeout.
  // This is best efforts. The call may exceed the deadline if there is IO
  // involved and the file system doesn't support deadlines, or due to
  // checking for deadline periodically rather than for every key if
  // processing a batch
  std::chrono::microseconds deadline;

  // A timeout in microseconds to be passed to the underlying FileSystem for
  // reads. As opposed to deadline, this determines the timeout for each
  // individual file read request. If a MultiGet/Get/Seek/Next etc call
  // results in multiple reads, each read can last up to io_timeout us.
  std::chrono::microseconds io_timeout;

  // It limits the maximum cumulative value size of the keys in batch while
  // reading through MultiGet. Once the cumulative value size exceeds this
  // soft limit then all the remaining keys are returned with status Aborted.
  //
  // Default: std::numeric_limits<uint64_t>::max()
  uint64_t value_size_soft_limit;

  // For iterators, RocksDB does auto-readahead on noticing more than two
  // sequential reads for a table file if user doesn't provide readahead_size.
  // The readahead starts at 8KB and doubles on every additional read upto
  // max_auto_readahead_size only when reads are sequential. However at each
  // level, if iterator moves over next file, readahead_size starts again from
  // 8KB.
  //
  // By enabling this option, RocksDB will do some enhancements for
  // prefetching the data.
  //
  // Default: false
  bool adaptive_readahead;

  // For file reads associated with this option, charge the internal rate
  // limiter (see `DBOptions::rate_limiter`) at the specified priority. The
  // special value `Env::IO_TOTAL` disables charging the rate limiter.
  //
  // The rate limiting is bypassed no matter this option's value for file reads
  // on plain tables (these can exist when `ColumnFamilyOptions::table_factory`
  // is a `PlainTableFactory`) and cuckoo tables (these can exist when
  // `ColumnFamilyOptions::table_factory` is a `CuckooTableFactory`).
  //
  // The bytes charged to rate limiter may not exactly match the file read bytes
  // since there are some seemingly insignificant reads, like for file
  // headers/footers, that we currently do not charge to rate limiter.
  //
  // Default: `Env::IO_TOTAL`.
  Env::IOPriority rate_limiter_priority = Env::IO_TOTAL;

  // Experimental
  //
  // If async_io is enabled, RocksDB will prefetch some of data asynchronously.
  // RocksDB apply it if reads are sequential and its internal automatic
  // prefetching.
  //
  // Default: false
  bool async_io;

  // Experimental
  //
  // If async_io is set, then this flag controls whether we read SST files
  // in multiple levels asynchronously. Enabling this flag can help reduce
  // MultiGet latency by maximizing the number of SST files read in
  // parallel if the keys in the MultiGet batch are in different levels. It
  // comes at the expense of slightly higher CPU overhead.
  //
  // Default: true
  bool optimize_multiget_for_io;

  ReadOptions();
  ReadOptions(bool cksum, bool cache);
};

// Options that control write operations
struct WriteOptions {
  // If true, the write will be flushed from the operating system
  // buffer cache (by calling WritableFile::Sync()) before the write
  // is considered complete.  If this flag is true, writes will be
  // slower.
  //
  // If this flag is false, and the machine crashes, some recent
  // writes may be lost.  Note that if it is just the process that
  // crashes (i.e., the machine does not reboot), no writes will be
  // lost even if sync==false.
  //
  // In other words, a DB write with sync==false has similar
  // crash semantics as the "write()" system call.  A DB write
  // with sync==true has similar crash semantics to a "write()"
  // system call followed by "fdatasync()".
  //
  // Default: false
  bool sync;

  // If true, writes will not first go to the write ahead log,
  // and the write may get lost after a crash. The backup engine
  // relies on write-ahead logs to back up the memtable, so if
  // you disable write-ahead logs, you must create backups with
  // flush_before_backup=true to avoid losing unflushed memtable data.
  // Default: false
  bool disableWAL;

  // If true and if user is trying to write to column families that don't exist
  // (they were dropped),  ignore the write (don't return an error). If there
  // are multiple writes in a WriteBatch, other writes will succeed.
  // Default: false
  bool ignore_missing_column_families;

  // If true and we need to wait or sleep for the write request, fails
  // immediately with Status::Incomplete().
  // Default: false
  bool no_slowdown;

  // If true, this write request is of lower priority if compaction is
  // behind. In this case, no_slowdown = true, the request will be canceled
  // immediately with Status::Incomplete() returned. Otherwise, it will be
  // slowed down. The slowdown value is determined by RocksDB to guarantee
  // it introduces minimum impacts to high priority writes.
  //
  // Default: false
  bool low_pri;

  // If true, this writebatch will maintain the last insert positions of each
  // memtable as hints in concurrent write. It can improve write performance
  // in concurrent writes if keys in one writebatch are sequential. In
  // non-concurrent writes (when concurrent_memtable_writes is false) this
  // option will be ignored.
  //
  // Default: false
  bool memtable_insert_hint_per_batch;

<<<<<<< HEAD
=======
  // For writes associated with this option, charge the internal rate
  // limiter (see `DBOptions::rate_limiter`) at the specified priority. The
  // special value `Env::IO_TOTAL` disables charging the rate limiter.
  //
  // Currently the support covers automatic WAL flushes, which happen during
  // live updates (`Put()`, `Write()`, `Delete()`, etc.)
  // when `WriteOptions::disableWAL == false`
  // and `DBOptions::manual_wal_flush == false`.
  //
  // Only `Env::IO_USER` and `Env::IO_TOTAL` are allowed
  // due to implementation constraints.
  //
  // Default: `Env::IO_TOTAL`
  Env::IOPriority rate_limiter_priority;

  // `protection_bytes_per_key` is the number of bytes used to store
  // protection information for each key entry. Currently supported values are
  // zero (disabled) and eight.
  //
  // Default: zero (disabled).
  size_t protection_bytes_per_key;

>>>>>>> bf2c3351
  WriteOptions()
      : sync(false),
        disableWAL(false),
        ignore_missing_column_families(false),
        no_slowdown(false),
        low_pri(false),
<<<<<<< HEAD
        memtable_insert_hint_per_batch(false) {}
=======
        memtable_insert_hint_per_batch(false),
        rate_limiter_priority(Env::IO_TOTAL),
        protection_bytes_per_key(0) {}
>>>>>>> bf2c3351
};

// Options that control flush operations
struct FlushOptions {
  // If true, the flush will wait until the flush is done.
  // Default: true
  bool wait;
  // If true, the flush would proceed immediately even it means writes will
  // stall for the duration of the flush; if false the operation will wait
  // until it's possible to do flush w/o causing stall or until required flush
  // is performed by someone else (foreground call or background thread).
  // Default: false
  bool allow_write_stall;
  // Only switch mutable memtable if its size is no smaller than this parameter.
  // Zero is no-op.
  // Default: 0
  uint64_t min_size_to_flush;
  // Used by RocksDB internally.
  // Default: false
  bool _write_stopped;

  FlushOptions()
      : wait(true),
        allow_write_stall(false),
        min_size_to_flush(0),
        _write_stopped(false) {}
};

// Create a Logger from provided DBOptions
extern Status CreateLoggerFromOptions(const std::string& dbname,
                                      const DBOptions& options,
                                      std::shared_ptr<Logger>* logger);

// CompactionOptions are used in CompactFiles() call.
struct CompactionOptions {
  // Compaction output compression type
  // Default: snappy
  // If set to `kDisableCompressionOption`, RocksDB will choose compression type
  // according to the `ColumnFamilyOptions`, taking into account the output
  // level if `compression_per_level` is specified.
  CompressionType compression;
  // Compaction will create files of size `output_file_size_limit`.
  // Default: MAX, which means that compaction will create a single file
  uint64_t output_file_size_limit;
  // If > 0, it will replace the option in the DBOptions for this compaction.
  uint32_t max_subcompactions;

  CompactionOptions()
      : compression(kSnappyCompression),
        output_file_size_limit(std::numeric_limits<uint64_t>::max()),
        max_subcompactions(0) {}
};

// For level based compaction, we can configure if we want to skip/force
// bottommost level compaction.
enum class BottommostLevelCompaction {
  // Skip bottommost level compaction
  kSkip,
  // Only compact bottommost level if there is a compaction filter
  // This is the default option
  kIfHaveCompactionFilter,
  // Always compact bottommost level
  kForce,
  // Always compact bottommost level but in bottommost level avoid
  // double-compacting files created in the same compaction
  kForceOptimized,
};

// For manual compaction, we can configure if we want to skip/force garbage
// collection of blob files.
enum class BlobGarbageCollectionPolicy {
  // Force blob file garbage collection.
  kForce,
  // Skip blob file garbage collection.
  kDisable,
  // Inherit blob file garbage collection policy from ColumnFamilyOptions.
  kUseDefault,
};

// CompactRangeOptions is used by CompactRange() call.
struct CompactRangeOptions {
  // If true, no other compaction will run at the same time as this
  // manual compaction.
  //
  // Default: false
  bool exclusive_manual_compaction = false;

  // If true, compacted files will be moved to the minimum level capable
  // of holding the data or given level (specified non-negative target_level).
  bool change_level = false;
  // If change_level is true and target_level have non-negative value, compacted
  // files will be moved to target_level.
  int target_level = -1;
  // Compaction outputs will be placed in options.db_paths[target_path_id].
  // Behavior is undefined if target_path_id is out of range.
  uint32_t target_path_id = 0;
  // By default level based compaction will only compact the bottommost level
  // if there is a compaction filter
  BottommostLevelCompaction bottommost_level_compaction =
      BottommostLevelCompaction::kIfHaveCompactionFilter;
  // If true, will execute immediately even if doing so would cause the DB to
  // enter write stall mode. Otherwise, it'll sleep until load is low enough.
  bool allow_write_stall = false;
  // If > 0, it will replace the option in the DBOptions for this compaction.
  uint32_t max_subcompactions = 0;
  // Set user-defined timestamp low bound, the data with older timestamp than
  // low bound maybe GCed by compaction. Default: nullptr
  const Slice* full_history_ts_low = nullptr;

  // Allows cancellation of an in-progress manual compaction.
  //
  // Cancellation can be delayed waiting on automatic compactions when used
  // together with `exclusive_manual_compaction == true`.
  std::atomic<bool>* canceled = nullptr;
  // NOTE: Calling DisableManualCompaction() overwrites the uer-provided
  // canceled variable in CompactRangeOptions.
  // Typically, when CompactRange is being called in one thread (t1) with
  // canceled = false, and DisableManualCompaction is being called in the
  // other thread (t2), manual compaction is disabled normally, even if the
  // compaction iterator may still scan a few items before *canceled is
  // set to true

  // If set to kForce, RocksDB will override enable_blob_file_garbage_collection
  // to true; if set to kDisable, RocksDB will override it to false, and
  // kUseDefault leaves the setting in effect. This enables customers to both
  // force-enable and force-disable GC when calling CompactRange.
  BlobGarbageCollectionPolicy blob_garbage_collection_policy =
      BlobGarbageCollectionPolicy::kUseDefault;

  // If set to < 0 or > 1, RocksDB leaves blob_garbage_collection_age_cutoff
  // from ColumnFamilyOptions in effect. Otherwise, it will override the
  // user-provided setting. This enables customers to selectively override the
  // age cutoff.
  double blob_garbage_collection_age_cutoff = -1;
};

// IngestExternalFileOptions is used by IngestExternalFile()
struct IngestExternalFileOptions {
  // Can be set to true to move the files instead of copying them.
  bool move_files = false;
  // If set to true, ingestion falls back to copy when move fails.
  bool failed_move_fall_back_to_copy = true;
  // If set to false, an ingested file keys could appear in existing snapshots
  // that where created before the file was ingested.
  bool snapshot_consistency = true;
  // If set to false, IngestExternalFile() will fail if the file key range
  // overlaps with existing keys or tombstones in the DB.
  bool allow_global_seqno = true;
  // If set to false and the file key range overlaps with the memtable key range
  // (memtable flush required), IngestExternalFile will fail.
  bool allow_blocking_flush = true;
  // Set to true if you would like duplicate keys in the file being ingested
  // to be skipped rather than overwriting existing data under that key.
  // Use case: back-fill of some historical data in the database without
  // over-writing existing newer version of data.
  // This option could only be used if the DB has been running
  // with allow_ingest_behind=true since the dawn of time.
  // All files will be ingested at the bottommost level with seqno=0.
  bool ingest_behind = false;
  // Set to true if you would like to write global_seqno to a given offset in
  // the external SST file for backward compatibility. Older versions of
  // RocksDB writes a global_seqno to a given offset within ingested SST files,
  // and new versions of RocksDB do not. If you ingest an external SST using
  // new version of RocksDB and would like to be able to downgrade to an
  // older version of RocksDB, you should set 'write_global_seqno' to true. If
  // your service is just starting to use the new RocksDB, we recommend that
  // you set this option to false, which brings two benefits:
  // 1. No extra random write for global_seqno during ingestion.
  // 2. Without writing external SST file, it's possible to do checksum.
  // We have a plan to set this option to false by default in the future.
  bool write_global_seqno = true;
  // Set to true if you would like to verify the checksums of each block of the
  // external SST file before ingestion.
  // Warning: setting this to true causes slowdown in file ingestion because
  // the external SST file has to be read.
  bool verify_checksums_before_ingest = false;
  // When verify_checksums_before_ingest = true, RocksDB uses default
  // readahead setting to scan the file while verifying checksums before
  // ingestion.
  // Users can override the default value using this option.
  // Using a large readahead size (> 2MB) can typically improve the performance
  // of forward iteration on spinning disks.
  size_t verify_checksums_readahead_size = 0;
  // Set to TRUE if user wants to verify the sst file checksum of ingested
  // files. The DB checksum function will generate the checksum of each
  // ingested file (if file_checksum_gen_factory is set) and compare the
  // checksum function name and checksum with the ingested checksum information.
  //
  // If this option is set to True: 1) if DB does not enable checksum
  // (file_checksum_gen_factory == nullptr), the ingested checksum information
  // will be ignored; 2) If DB enable the checksum function, we calculate the
  // sst file checksum after the file is moved or copied and compare the
  // checksum and checksum name. If checksum or checksum function name does
  // not match, ingestion will be failed. If the verification is successful,
  // checksum and checksum function name will be stored in Manifest.
  // If this option is set to FALSE, 1) if DB does not enable checksum,
  // the ingested checksum information will be ignored; 2) if DB enable the
  // checksum, we only verify the ingested checksum function name and we
  // trust the ingested checksum. If the checksum function name matches, we
  // store the checksum in Manifest. DB does not calculate the checksum during
  // ingestion. However, if no checksum information is provided with the
  // ingested files, DB will generate the checksum and store in the Manifest.
  bool verify_file_checksum = true;
  // Set to TRUE if user wants file to be ingested to the bottommost level. An
  // error of Status::TryAgain() will be returned if a file cannot fit in the
  // bottommost level when calling
  // DB::IngestExternalFile()/DB::IngestExternalFiles(). The user should clear
  // the bottommost level in the overlapping range before re-attempt.
  //
  // ingest_behind takes precedence over fail_if_not_bottommost_level.
  bool fail_if_not_bottommost_level = false;
};

enum TraceFilterType : uint64_t {
  // Trace all the operations
  kTraceFilterNone = 0x0,
  // Do not trace the get operations
  kTraceFilterGet = 0x1 << 0,
  // Do not trace the write operations
  kTraceFilterWrite = 0x1 << 1,
  // Do not trace the `Iterator::Seek()` operations
  kTraceFilterIteratorSeek = 0x1 << 2,
  // Do not trace the `Iterator::SeekForPrev()` operations
  kTraceFilterIteratorSeekForPrev = 0x1 << 3,
  // Do not trace the `MultiGet()` operations
  kTraceFilterMultiGet = 0x1 << 4,
};

// TraceOptions is used for StartTrace
struct TraceOptions {
  // To avoid the trace file size grows large than the storage space,
  // user can set the max trace file size in Bytes. Default is 64GB
  uint64_t max_trace_file_size = uint64_t{64} * 1024 * 1024 * 1024;
  // Specify trace sampling option, i.e. capture one per how many requests.
  // Default to 1 (capture every request).
  uint64_t sampling_frequency = 1;
  // Note: The filtering happens before sampling.
  uint64_t filter = kTraceFilterNone;
  // When true, the order of write records in the trace will match the order of
  // the corresponding write records in the WAL and applied to the DB. There may
  // be a performance penalty associated with preserving this ordering.
  //
  // Default: false. This means write records in the trace may be in an order
  // different from the WAL's order.
  bool preserve_write_order = false;
};

// ImportColumnFamilyOptions is used by ImportColumnFamily()
struct ImportColumnFamilyOptions {
  // Can be set to true to move the files instead of copying them.
  bool move_files = false;
};

// Options used with DB::GetApproximateSizes()
struct SizeApproximationOptions {
  // Defines whether the returned size should include the recently written
  // data in the memtables. If set to false, include_files must be true.
  bool include_memtables = false;
  // Defines whether the returned size should include data serialized to disk.
  // If set to false, include_memtables must be true.
  bool include_files = true;
  // When approximating the files total size that is used to store a keys range
  // using DB::GetApproximateSizes, allow approximation with an error margin of
  // up to total_files_size * files_size_error_margin. This allows to take some
  // shortcuts in files size approximation, resulting in better performance,
  // while guaranteeing the resulting error is within a reasonable margin.
  // E.g., if the value is 0.1, then the error margin of the returned files size
  // approximation will be within 10%.
  // If the value is non-positive - a more precise yet more CPU intensive
  // estimation is performed.
  double files_size_error_margin = -1.0;
};

struct CompactionServiceOptionsOverride {
  // Currently pointer configurations are not passed to compaction service
  // compaction so the user needs to set it. It will be removed once pointer
  // configuration passing is supported.
  Env* env = Env::Default();
  std::shared_ptr<FileChecksumGenFactory> file_checksum_gen_factory = nullptr;

  const Comparator* comparator = BytewiseComparator();
  std::shared_ptr<MergeOperator> merge_operator = nullptr;
  const CompactionFilter* compaction_filter = nullptr;
  std::shared_ptr<CompactionFilterFactory> compaction_filter_factory = nullptr;
  std::shared_ptr<const SliceTransform> prefix_extractor = nullptr;
  std::shared_ptr<TableFactory> table_factory;
  std::shared_ptr<SstPartitionerFactory> sst_partitioner_factory = nullptr;

  // Only subsets of events are triggered in remote compaction worker, like:
  // `OnTableFileCreated`, `OnTableFileCreationStarted`,
  // `ShouldBeNotifiedOnFileIO` `OnSubcompactionBegin`,
  // `OnSubcompactionCompleted`, etc. Worth mentioning, `OnCompactionBegin` and
  // `OnCompactionCompleted` won't be triggered. They will be triggered on the
  // primary DB side.
  std::vector<std::shared_ptr<EventListener>> listeners;

  // statistics is used to collect DB operation metrics, the metrics won't be
  // returned to CompactionService primary host, to collect that, the user needs
  // to set it here.
  std::shared_ptr<Statistics> statistics = nullptr;

  // Only compaction generated SST files use this user defined table properties
  // collector.
  std::vector<std::shared_ptr<TablePropertiesCollectorFactory>>
      table_properties_collector_factories;
};

struct OpenAndCompactOptions {
  // Allows cancellation of an in-progress compaction.
  std::atomic<bool>* canceled = nullptr;
};

#ifndef ROCKSDB_LITE
struct LiveFilesStorageInfoOptions {
  // Whether to populate FileStorageInfo::file_checksum* or leave blank
  bool include_checksum_info = false;
  // Flushes memtables if total size in bytes of live WAL files is >= this
  // number (and DB is not read-only).
  // Default: always force a flush without checking sizes.
  uint64_t wal_size_for_flush = 0;
};
#endif  // !ROCKSDB_LITE

struct MergeInstanceOptions {
  // Whether to merge memtable. WAL must be empty to perform a memtable merge.
  // Either write with disableWAL=true, or flush memtables before merge.
  bool merge_memtable = false;
  // Whether or not writes to source DBs are still allowed after the merge.
  // Some optimizations are possible only with this flag set to false.
  bool allow_source_write = true;
  // No limit if negative.
  int max_preload_files = 16;
};

}  // namespace ROCKSDB_NAMESPACE<|MERGE_RESOLUTION|>--- conflicted
+++ resolved
@@ -1789,8 +1789,6 @@
   // Default: false
   bool memtable_insert_hint_per_batch;
 
-<<<<<<< HEAD
-=======
   // For writes associated with this option, charge the internal rate
   // limiter (see `DBOptions::rate_limiter`) at the specified priority. The
   // special value `Env::IO_TOTAL` disables charging the rate limiter.
@@ -1813,20 +1811,15 @@
   // Default: zero (disabled).
   size_t protection_bytes_per_key;
 
->>>>>>> bf2c3351
   WriteOptions()
       : sync(false),
         disableWAL(false),
         ignore_missing_column_families(false),
         no_slowdown(false),
         low_pri(false),
-<<<<<<< HEAD
-        memtable_insert_hint_per_batch(false) {}
-=======
         memtable_insert_hint_per_batch(false),
         rate_limiter_priority(Env::IO_TOTAL),
         protection_bytes_per_key(0) {}
->>>>>>> bf2c3351
 };
 
 // Options that control flush operations
