--- conflicted
+++ resolved
@@ -23,11 +23,8 @@
 #include "rocksdb/cleanable.h"
 #include "rocksdb/slice.h"
 #include "rocksdb/status.h"
-<<<<<<< HEAD
 #include "rocksdb/types.h"
-=======
 #include "rocksdb/wide_columns.h"
->>>>>>> bf2c3351
 
 namespace ROCKSDB_NAMESPACE {
 
@@ -94,12 +91,11 @@
   // REQUIRES: Valid()
   virtual Slice value() const = 0;
 
-<<<<<<< HEAD
   // Return the sequence number for the current entry if it's available.
   // Return false if it's not available.
   // REQUIRES: Valid()
   virtual bool seqno(SequenceNumber* /*seqno*/) const { return false; }
-=======
+
   // Return the wide columns for the current entry.  If the entry is a
   // wide-column entity, return it as-is; if it is a plain key-value, return it
   // as an entity with a single anonymous column (see kDefaultWideColumnName)
@@ -111,7 +107,6 @@
     assert(false);
     return kNoWideColumns;
   }
->>>>>>> bf2c3351
 
   // If an error has occurred, return it.  Else return an ok status.
   // If non-blocking IO is requested and this operation cannot be
