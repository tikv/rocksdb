--- conflicted
+++ resolved
@@ -655,10 +655,14 @@
                     MergeContext* merge_context, SequenceNumber* seq,
                     bool* found_final_value, bool* merge_in_progress);
 
-<<<<<<< HEAD
-  // Always returns non-null and assumes certain pre-checks are done
+  // Always returns non-null and assumes certain pre-checks (e.g.,
+  // is_range_del_table_empty_) are done. This is only valid during the lifetime
+  // of the underlying memtable.
+  // read_seq and read_options.timestamp will be used as the upper bound
+  // for range tombstones.
   FragmentedRangeTombstoneIterator* NewRangeTombstoneIteratorInternal(
-      const ReadOptions& read_options, SequenceNumber read_seq);
+      const ReadOptions& read_options, SequenceNumber read_seq,
+      bool immutable_memtable);
 
   inline DynamicBloom* GetBloomFilter() {
     if (needs_bloom_filter_) {
@@ -678,15 +682,6 @@
     }
     return nullptr;
   }
-=======
-  // Always returns non-null and assumes certain pre-checks (e.g.,
-  // is_range_del_table_empty_) are done. This is only valid during the lifetime
-  // of the underlying memtable.
-  // read_seq and read_options.timestamp will be used as the upper bound
-  // for range tombstones.
-  FragmentedRangeTombstoneIterator* NewRangeTombstoneIteratorInternal(
-      const ReadOptions& read_options, SequenceNumber read_seq,
-      bool immutable_memtable);
 
   // The fragmented range tombstones of this memtable.
   // This is constructed when this memtable becomes immutable
@@ -702,7 +697,6 @@
   void UpdateEntryChecksum(const ProtectionInfoKVOS64* kv_prot_info,
                            const Slice& key, const Slice& value, ValueType type,
                            SequenceNumber s, char* checksum_ptr);
->>>>>>> bf2c3351
 };
 
 extern const char* EncodeKey(std::string* scratch, const Slice& target);
