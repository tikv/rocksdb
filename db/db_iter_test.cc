//  Copyright (c) 2011-present, Facebook, Inc.  All rights reserved.
//  This source code is licensed under both the GPLv2 (found in the
//  COPYING file in the root directory) and Apache 2.0 License
//  (found in the LICENSE.Apache file in the root directory).

#include <string>
#include <vector>
#include <algorithm>
#include <utility>

#include "db/db_iter.h"
#include "db/dbformat.h"
#include "rocksdb/comparator.h"
#include "rocksdb/options.h"
#include "rocksdb/perf_context.h"
#include "rocksdb/slice.h"
#include "rocksdb/statistics.h"
#include "table/iterator_wrapper.h"
#include "table/merging_iterator.h"
#include "util/string_util.h"
#include "util/sync_point.h"
#include "util/testharness.h"
#include "utilities/merge_operators.h"

namespace rocksdb {

static uint64_t TestGetTickerCount(const Options& options,
                                   Tickers ticker_type) {
  return options.statistics->getTickerCount(ticker_type);
}

class TestIterator : public InternalIterator {
 public:
  explicit TestIterator(const Comparator* comparator)
      : initialized_(false),
        valid_(false),
        sequence_number_(0),
        iter_(0),
        cmp(comparator) {}

  void AddPut(std::string argkey, std::string argvalue) {
    Add(argkey, kTypeValue, argvalue);
  }

  void AddDeletion(std::string argkey) {
    Add(argkey, kTypeDeletion, std::string());
  }

  void AddSingleDeletion(std::string argkey) {
    Add(argkey, kTypeSingleDeletion, std::string());
  }

  void AddMerge(std::string argkey, std::string argvalue) {
    Add(argkey, kTypeMerge, argvalue);
  }

  void Add(std::string argkey, ValueType type, std::string argvalue) {
    Add(argkey, type, argvalue, sequence_number_++);
  }

  void Add(std::string argkey, ValueType type, std::string argvalue,
           size_t seq_num, bool update_iter = false) {
    valid_ = true;
    ParsedInternalKey internal_key(argkey, seq_num, type);
    data_.push_back(
        std::pair<std::string, std::string>(std::string(), argvalue));
    AppendInternalKey(&data_.back().first, internal_key);
    if (update_iter && valid_ && cmp.Compare(data_.back().first, key()) < 0) {
      // insert a key smaller than current key
      Finish();
      // data_[iter_] is not anymore the current element of the iterator.
      // Increment it to reposition it to the right position.
      iter_++;
    }
  }

  // should be called before operations with iterator
  void Finish() {
    initialized_ = true;
    std::sort(data_.begin(), data_.end(),
              [this](std::pair<std::string, std::string> a,
                     std::pair<std::string, std::string> b) {
      return (cmp.Compare(a.first, b.first) < 0);
    });
  }

  virtual bool Valid() const override {
    assert(initialized_);
    return valid_;
  }

  virtual void SeekToFirst() override {
    assert(initialized_);
    valid_ = (data_.size() > 0);
    iter_ = 0;
  }

  virtual void SeekToLast() override {
    assert(initialized_);
    valid_ = (data_.size() > 0);
    iter_ = data_.size() - 1;
  }

  virtual void Seek(const Slice& target) override {
    assert(initialized_);
    SeekToFirst();
    if (!valid_) {
      return;
    }
    while (iter_ < data_.size() &&
           (cmp.Compare(data_[iter_].first, target) < 0)) {
      ++iter_;
    }

    if (iter_ == data_.size()) {
      valid_ = false;
    }
  }

  virtual void SeekForPrev(const Slice& target) override {
    assert(initialized_);
    SeekForPrevImpl(target, &cmp);
  }

  virtual void Next() override {
    assert(initialized_);
    if (data_.empty() || (iter_ == data_.size() - 1)) {
      valid_ = false;
    } else {
      ++iter_;
    }
  }

  virtual void Prev() override {
    assert(initialized_);
    if (iter_ == 0) {
      valid_ = false;
    } else {
      --iter_;
    }
  }

  virtual Slice key() const override {
    assert(initialized_);
    return data_[iter_].first;
  }

  virtual Slice value() const override {
    assert(initialized_);
    return data_[iter_].second;
  }

  virtual Status status() const override {
    assert(initialized_);
    return Status::OK();
  }

  virtual bool IsKeyPinned() const override { return true; }
  virtual bool IsValuePinned() const override { return true; }

 private:
  bool initialized_;
  bool valid_;
  size_t sequence_number_;
  size_t iter_;

  InternalKeyComparator cmp;
  std::vector<std::pair<std::string, std::string>> data_;
};

class DBIteratorTest : public testing::Test {
 public:
  Env* env_;

  DBIteratorTest() : env_(Env::Default()) {}
};

TEST_F(DBIteratorTest, DBIteratorPrevNext) {
  Options options;
  ImmutableCFOptions cf_options = ImmutableCFOptions(options);

  {
    TestIterator* internal_iter = new TestIterator(BytewiseComparator());
    internal_iter->AddDeletion("a");
    internal_iter->AddDeletion("a");
    internal_iter->AddDeletion("a");
    internal_iter->AddDeletion("a");
    internal_iter->AddPut("a", "val_a");

    internal_iter->AddPut("b", "val_b");
    internal_iter->Finish();

    ReadOptions ro;
    std::unique_ptr<Iterator> db_iter(NewDBIterator(
        env_, ro, cf_options, BytewiseComparator(), internal_iter, 10,
        options.max_sequential_skip_in_iterations, nullptr /*read_callback*/));

    db_iter->SeekToLast();
    ASSERT_TRUE(db_iter->Valid());
    ASSERT_EQ(db_iter->key().ToString(), "b");
    ASSERT_EQ(db_iter->value().ToString(), "val_b");

    db_iter->Prev();
    ASSERT_TRUE(db_iter->Valid());
    ASSERT_EQ(db_iter->key().ToString(), "a");
    ASSERT_EQ(db_iter->value().ToString(), "val_a");

    db_iter->Next();
    ASSERT_TRUE(db_iter->Valid());
    ASSERT_EQ(db_iter->key().ToString(), "b");
    ASSERT_EQ(db_iter->value().ToString(), "val_b");

    db_iter->Next();
    ASSERT_TRUE(!db_iter->Valid());
  }
  // Test to check the SeekToLast() with iterate_upper_bound not set
  {
    TestIterator* internal_iter = new TestIterator(BytewiseComparator());
    internal_iter->AddPut("a", "val_a");
    internal_iter->AddPut("b", "val_b");
    internal_iter->AddPut("b", "val_b");
    internal_iter->AddPut("c", "val_c");
    internal_iter->Finish();

    ReadOptions ro;
    std::unique_ptr<Iterator> db_iter(NewDBIterator(
        env_, ro, cf_options, BytewiseComparator(), internal_iter, 10,
        options.max_sequential_skip_in_iterations, nullptr /*read_callback*/));

    db_iter->SeekToLast();
    ASSERT_TRUE(db_iter->Valid());
    ASSERT_EQ(db_iter->key().ToString(), "c");
  }

  // Test to check the SeekToLast() with iterate_upper_bound set
  {
    TestIterator* internal_iter = new TestIterator(BytewiseComparator());

    internal_iter->AddPut("a", "val_a");
    internal_iter->AddPut("b", "val_b");
    internal_iter->AddPut("c", "val_c");
    internal_iter->AddPut("d", "val_d");
    internal_iter->AddPut("e", "val_e");
    internal_iter->AddPut("f", "val_f");
    internal_iter->Finish();

    Slice prefix("d");

    ReadOptions ro;
    ro.iterate_upper_bound = &prefix;

    std::unique_ptr<Iterator> db_iter(NewDBIterator(
        env_, ro, cf_options, BytewiseComparator(), internal_iter, 10,
        options.max_sequential_skip_in_iterations, nullptr /*read_callback*/));

    db_iter->SeekToLast();
    ASSERT_TRUE(db_iter->Valid());
    ASSERT_EQ(db_iter->key().ToString(), "c");

    db_iter->Next();
    ASSERT_TRUE(!db_iter->Valid());

    db_iter->SeekToLast();
    ASSERT_TRUE(db_iter->Valid());
    ASSERT_EQ(db_iter->key().ToString(), "c");
  }
  // Test to check the SeekToLast() iterate_upper_bound set to a key that
  // is not Put yet
  {
    TestIterator* internal_iter = new TestIterator(BytewiseComparator());

    internal_iter->AddPut("a", "val_a");
    internal_iter->AddPut("a", "val_a");
    internal_iter->AddPut("b", "val_b");
    internal_iter->AddPut("c", "val_c");
    internal_iter->AddPut("d", "val_d");
    internal_iter->Finish();

    Slice prefix("z");

    ReadOptions ro;
    ro.iterate_upper_bound = &prefix;

    std::unique_ptr<Iterator> db_iter(NewDBIterator(
        env_, ro, cf_options, BytewiseComparator(), internal_iter, 10,
        options.max_sequential_skip_in_iterations, nullptr /*read_callback*/));

    db_iter->SeekToLast();
    ASSERT_TRUE(db_iter->Valid());
    ASSERT_EQ(db_iter->key().ToString(), "d");

    db_iter->Next();
    ASSERT_TRUE(!db_iter->Valid());

    db_iter->SeekToLast();
    ASSERT_TRUE(db_iter->Valid());
    ASSERT_EQ(db_iter->key().ToString(), "d");

    db_iter->Prev();
    ASSERT_TRUE(db_iter->Valid());
    ASSERT_EQ(db_iter->key().ToString(), "c");
  }
  // Test to check the SeekToLast() with iterate_upper_bound set to the
  // first key
  {
    TestIterator* internal_iter = new TestIterator(BytewiseComparator());
    internal_iter->AddPut("a", "val_a");
    internal_iter->AddPut("a", "val_a");
    internal_iter->AddPut("a", "val_a");
    internal_iter->AddPut("b", "val_b");
    internal_iter->AddPut("b", "val_b");
    internal_iter->Finish();

    Slice prefix("a");

    ReadOptions ro;
    ro.iterate_upper_bound = &prefix;

    std::unique_ptr<Iterator> db_iter(NewDBIterator(
        env_, ro, cf_options, BytewiseComparator(), internal_iter, 10,
        options.max_sequential_skip_in_iterations, nullptr /*read_callback*/));

    db_iter->SeekToLast();
    ASSERT_TRUE(!db_iter->Valid());
  }
  // Test case to check SeekToLast with iterate_upper_bound set
  // (same key put may times - SeekToLast should start with the
  // maximum sequence id of the upper bound)

  {
    TestIterator* internal_iter = new TestIterator(BytewiseComparator());
    internal_iter->AddPut("a", "val_a");
    internal_iter->AddPut("b", "val_b");
    internal_iter->AddPut("c", "val_c");
    internal_iter->AddPut("c", "val_c");
    internal_iter->AddPut("c", "val_c");
    internal_iter->AddPut("c", "val_c");
    internal_iter->AddPut("c", "val_c");
    internal_iter->AddPut("c", "val_c");
    internal_iter->AddPut("c", "val_c");
    internal_iter->Finish();

    Slice prefix("c");

    ReadOptions ro;
    ro.iterate_upper_bound = &prefix;

    std::unique_ptr<Iterator> db_iter(NewDBIterator(
        env_, ro, cf_options, BytewiseComparator(), internal_iter, 7,
        options.max_sequential_skip_in_iterations, nullptr /*read_callback*/));

    SetPerfLevel(kEnableCount);
    ASSERT_TRUE(GetPerfLevel() == kEnableCount);

    get_perf_context()->Reset();
    db_iter->SeekToLast();

    ASSERT_TRUE(db_iter->Valid());
    ASSERT_EQ(static_cast<int>(get_perf_context()->internal_key_skipped_count), 1);
    ASSERT_EQ(db_iter->key().ToString(), "b");

    SetPerfLevel(kDisable);
  }
  // Test to check the SeekToLast() with the iterate_upper_bound set
  // (Checking the value of the key which has sequence ids greater than
  // and less that the iterator's sequence id)
  {
    TestIterator* internal_iter = new TestIterator(BytewiseComparator());

    internal_iter->AddPut("a", "val_a1");
    internal_iter->AddPut("a", "val_a2");
    internal_iter->AddPut("b", "val_b1");
    internal_iter->AddPut("c", "val_c1");
    internal_iter->AddPut("c", "val_c2");
    internal_iter->AddPut("c", "val_c3");
    internal_iter->AddPut("b", "val_b2");
    internal_iter->AddPut("d", "val_d1");
    internal_iter->Finish();

    Slice prefix("c");

    ReadOptions ro;
    ro.iterate_upper_bound = &prefix;

    std::unique_ptr<Iterator> db_iter(NewDBIterator(
        env_, ro, cf_options, BytewiseComparator(), internal_iter, 4,
        options.max_sequential_skip_in_iterations, nullptr /*read_callback*/));

    db_iter->SeekToLast();
    ASSERT_TRUE(db_iter->Valid());
    ASSERT_EQ(db_iter->key().ToString(), "b");
    ASSERT_EQ(db_iter->value().ToString(), "val_b1");
  }

  // Test to check the SeekToLast() with the iterate_upper_bound set to the
  // key that is deleted
  {
    TestIterator* internal_iter = new TestIterator(BytewiseComparator());
    internal_iter->AddPut("a", "val_a");
    internal_iter->AddDeletion("a");
    internal_iter->AddPut("b", "val_b");
    internal_iter->AddPut("c", "val_c");
    internal_iter->Finish();

    Slice prefix("a");

    ReadOptions ro;
    ro.iterate_upper_bound = &prefix;

    std::unique_ptr<Iterator> db_iter(NewDBIterator(
        env_, ro, cf_options, BytewiseComparator(), internal_iter, 10,
        options.max_sequential_skip_in_iterations, nullptr /*read_callback*/));

    db_iter->SeekToLast();
    ASSERT_TRUE(!db_iter->Valid());
  }
  // Test to check the SeekToLast() with the iterate_upper_bound set
  // (Deletion cases)
  {
    TestIterator* internal_iter = new TestIterator(BytewiseComparator());
    internal_iter->AddPut("a", "val_a");
    internal_iter->AddPut("b", "val_b");
    internal_iter->AddDeletion("b");
    internal_iter->AddPut("c", "val_c");
    internal_iter->Finish();

    Slice prefix("c");

    ReadOptions ro;
    ro.iterate_upper_bound = &prefix;

    std::unique_ptr<Iterator> db_iter(NewDBIterator(
        env_, ro, cf_options, BytewiseComparator(), internal_iter, 10,
        options.max_sequential_skip_in_iterations, nullptr /*read_callback*/));

    db_iter->SeekToLast();
    ASSERT_TRUE(db_iter->Valid());
    ASSERT_EQ(db_iter->key().ToString(), "a");

    db_iter->Next();
    ASSERT_TRUE(!db_iter->Valid());

    db_iter->SeekToLast();
    ASSERT_TRUE(db_iter->Valid());
    ASSERT_EQ(db_iter->key().ToString(), "a");
  }
  // Test to check the SeekToLast() with iterate_upper_bound set
  // (Deletion cases - Lot of internal keys after the upper_bound
  // is deleted)
  {
    TestIterator* internal_iter = new TestIterator(BytewiseComparator());
    internal_iter->AddPut("a", "val_a");
    internal_iter->AddPut("b", "val_b");
    internal_iter->AddDeletion("c");
    internal_iter->AddDeletion("d");
    internal_iter->AddDeletion("e");
    internal_iter->AddDeletion("f");
    internal_iter->AddDeletion("g");
    internal_iter->AddDeletion("h");
    internal_iter->Finish();

    Slice prefix("c");

    ReadOptions ro;
    ro.iterate_upper_bound = &prefix;

    std::unique_ptr<Iterator> db_iter(NewDBIterator(
        env_, ro, cf_options, BytewiseComparator(), internal_iter, 7,
        options.max_sequential_skip_in_iterations, nullptr /*read_callback*/));

    SetPerfLevel(kEnableCount);
    ASSERT_TRUE(GetPerfLevel() == kEnableCount);

    get_perf_context()->Reset();
    db_iter->SeekToLast();

    ASSERT_TRUE(db_iter->Valid());
    ASSERT_EQ(static_cast<int>(get_perf_context()->internal_delete_skipped_count), 0);
    ASSERT_EQ(db_iter->key().ToString(), "b");

    SetPerfLevel(kDisable);
  }

  {
    TestIterator* internal_iter = new TestIterator(BytewiseComparator());
    internal_iter->AddDeletion("a");
    internal_iter->AddDeletion("a");
    internal_iter->AddDeletion("a");
    internal_iter->AddDeletion("a");
    internal_iter->AddPut("a", "val_a");

    internal_iter->AddPut("b", "val_b");
    internal_iter->Finish();

    ReadOptions ro;
    std::unique_ptr<Iterator> db_iter(NewDBIterator(
        env_, ro, cf_options, BytewiseComparator(), internal_iter, 10,
        options.max_sequential_skip_in_iterations, nullptr /*read_callback*/));

    db_iter->SeekToFirst();
    ASSERT_TRUE(db_iter->Valid());
    ASSERT_EQ(db_iter->key().ToString(), "a");
    ASSERT_EQ(db_iter->value().ToString(), "val_a");

    db_iter->Next();
    ASSERT_TRUE(db_iter->Valid());
    ASSERT_EQ(db_iter->key().ToString(), "b");
    ASSERT_EQ(db_iter->value().ToString(), "val_b");

    db_iter->Prev();
    ASSERT_TRUE(db_iter->Valid());
    ASSERT_EQ(db_iter->key().ToString(), "a");
    ASSERT_EQ(db_iter->value().ToString(), "val_a");

    db_iter->Prev();
    ASSERT_TRUE(!db_iter->Valid());
  }

  {
    TestIterator* internal_iter = new TestIterator(BytewiseComparator());
    internal_iter->AddPut("a", "val_a");
    internal_iter->AddPut("b", "val_b");

    internal_iter->AddPut("a", "val_a");
    internal_iter->AddPut("b", "val_b");

    internal_iter->AddPut("a", "val_a");
    internal_iter->AddPut("b", "val_b");

    internal_iter->AddPut("a", "val_a");
    internal_iter->AddPut("b", "val_b");

    internal_iter->AddPut("a", "val_a");
    internal_iter->AddPut("b", "val_b");
    internal_iter->Finish();

    ReadOptions ro;
    std::unique_ptr<Iterator> db_iter(NewDBIterator(
        env_, ro, cf_options, BytewiseComparator(), internal_iter, 2,
        options.max_sequential_skip_in_iterations, nullptr /*read_callback*/));
    db_iter->SeekToLast();
    ASSERT_TRUE(db_iter->Valid());
    ASSERT_EQ(db_iter->key().ToString(), "b");
    ASSERT_EQ(db_iter->value().ToString(), "val_b");

    db_iter->Next();
    ASSERT_TRUE(!db_iter->Valid());

    db_iter->SeekToLast();
    ASSERT_TRUE(db_iter->Valid());
    ASSERT_EQ(db_iter->key().ToString(), "b");
    ASSERT_EQ(db_iter->value().ToString(), "val_b");
  }

  {
    TestIterator* internal_iter = new TestIterator(BytewiseComparator());
    internal_iter->AddPut("a", "val_a");
    internal_iter->AddPut("a", "val_a");
    internal_iter->AddPut("a", "val_a");
    internal_iter->AddPut("a", "val_a");
    internal_iter->AddPut("a", "val_a");

    internal_iter->AddPut("b", "val_b");

    internal_iter->AddPut("c", "val_c");
    internal_iter->Finish();

    ReadOptions ro;
    std::unique_ptr<Iterator> db_iter(NewDBIterator(
        env_, ro, cf_options, BytewiseComparator(), internal_iter, 10,
        options.max_sequential_skip_in_iterations, nullptr /*read_callback*/));
    db_iter->SeekToLast();
    ASSERT_TRUE(db_iter->Valid());
    ASSERT_EQ(db_iter->key().ToString(), "c");
    ASSERT_EQ(db_iter->value().ToString(), "val_c");

    db_iter->Prev();
    ASSERT_TRUE(db_iter->Valid());
    ASSERT_EQ(db_iter->key().ToString(), "b");
    ASSERT_EQ(db_iter->value().ToString(), "val_b");

    db_iter->Next();
    ASSERT_TRUE(db_iter->Valid());
    ASSERT_EQ(db_iter->key().ToString(), "c");
    ASSERT_EQ(db_iter->value().ToString(), "val_c");
  }
}

TEST_F(DBIteratorTest, DBIteratorEmpty) {
  Options options;
  ImmutableCFOptions cf_options = ImmutableCFOptions(options);
  ReadOptions ro;

  {
    TestIterator* internal_iter = new TestIterator(BytewiseComparator());
    internal_iter->Finish();

    std::unique_ptr<Iterator> db_iter(NewDBIterator(
        env_, ro, cf_options, BytewiseComparator(), internal_iter, 0,
        options.max_sequential_skip_in_iterations, nullptr /*read_callback*/));
    db_iter->SeekToLast();
    ASSERT_TRUE(!db_iter->Valid());
  }

  {
    TestIterator* internal_iter = new TestIterator(BytewiseComparator());
    internal_iter->Finish();

    std::unique_ptr<Iterator> db_iter(NewDBIterator(
        env_, ro, cf_options, BytewiseComparator(), internal_iter, 0,
        options.max_sequential_skip_in_iterations, nullptr /*read_callback*/));
    db_iter->SeekToFirst();
    ASSERT_TRUE(!db_iter->Valid());
  }
}

TEST_F(DBIteratorTest, DBIteratorUseSkipCountSkips) {
  ReadOptions ro;
  Options options;
  options.statistics = rocksdb::CreateDBStatistics();
  options.merge_operator = MergeOperators::CreateFromStringId("stringappend");

  TestIterator* internal_iter = new TestIterator(BytewiseComparator());
  for (size_t i = 0; i < 200; ++i) {
    internal_iter->AddPut("a", "a");
    internal_iter->AddPut("b", "b");
    internal_iter->AddPut("c", "c");
  }
  internal_iter->Finish();

  std::unique_ptr<Iterator> db_iter(
      NewDBIterator(env_, ro, ImmutableCFOptions(options), BytewiseComparator(),
                    internal_iter, 2, options.max_sequential_skip_in_iterations,
                    nullptr /*read_callback*/));
  db_iter->SeekToLast();
  ASSERT_TRUE(db_iter->Valid());
  ASSERT_EQ(db_iter->key().ToString(), "c");
  ASSERT_EQ(db_iter->value().ToString(), "c");
  ASSERT_EQ(TestGetTickerCount(options, NUMBER_OF_RESEEKS_IN_ITERATION), 1u);

  db_iter->Prev();
  ASSERT_TRUE(db_iter->Valid());
  ASSERT_EQ(db_iter->key().ToString(), "b");
  ASSERT_EQ(db_iter->value().ToString(), "b");
  ASSERT_EQ(TestGetTickerCount(options, NUMBER_OF_RESEEKS_IN_ITERATION), 2u);

  db_iter->Prev();
  ASSERT_TRUE(db_iter->Valid());
  ASSERT_EQ(db_iter->key().ToString(), "a");
  ASSERT_EQ(db_iter->value().ToString(), "a");
  ASSERT_EQ(TestGetTickerCount(options, NUMBER_OF_RESEEKS_IN_ITERATION), 3u);

  db_iter->Prev();
  ASSERT_TRUE(!db_iter->Valid());
  ASSERT_EQ(TestGetTickerCount(options, NUMBER_OF_RESEEKS_IN_ITERATION), 3u);
}

TEST_F(DBIteratorTest, DBIteratorUseSkip) {
  ReadOptions ro;
  Options options;
  options.merge_operator = MergeOperators::CreateFromStringId("stringappend");
  ImmutableCFOptions cf_options = ImmutableCFOptions(options);

  {
    for (size_t i = 0; i < 200; ++i) {
      TestIterator* internal_iter = new TestIterator(BytewiseComparator());
      internal_iter->AddMerge("b", "merge_1");
      internal_iter->AddMerge("a", "merge_2");
      for (size_t k = 0; k < 200; ++k) {
        internal_iter->AddPut("c", ToString(k));
      }
      internal_iter->Finish();

      options.statistics = rocksdb::CreateDBStatistics();
      std::unique_ptr<Iterator> db_iter(NewDBIterator(
          env_, ro, cf_options, BytewiseComparator(), internal_iter, i + 2,
          options.max_sequential_skip_in_iterations,
          nullptr /*read_callback*/));
      db_iter->SeekToLast();
      ASSERT_TRUE(db_iter->Valid());

      ASSERT_EQ(db_iter->key().ToString(), "c");
      ASSERT_EQ(db_iter->value().ToString(), ToString(i));
      db_iter->Prev();
      ASSERT_TRUE(db_iter->Valid());

      ASSERT_EQ(db_iter->key().ToString(), "b");
      ASSERT_EQ(db_iter->value().ToString(), "merge_1");
      db_iter->Prev();
      ASSERT_TRUE(db_iter->Valid());

      ASSERT_EQ(db_iter->key().ToString(), "a");
      ASSERT_EQ(db_iter->value().ToString(), "merge_2");
      db_iter->Prev();

      ASSERT_TRUE(!db_iter->Valid());
    }
  }

  {
    for (size_t i = 0; i < 200; ++i) {
      TestIterator* internal_iter = new TestIterator(BytewiseComparator());
      internal_iter->AddMerge("b", "merge_1");
      internal_iter->AddMerge("a", "merge_2");
      for (size_t k = 0; k < 200; ++k) {
        internal_iter->AddDeletion("c");
      }
      internal_iter->AddPut("c", "200");
      internal_iter->Finish();

      std::unique_ptr<Iterator> db_iter(NewDBIterator(
          env_, ro, cf_options, BytewiseComparator(), internal_iter, i + 2,
          options.max_sequential_skip_in_iterations,
          nullptr /*read_callback*/));
      db_iter->SeekToLast();
      ASSERT_TRUE(db_iter->Valid());

      ASSERT_EQ(db_iter->key().ToString(), "b");
      ASSERT_EQ(db_iter->value().ToString(), "merge_1");
      db_iter->Prev();
      ASSERT_TRUE(db_iter->Valid());

      ASSERT_EQ(db_iter->key().ToString(), "a");
      ASSERT_EQ(db_iter->value().ToString(), "merge_2");
      db_iter->Prev();

      ASSERT_TRUE(!db_iter->Valid());
    }

    {
      TestIterator* internal_iter = new TestIterator(BytewiseComparator());
      internal_iter->AddMerge("b", "merge_1");
      internal_iter->AddMerge("a", "merge_2");
      for (size_t i = 0; i < 200; ++i) {
        internal_iter->AddDeletion("c");
      }
      internal_iter->AddPut("c", "200");
      internal_iter->Finish();

      std::unique_ptr<Iterator> db_iter(NewDBIterator(
          env_, ro, cf_options, BytewiseComparator(), internal_iter, 202,
          options.max_sequential_skip_in_iterations,
          nullptr /*read_callback*/));
      db_iter->SeekToLast();
      ASSERT_TRUE(db_iter->Valid());

      ASSERT_EQ(db_iter->key().ToString(), "c");
      ASSERT_EQ(db_iter->value().ToString(), "200");
      db_iter->Prev();
      ASSERT_TRUE(db_iter->Valid());

      ASSERT_EQ(db_iter->key().ToString(), "b");
      ASSERT_EQ(db_iter->value().ToString(), "merge_1");
      db_iter->Prev();
      ASSERT_TRUE(db_iter->Valid());

      ASSERT_EQ(db_iter->key().ToString(), "a");
      ASSERT_EQ(db_iter->value().ToString(), "merge_2");
      db_iter->Prev();

      ASSERT_TRUE(!db_iter->Valid());
    }
  }

  {
    for (size_t i = 0; i < 200; ++i) {
      TestIterator* internal_iter = new TestIterator(BytewiseComparator());
      for (size_t k = 0; k < 200; ++k) {
        internal_iter->AddDeletion("c");
      }
      internal_iter->AddPut("c", "200");
      internal_iter->Finish();
      std::unique_ptr<Iterator> db_iter(NewDBIterator(
          env_, ro, cf_options, BytewiseComparator(), internal_iter, i,
          options.max_sequential_skip_in_iterations,
          nullptr /*read_callback*/));
      db_iter->SeekToLast();
      ASSERT_TRUE(!db_iter->Valid());

      db_iter->SeekToFirst();
      ASSERT_TRUE(!db_iter->Valid());
    }

    TestIterator* internal_iter = new TestIterator(BytewiseComparator());
    for (size_t i = 0; i < 200; ++i) {
      internal_iter->AddDeletion("c");
    }
    internal_iter->AddPut("c", "200");
    internal_iter->Finish();
    std::unique_ptr<Iterator> db_iter(NewDBIterator(
        env_, ro, cf_options, BytewiseComparator(), internal_iter, 200,
        options.max_sequential_skip_in_iterations, nullptr /*read_callback*/));
    db_iter->SeekToLast();
    ASSERT_TRUE(db_iter->Valid());
    ASSERT_EQ(db_iter->key().ToString(), "c");
    ASSERT_EQ(db_iter->value().ToString(), "200");

    db_iter->Prev();
    ASSERT_TRUE(!db_iter->Valid());

    db_iter->SeekToFirst();
    ASSERT_TRUE(db_iter->Valid());
    ASSERT_EQ(db_iter->key().ToString(), "c");
    ASSERT_EQ(db_iter->value().ToString(), "200");

    db_iter->Next();
    ASSERT_TRUE(!db_iter->Valid());
  }

  {
    for (size_t i = 0; i < 200; ++i) {
      TestIterator* internal_iter = new TestIterator(BytewiseComparator());
      internal_iter->AddMerge("b", "merge_1");
      internal_iter->AddMerge("a", "merge_2");
      for (size_t k = 0; k < 200; ++k) {
        internal_iter->AddPut("d", ToString(k));
      }

      for (size_t k = 0; k < 200; ++k) {
        internal_iter->AddPut("c", ToString(k));
      }
      internal_iter->Finish();

      std::unique_ptr<Iterator> db_iter(NewDBIterator(
          env_, ro, cf_options, BytewiseComparator(), internal_iter, i + 2,
          options.max_sequential_skip_in_iterations,
          nullptr /*read_callback*/));
      db_iter->SeekToLast();
      ASSERT_TRUE(db_iter->Valid());

      ASSERT_EQ(db_iter->key().ToString(), "d");
      ASSERT_EQ(db_iter->value().ToString(), ToString(i));
      db_iter->Prev();
      ASSERT_TRUE(db_iter->Valid());

      ASSERT_EQ(db_iter->key().ToString(), "b");
      ASSERT_EQ(db_iter->value().ToString(), "merge_1");
      db_iter->Prev();
      ASSERT_TRUE(db_iter->Valid());

      ASSERT_EQ(db_iter->key().ToString(), "a");
      ASSERT_EQ(db_iter->value().ToString(), "merge_2");
      db_iter->Prev();

      ASSERT_TRUE(!db_iter->Valid());
    }
  }

  {
    for (size_t i = 0; i < 200; ++i) {
      TestIterator* internal_iter = new TestIterator(BytewiseComparator());
      internal_iter->AddMerge("b", "b");
      internal_iter->AddMerge("a", "a");
      for (size_t k = 0; k < 200; ++k) {
        internal_iter->AddMerge("c", ToString(k));
      }
      internal_iter->Finish();

      std::unique_ptr<Iterator> db_iter(NewDBIterator(
          env_, ro, cf_options, BytewiseComparator(), internal_iter, i + 2,
          options.max_sequential_skip_in_iterations,
          nullptr /*read_callback*/));
      db_iter->SeekToLast();
      ASSERT_TRUE(db_iter->Valid());

      ASSERT_EQ(db_iter->key().ToString(), "c");
      std::string merge_result = "0";
      for (size_t j = 1; j <= i; ++j) {
        merge_result += "," + ToString(j);
      }
      ASSERT_EQ(db_iter->value().ToString(), merge_result);

      db_iter->Prev();
      ASSERT_TRUE(db_iter->Valid());
      ASSERT_EQ(db_iter->key().ToString(), "b");
      ASSERT_EQ(db_iter->value().ToString(), "b");

      db_iter->Prev();
      ASSERT_TRUE(db_iter->Valid());
      ASSERT_EQ(db_iter->key().ToString(), "a");
      ASSERT_EQ(db_iter->value().ToString(), "a");

      db_iter->Prev();
      ASSERT_TRUE(!db_iter->Valid());
    }
  }
}

TEST_F(DBIteratorTest, DBIteratorSkipInternalKeys) {
  Options options;
  ImmutableCFOptions cf_options = ImmutableCFOptions(options);
  ReadOptions ro;

  // Basic test case ... Make sure explicityly passing the default value works.
  // Skipping internal keys is disabled by default, when the value is 0.
  {
    TestIterator* internal_iter = new TestIterator(BytewiseComparator());
    internal_iter->AddPut("a", "val_a");
    internal_iter->AddDeletion("b");
    internal_iter->AddDeletion("b");
    internal_iter->AddPut("c", "val_c");
    internal_iter->AddPut("c", "val_c");
    internal_iter->AddDeletion("c");
    internal_iter->AddPut("d", "val_d");
    internal_iter->Finish();

    ro.max_skippable_internal_keys = 0;
    std::unique_ptr<Iterator> db_iter(NewDBIterator(
        env_, ro, cf_options, BytewiseComparator(), internal_iter, 10,
        options.max_sequential_skip_in_iterations, nullptr /*read_callback*/));

    db_iter->SeekToFirst();
    ASSERT_TRUE(db_iter->Valid());
    ASSERT_EQ(db_iter->key().ToString(), "a");
    ASSERT_EQ(db_iter->value().ToString(), "val_a");

    db_iter->Next();
    ASSERT_TRUE(db_iter->Valid());
    ASSERT_EQ(db_iter->key().ToString(), "d");
    ASSERT_EQ(db_iter->value().ToString(), "val_d");

    db_iter->Next();
    ASSERT_TRUE(!db_iter->Valid());
    ASSERT_TRUE(db_iter->status().ok());

    db_iter->SeekToLast();
    ASSERT_TRUE(db_iter->Valid());
    ASSERT_EQ(db_iter->key().ToString(), "d");
    ASSERT_EQ(db_iter->value().ToString(), "val_d");

    db_iter->Prev();
    ASSERT_TRUE(db_iter->Valid());
    ASSERT_EQ(db_iter->key().ToString(), "a");
    ASSERT_EQ(db_iter->value().ToString(), "val_a");

    db_iter->Prev();
    ASSERT_TRUE(!db_iter->Valid());
    ASSERT_TRUE(db_iter->status().ok());
  }

  // Test to make sure that the request will *not* fail as incomplete if
  // num_internal_keys_skipped is *equal* to max_skippable_internal_keys
  // threshold. (It will fail as incomplete only when the threshold is
  // exceeded.)
  {
    TestIterator* internal_iter = new TestIterator(BytewiseComparator());
    internal_iter->AddPut("a", "val_a");
    internal_iter->AddDeletion("b");
    internal_iter->AddDeletion("b");
    internal_iter->AddPut("c", "val_c");
    internal_iter->Finish();

    ro.max_skippable_internal_keys = 2;
    std::unique_ptr<Iterator> db_iter(NewDBIterator(
        env_, ro, cf_options, BytewiseComparator(), internal_iter, 10,
        options.max_sequential_skip_in_iterations, nullptr /*read_callback*/));

    db_iter->SeekToFirst();
    ASSERT_TRUE(db_iter->Valid());
    ASSERT_EQ(db_iter->key().ToString(), "a");
    ASSERT_EQ(db_iter->value().ToString(), "val_a");

    db_iter->Next();
    ASSERT_TRUE(db_iter->Valid());
    ASSERT_EQ(db_iter->key().ToString(), "c");
    ASSERT_EQ(db_iter->value().ToString(), "val_c");

    db_iter->Next();
    ASSERT_TRUE(!db_iter->Valid());
    ASSERT_TRUE(db_iter->status().ok());

    db_iter->SeekToLast();
    ASSERT_TRUE(db_iter->Valid());
    ASSERT_EQ(db_iter->key().ToString(), "c");
    ASSERT_EQ(db_iter->value().ToString(), "val_c");

    db_iter->Prev();
    ASSERT_EQ(db_iter->key().ToString(), "a");
    ASSERT_EQ(db_iter->value().ToString(), "val_a");

    db_iter->Prev();
    ASSERT_TRUE(!db_iter->Valid());
    ASSERT_TRUE(db_iter->status().ok());
  }

  // Fail the request as incomplete when num_internal_keys_skipped >
  // max_skippable_internal_keys
  {
    TestIterator* internal_iter = new TestIterator(BytewiseComparator());
    internal_iter->AddPut("a", "val_a");
    internal_iter->AddDeletion("b");
    internal_iter->AddDeletion("b");
    internal_iter->AddDeletion("b");
    internal_iter->AddPut("c", "val_c");
    internal_iter->Finish();

    ro.max_skippable_internal_keys = 2;
    std::unique_ptr<Iterator> db_iter(NewDBIterator(
        env_, ro, cf_options, BytewiseComparator(), internal_iter, 10,
        options.max_sequential_skip_in_iterations, nullptr /*read_callback*/));

    db_iter->SeekToFirst();
    ASSERT_TRUE(db_iter->Valid());
    ASSERT_EQ(db_iter->key().ToString(), "a");
    ASSERT_EQ(db_iter->value().ToString(), "val_a");

    db_iter->Next();
    ASSERT_TRUE(!db_iter->Valid());
    ASSERT_TRUE(db_iter->status().IsIncomplete());

    db_iter->SeekToLast();
    ASSERT_TRUE(db_iter->Valid());
    ASSERT_EQ(db_iter->key().ToString(), "c");
    ASSERT_EQ(db_iter->value().ToString(), "val_c");

    db_iter->Prev();
    ASSERT_TRUE(!db_iter->Valid());
    ASSERT_TRUE(db_iter->status().IsIncomplete());
  }

  // Test that the num_internal_keys_skipped counter resets after a successful
  // read.
  {
    TestIterator* internal_iter = new TestIterator(BytewiseComparator());
    internal_iter->AddPut("a", "val_a");
    internal_iter->AddDeletion("b");
    internal_iter->AddDeletion("b");
    internal_iter->AddPut("c", "val_c");
    internal_iter->AddDeletion("d");
    internal_iter->AddDeletion("d");
    internal_iter->AddDeletion("d");
    internal_iter->AddPut("e", "val_e");
    internal_iter->Finish();

    ro.max_skippable_internal_keys = 2;
    std::unique_ptr<Iterator> db_iter(NewDBIterator(
        env_, ro, cf_options, BytewiseComparator(), internal_iter, 10,
        options.max_sequential_skip_in_iterations, nullptr /*read_callback*/));

    db_iter->SeekToFirst();
    ASSERT_TRUE(db_iter->Valid());
    ASSERT_EQ(db_iter->key().ToString(), "a");
    ASSERT_EQ(db_iter->value().ToString(), "val_a");

    db_iter->Next();
    ASSERT_TRUE(db_iter->Valid());
    ASSERT_EQ(db_iter->key().ToString(), "c");
    ASSERT_EQ(db_iter->value().ToString(), "val_c");

    db_iter->Next();  // num_internal_keys_skipped counter resets here.
    ASSERT_TRUE(!db_iter->Valid());
    ASSERT_TRUE(db_iter->status().IsIncomplete());
  }

  // Test that the num_internal_keys_skipped counter resets after a successful
  // read.
  // Reverse direction
  {
    TestIterator* internal_iter = new TestIterator(BytewiseComparator());
    internal_iter->AddPut("a", "val_a");
    internal_iter->AddDeletion("b");
    internal_iter->AddDeletion("b");
    internal_iter->AddDeletion("b");
    internal_iter->AddPut("c", "val_c");
    internal_iter->AddDeletion("d");
    internal_iter->AddDeletion("d");
    internal_iter->AddPut("e", "val_e");
    internal_iter->Finish();

    ro.max_skippable_internal_keys = 2;
    std::unique_ptr<Iterator> db_iter(NewDBIterator(
        env_, ro, cf_options, BytewiseComparator(), internal_iter, 10,
        options.max_sequential_skip_in_iterations, nullptr /*read_callback*/));

    db_iter->SeekToLast();
    ASSERT_TRUE(db_iter->Valid());
    ASSERT_EQ(db_iter->key().ToString(), "e");
    ASSERT_EQ(db_iter->value().ToString(), "val_e");

    db_iter->Prev();
    ASSERT_TRUE(db_iter->Valid());
    ASSERT_EQ(db_iter->key().ToString(), "c");
    ASSERT_EQ(db_iter->value().ToString(), "val_c");

    db_iter->Prev();  // num_internal_keys_skipped counter resets here.
    ASSERT_TRUE(!db_iter->Valid());
    ASSERT_TRUE(db_iter->status().IsIncomplete());
  }

  // Test that skipping separate keys is handled
  {
    TestIterator* internal_iter = new TestIterator(BytewiseComparator());
    internal_iter->AddPut("a", "val_a");
    internal_iter->AddDeletion("b");
    internal_iter->AddDeletion("c");
    internal_iter->AddDeletion("d");
    internal_iter->AddPut("e", "val_e");
    internal_iter->Finish();

    ro.max_skippable_internal_keys = 2;
    std::unique_ptr<Iterator> db_iter(NewDBIterator(
        env_, ro, cf_options, BytewiseComparator(), internal_iter, 10,
        options.max_sequential_skip_in_iterations, nullptr /*read_callback*/));

    db_iter->SeekToFirst();
    ASSERT_TRUE(db_iter->Valid());
    ASSERT_EQ(db_iter->key().ToString(), "a");
    ASSERT_EQ(db_iter->value().ToString(), "val_a");

    db_iter->Next();
    ASSERT_TRUE(!db_iter->Valid());
    ASSERT_TRUE(db_iter->status().IsIncomplete());

    db_iter->SeekToLast();
    ASSERT_TRUE(db_iter->Valid());
    ASSERT_EQ(db_iter->key().ToString(), "e");
    ASSERT_EQ(db_iter->value().ToString(), "val_e");

    db_iter->Prev();
    ASSERT_TRUE(!db_iter->Valid());
    ASSERT_TRUE(db_iter->status().IsIncomplete());
  }

  // Test if alternating puts and deletes of the same key are handled correctly.
  {
    TestIterator* internal_iter = new TestIterator(BytewiseComparator());
    internal_iter->AddPut("a", "val_a");
    internal_iter->AddPut("b", "val_b");
    internal_iter->AddDeletion("b");
    internal_iter->AddPut("c", "val_c");
    internal_iter->AddDeletion("c");
    internal_iter->AddPut("d", "val_d");
    internal_iter->AddDeletion("d");
    internal_iter->AddPut("e", "val_e");
    internal_iter->Finish();

    ro.max_skippable_internal_keys = 2;
    std::unique_ptr<Iterator> db_iter(NewDBIterator(
        env_, ro, cf_options, BytewiseComparator(), internal_iter, 10,
        options.max_sequential_skip_in_iterations, nullptr /*read_callback*/));

    db_iter->SeekToFirst();
    ASSERT_TRUE(db_iter->Valid());
    ASSERT_EQ(db_iter->key().ToString(), "a");
    ASSERT_EQ(db_iter->value().ToString(), "val_a");

    db_iter->Next();
    ASSERT_TRUE(!db_iter->Valid());
    ASSERT_TRUE(db_iter->status().IsIncomplete());

    db_iter->SeekToLast();
    ASSERT_TRUE(db_iter->Valid());
    ASSERT_EQ(db_iter->key().ToString(), "e");
    ASSERT_EQ(db_iter->value().ToString(), "val_e");

    db_iter->Prev();
    ASSERT_TRUE(!db_iter->Valid());
    ASSERT_TRUE(db_iter->status().IsIncomplete());
  }

  // Test for large number of skippable internal keys with *default*
  // max_sequential_skip_in_iterations.
  {
    for (size_t i = 1; i <= 200; ++i) {
      TestIterator* internal_iter = new TestIterator(BytewiseComparator());
      internal_iter->AddPut("a", "val_a");
      for (size_t j = 1; j <= i; ++j) {
        internal_iter->AddPut("b", "val_b");
        internal_iter->AddDeletion("b");
      }
      internal_iter->AddPut("c", "val_c");
      internal_iter->Finish();

      ro.max_skippable_internal_keys = i;
      std::unique_ptr<Iterator> db_iter(NewDBIterator(
          env_, ro, cf_options, BytewiseComparator(), internal_iter, 2 * i + 1,
          options.max_sequential_skip_in_iterations,
          nullptr /*read_callback*/));

      db_iter->SeekToFirst();
      ASSERT_TRUE(db_iter->Valid());
      ASSERT_EQ(db_iter->key().ToString(), "a");
      ASSERT_EQ(db_iter->value().ToString(), "val_a");

      db_iter->Next();
      if ((options.max_sequential_skip_in_iterations + 1) >=
          ro.max_skippable_internal_keys) {
        ASSERT_TRUE(!db_iter->Valid());
        ASSERT_TRUE(db_iter->status().IsIncomplete());
      } else {
        ASSERT_TRUE(db_iter->Valid());
        ASSERT_EQ(db_iter->key().ToString(), "c");
        ASSERT_EQ(db_iter->value().ToString(), "val_c");
      }

      db_iter->SeekToLast();
      ASSERT_TRUE(db_iter->Valid());
      ASSERT_EQ(db_iter->key().ToString(), "c");
      ASSERT_EQ(db_iter->value().ToString(), "val_c");

      db_iter->Prev();
      if ((options.max_sequential_skip_in_iterations + 1) >=
          ro.max_skippable_internal_keys) {
        ASSERT_TRUE(!db_iter->Valid());
        ASSERT_TRUE(db_iter->status().IsIncomplete());
      } else {
        ASSERT_TRUE(db_iter->Valid());
        ASSERT_EQ(db_iter->key().ToString(), "a");
        ASSERT_EQ(db_iter->value().ToString(), "val_a");
      }
    }
  }

  // Test for large number of skippable internal keys with a *non-default*
  // max_sequential_skip_in_iterations.
  {
    for (size_t i = 1; i <= 200; ++i) {
      TestIterator* internal_iter = new TestIterator(BytewiseComparator());
      internal_iter->AddPut("a", "val_a");
      for (size_t j = 1; j <= i; ++j) {
        internal_iter->AddPut("b", "val_b");
        internal_iter->AddDeletion("b");
      }
      internal_iter->AddPut("c", "val_c");
      internal_iter->Finish();

      options.max_sequential_skip_in_iterations = 1000;
      ro.max_skippable_internal_keys = i;
      std::unique_ptr<Iterator> db_iter(NewDBIterator(
          env_, ro, cf_options, BytewiseComparator(), internal_iter, 2 * i + 1,
          options.max_sequential_skip_in_iterations,
          nullptr /*read_callback*/));

      db_iter->SeekToFirst();
      ASSERT_TRUE(db_iter->Valid());
      ASSERT_EQ(db_iter->key().ToString(), "a");
      ASSERT_EQ(db_iter->value().ToString(), "val_a");

      db_iter->Next();
      ASSERT_TRUE(!db_iter->Valid());
      ASSERT_TRUE(db_iter->status().IsIncomplete());

      db_iter->SeekToLast();
      ASSERT_TRUE(db_iter->Valid());
      ASSERT_EQ(db_iter->key().ToString(), "c");
      ASSERT_EQ(db_iter->value().ToString(), "val_c");

      db_iter->Prev();
      ASSERT_TRUE(!db_iter->Valid());
      ASSERT_TRUE(db_iter->status().IsIncomplete());
    }
  }
}

TEST_F(DBIteratorTest, DBIterator1) {
  ReadOptions ro;
  Options options;
  options.merge_operator = MergeOperators::CreateFromStringId("stringappend");

  TestIterator* internal_iter = new TestIterator(BytewiseComparator());
  internal_iter->AddPut("a", "0");
  internal_iter->AddPut("b", "0");
  internal_iter->AddDeletion("b");
  internal_iter->AddMerge("a", "1");
  internal_iter->AddMerge("b", "2");
  internal_iter->Finish();

  std::unique_ptr<Iterator> db_iter(
      NewDBIterator(env_, ro, ImmutableCFOptions(options), BytewiseComparator(),
                    internal_iter, 1, options.max_sequential_skip_in_iterations,
                    nullptr /*read_callback*/));
  db_iter->SeekToFirst();
  ASSERT_TRUE(db_iter->Valid());
  ASSERT_EQ(db_iter->key().ToString(), "a");
  ASSERT_EQ(db_iter->value().ToString(), "0");
  db_iter->Next();
  ASSERT_TRUE(db_iter->Valid());
  ASSERT_EQ(db_iter->key().ToString(), "b");
  db_iter->Next();
  ASSERT_FALSE(db_iter->Valid());
}

TEST_F(DBIteratorTest, DBIterator2) {
  ReadOptions ro;
  Options options;
  options.merge_operator = MergeOperators::CreateFromStringId("stringappend");

  TestIterator* internal_iter = new TestIterator(BytewiseComparator());
  internal_iter->AddPut("a", "0");
  internal_iter->AddPut("b", "0");
  internal_iter->AddDeletion("b");
  internal_iter->AddMerge("a", "1");
  internal_iter->AddMerge("b", "2");
  internal_iter->Finish();

  std::unique_ptr<Iterator> db_iter(
      NewDBIterator(env_, ro, ImmutableCFOptions(options), BytewiseComparator(),
                    internal_iter, 0, options.max_sequential_skip_in_iterations,
                    nullptr /*read_callback*/));
  db_iter->SeekToFirst();
  ASSERT_TRUE(db_iter->Valid());
  ASSERT_EQ(db_iter->key().ToString(), "a");
  ASSERT_EQ(db_iter->value().ToString(), "0");
  db_iter->Next();
  ASSERT_TRUE(!db_iter->Valid());
}

TEST_F(DBIteratorTest, DBIterator3) {
  ReadOptions ro;
  Options options;
  options.merge_operator = MergeOperators::CreateFromStringId("stringappend");

  TestIterator* internal_iter = new TestIterator(BytewiseComparator());
  internal_iter->AddPut("a", "0");
  internal_iter->AddPut("b", "0");
  internal_iter->AddDeletion("b");
  internal_iter->AddMerge("a", "1");
  internal_iter->AddMerge("b", "2");
  internal_iter->Finish();

  std::unique_ptr<Iterator> db_iter(
      NewDBIterator(env_, ro, ImmutableCFOptions(options), BytewiseComparator(),
                    internal_iter, 2, options.max_sequential_skip_in_iterations,
                    nullptr /*read_callback*/));
  db_iter->SeekToFirst();
  ASSERT_TRUE(db_iter->Valid());
  ASSERT_EQ(db_iter->key().ToString(), "a");
  ASSERT_EQ(db_iter->value().ToString(), "0");
  db_iter->Next();
  ASSERT_TRUE(!db_iter->Valid());
}

TEST_F(DBIteratorTest, DBIterator4) {
  ReadOptions ro;
  Options options;
  options.merge_operator = MergeOperators::CreateFromStringId("stringappend");

  TestIterator* internal_iter = new TestIterator(BytewiseComparator());
  internal_iter->AddPut("a", "0");
  internal_iter->AddPut("b", "0");
  internal_iter->AddDeletion("b");
  internal_iter->AddMerge("a", "1");
  internal_iter->AddMerge("b", "2");
  internal_iter->Finish();

  std::unique_ptr<Iterator> db_iter(
      NewDBIterator(env_, ro, ImmutableCFOptions(options), BytewiseComparator(),
                    internal_iter, 4, options.max_sequential_skip_in_iterations,
                    nullptr /*read_callback*/));
  db_iter->SeekToFirst();
  ASSERT_TRUE(db_iter->Valid());
  ASSERT_EQ(db_iter->key().ToString(), "a");
  ASSERT_EQ(db_iter->value().ToString(), "0,1");
  db_iter->Next();
  ASSERT_TRUE(db_iter->Valid());
  ASSERT_EQ(db_iter->key().ToString(), "b");
  ASSERT_EQ(db_iter->value().ToString(), "2");
  db_iter->Next();
  ASSERT_TRUE(!db_iter->Valid());
}

TEST_F(DBIteratorTest, DBIterator5) {
  ReadOptions ro;
  Options options;
  options.merge_operator = MergeOperators::CreateFromStringId("stringappend");
  ImmutableCFOptions cf_options = ImmutableCFOptions(options);

  {
    TestIterator* internal_iter = new TestIterator(BytewiseComparator());
    internal_iter->AddMerge("a", "merge_1");
    internal_iter->AddMerge("a", "merge_2");
    internal_iter->AddMerge("a", "merge_3");
    internal_iter->AddPut("a", "put_1");
    internal_iter->AddMerge("a", "merge_4");
    internal_iter->AddMerge("a", "merge_5");
    internal_iter->AddMerge("a", "merge_6");
    internal_iter->Finish();

    std::unique_ptr<Iterator> db_iter(NewDBIterator(
        env_, ro, cf_options, BytewiseComparator(), internal_iter, 0,
        options.max_sequential_skip_in_iterations, nullptr /*read_callback*/));
    db_iter->SeekToLast();
    ASSERT_TRUE(db_iter->Valid());
    ASSERT_EQ(db_iter->key().ToString(), "a");
    ASSERT_EQ(db_iter->value().ToString(), "merge_1");
    db_iter->Prev();
    ASSERT_TRUE(!db_iter->Valid());
  }

  {
    TestIterator* internal_iter = new TestIterator(BytewiseComparator());
    internal_iter->AddMerge("a", "merge_1");
    internal_iter->AddMerge("a", "merge_2");
    internal_iter->AddMerge("a", "merge_3");
    internal_iter->AddPut("a", "put_1");
    internal_iter->AddMerge("a", "merge_4");
    internal_iter->AddMerge("a", "merge_5");
    internal_iter->AddMerge("a", "merge_6");
    internal_iter->Finish();

    std::unique_ptr<Iterator> db_iter(NewDBIterator(
        env_, ro, cf_options, BytewiseComparator(), internal_iter, 1,
        options.max_sequential_skip_in_iterations, nullptr /*read_callback*/));
    db_iter->SeekToLast();
    ASSERT_TRUE(db_iter->Valid());
    ASSERT_EQ(db_iter->key().ToString(), "a");
    ASSERT_EQ(db_iter->value().ToString(), "merge_1,merge_2");
    db_iter->Prev();
    ASSERT_TRUE(!db_iter->Valid());
  }

  {
    TestIterator* internal_iter = new TestIterator(BytewiseComparator());
    internal_iter->AddMerge("a", "merge_1");
    internal_iter->AddMerge("a", "merge_2");
    internal_iter->AddMerge("a", "merge_3");
    internal_iter->AddPut("a", "put_1");
    internal_iter->AddMerge("a", "merge_4");
    internal_iter->AddMerge("a", "merge_5");
    internal_iter->AddMerge("a", "merge_6");
    internal_iter->Finish();

    std::unique_ptr<Iterator> db_iter(NewDBIterator(
        env_, ro, cf_options, BytewiseComparator(), internal_iter, 2,
        options.max_sequential_skip_in_iterations, nullptr /*read_callback*/));
    db_iter->SeekToLast();
    ASSERT_TRUE(db_iter->Valid());
    ASSERT_EQ(db_iter->key().ToString(), "a");
    ASSERT_EQ(db_iter->value().ToString(), "merge_1,merge_2,merge_3");
    db_iter->Prev();
    ASSERT_TRUE(!db_iter->Valid());
  }

  {
    TestIterator* internal_iter = new TestIterator(BytewiseComparator());
    internal_iter->AddMerge("a", "merge_1");
    internal_iter->AddMerge("a", "merge_2");
    internal_iter->AddMerge("a", "merge_3");
    internal_iter->AddPut("a", "put_1");
    internal_iter->AddMerge("a", "merge_4");
    internal_iter->AddMerge("a", "merge_5");
    internal_iter->AddMerge("a", "merge_6");
    internal_iter->Finish();

    std::unique_ptr<Iterator> db_iter(NewDBIterator(
        env_, ro, cf_options, BytewiseComparator(), internal_iter, 3,
        options.max_sequential_skip_in_iterations, nullptr /*read_callback*/));
    db_iter->SeekToLast();
    ASSERT_TRUE(db_iter->Valid());
    ASSERT_EQ(db_iter->key().ToString(), "a");
    ASSERT_EQ(db_iter->value().ToString(), "put_1");
    db_iter->Prev();
    ASSERT_TRUE(!db_iter->Valid());
  }

  {
    TestIterator* internal_iter = new TestIterator(BytewiseComparator());
    internal_iter->AddMerge("a", "merge_1");
    internal_iter->AddMerge("a", "merge_2");
    internal_iter->AddMerge("a", "merge_3");
    internal_iter->AddPut("a", "put_1");
    internal_iter->AddMerge("a", "merge_4");
    internal_iter->AddMerge("a", "merge_5");
    internal_iter->AddMerge("a", "merge_6");
    internal_iter->Finish();

    std::unique_ptr<Iterator> db_iter(NewDBIterator(
        env_, ro, cf_options, BytewiseComparator(), internal_iter, 4,
        options.max_sequential_skip_in_iterations, nullptr /*read_callback*/));
    db_iter->SeekToLast();
    ASSERT_TRUE(db_iter->Valid());
    ASSERT_EQ(db_iter->key().ToString(), "a");
    ASSERT_EQ(db_iter->value().ToString(), "put_1,merge_4");
    db_iter->Prev();
    ASSERT_TRUE(!db_iter->Valid());
  }

  {
    TestIterator* internal_iter = new TestIterator(BytewiseComparator());
    internal_iter->AddMerge("a", "merge_1");
    internal_iter->AddMerge("a", "merge_2");
    internal_iter->AddMerge("a", "merge_3");
    internal_iter->AddPut("a", "put_1");
    internal_iter->AddMerge("a", "merge_4");
    internal_iter->AddMerge("a", "merge_5");
    internal_iter->AddMerge("a", "merge_6");
    internal_iter->Finish();

    std::unique_ptr<Iterator> db_iter(NewDBIterator(
        env_, ro, cf_options, BytewiseComparator(), internal_iter, 5,
        options.max_sequential_skip_in_iterations, nullptr /*read_callback*/));
    db_iter->SeekToLast();
    ASSERT_TRUE(db_iter->Valid());
    ASSERT_EQ(db_iter->key().ToString(), "a");
    ASSERT_EQ(db_iter->value().ToString(), "put_1,merge_4,merge_5");
    db_iter->Prev();
    ASSERT_TRUE(!db_iter->Valid());
  }

  {
    TestIterator* internal_iter = new TestIterator(BytewiseComparator());
    internal_iter->AddMerge("a", "merge_1");
    internal_iter->AddMerge("a", "merge_2");
    internal_iter->AddMerge("a", "merge_3");
    internal_iter->AddPut("a", "put_1");
    internal_iter->AddMerge("a", "merge_4");
    internal_iter->AddMerge("a", "merge_5");
    internal_iter->AddMerge("a", "merge_6");
    internal_iter->Finish();

    std::unique_ptr<Iterator> db_iter(NewDBIterator(
        env_, ro, cf_options, BytewiseComparator(), internal_iter, 6,
        options.max_sequential_skip_in_iterations, nullptr /*read_callback*/));
    db_iter->SeekToLast();
    ASSERT_TRUE(db_iter->Valid());
    ASSERT_EQ(db_iter->key().ToString(), "a");
    ASSERT_EQ(db_iter->value().ToString(), "put_1,merge_4,merge_5,merge_6");
    db_iter->Prev();
    ASSERT_TRUE(!db_iter->Valid());
  }

  {
    // put, singledelete, merge
    TestIterator* internal_iter = new TestIterator(BytewiseComparator());
    internal_iter->AddPut("a", "val_a");
    internal_iter->AddSingleDeletion("a");
    internal_iter->AddMerge("a", "merge_1");
    internal_iter->AddMerge("a", "merge_2");
    internal_iter->AddPut("b", "val_b");
    internal_iter->Finish();
    std::unique_ptr<Iterator> db_iter(NewDBIterator(
        env_, ro, cf_options, BytewiseComparator(), internal_iter, 10,
        options.max_sequential_skip_in_iterations, nullptr /*read_callback*/));
    db_iter->Seek("b");
    ASSERT_TRUE(db_iter->Valid());
    ASSERT_EQ(db_iter->key().ToString(), "b");
    db_iter->Prev();
    ASSERT_TRUE(db_iter->Valid());
    ASSERT_EQ(db_iter->key().ToString(), "a");
  }
}

TEST_F(DBIteratorTest, DBIterator6) {
  ReadOptions ro;
  Options options;
  options.merge_operator = MergeOperators::CreateFromStringId("stringappend");
  ImmutableCFOptions cf_options = ImmutableCFOptions(options);

  {
    TestIterator* internal_iter = new TestIterator(BytewiseComparator());
    internal_iter->AddMerge("a", "merge_1");
    internal_iter->AddMerge("a", "merge_2");
    internal_iter->AddMerge("a", "merge_3");
    internal_iter->AddDeletion("a");
    internal_iter->AddMerge("a", "merge_4");
    internal_iter->AddMerge("a", "merge_5");
    internal_iter->AddMerge("a", "merge_6");
    internal_iter->Finish();

    std::unique_ptr<Iterator> db_iter(NewDBIterator(
        env_, ro, cf_options, BytewiseComparator(), internal_iter, 0,
        options.max_sequential_skip_in_iterations, nullptr /*read_callback*/));
    db_iter->SeekToLast();
    ASSERT_TRUE(db_iter->Valid());
    ASSERT_EQ(db_iter->key().ToString(), "a");
    ASSERT_EQ(db_iter->value().ToString(), "merge_1");
    db_iter->Prev();
    ASSERT_TRUE(!db_iter->Valid());
  }

  {
    TestIterator* internal_iter = new TestIterator(BytewiseComparator());
    internal_iter->AddMerge("a", "merge_1");
    internal_iter->AddMerge("a", "merge_2");
    internal_iter->AddMerge("a", "merge_3");
    internal_iter->AddDeletion("a");
    internal_iter->AddMerge("a", "merge_4");
    internal_iter->AddMerge("a", "merge_5");
    internal_iter->AddMerge("a", "merge_6");
    internal_iter->Finish();

    std::unique_ptr<Iterator> db_iter(NewDBIterator(
        env_, ro, cf_options, BytewiseComparator(), internal_iter, 1,
        options.max_sequential_skip_in_iterations, nullptr /*read_callback*/));
    db_iter->SeekToLast();
    ASSERT_TRUE(db_iter->Valid());
    ASSERT_EQ(db_iter->key().ToString(), "a");
    ASSERT_EQ(db_iter->value().ToString(), "merge_1,merge_2");
    db_iter->Prev();
    ASSERT_TRUE(!db_iter->Valid());
  }

  {
    TestIterator* internal_iter = new TestIterator(BytewiseComparator());
    internal_iter->AddMerge("a", "merge_1");
    internal_iter->AddMerge("a", "merge_2");
    internal_iter->AddMerge("a", "merge_3");
    internal_iter->AddDeletion("a");
    internal_iter->AddMerge("a", "merge_4");
    internal_iter->AddMerge("a", "merge_5");
    internal_iter->AddMerge("a", "merge_6");
    internal_iter->Finish();

    std::unique_ptr<Iterator> db_iter(NewDBIterator(
        env_, ro, cf_options, BytewiseComparator(), internal_iter, 2,
        options.max_sequential_skip_in_iterations, nullptr /*read_callback*/));
    db_iter->SeekToLast();
    ASSERT_TRUE(db_iter->Valid());
    ASSERT_EQ(db_iter->key().ToString(), "a");
    ASSERT_EQ(db_iter->value().ToString(), "merge_1,merge_2,merge_3");
    db_iter->Prev();
    ASSERT_TRUE(!db_iter->Valid());
  }

  {
    TestIterator* internal_iter = new TestIterator(BytewiseComparator());
    internal_iter->AddMerge("a", "merge_1");
    internal_iter->AddMerge("a", "merge_2");
    internal_iter->AddMerge("a", "merge_3");
    internal_iter->AddDeletion("a");
    internal_iter->AddMerge("a", "merge_4");
    internal_iter->AddMerge("a", "merge_5");
    internal_iter->AddMerge("a", "merge_6");
    internal_iter->Finish();

    std::unique_ptr<Iterator> db_iter(NewDBIterator(
        env_, ro, cf_options, BytewiseComparator(), internal_iter, 3,
        options.max_sequential_skip_in_iterations, nullptr /*read_callback*/));
    db_iter->SeekToLast();
    ASSERT_TRUE(!db_iter->Valid());
  }

  {
    TestIterator* internal_iter = new TestIterator(BytewiseComparator());
    internal_iter->AddMerge("a", "merge_1");
    internal_iter->AddMerge("a", "merge_2");
    internal_iter->AddMerge("a", "merge_3");
    internal_iter->AddDeletion("a");
    internal_iter->AddMerge("a", "merge_4");
    internal_iter->AddMerge("a", "merge_5");
    internal_iter->AddMerge("a", "merge_6");
    internal_iter->Finish();

    std::unique_ptr<Iterator> db_iter(NewDBIterator(
        env_, ro, cf_options, BytewiseComparator(), internal_iter, 4,
        options.max_sequential_skip_in_iterations, nullptr /*read_callback*/));
    db_iter->SeekToLast();
    ASSERT_TRUE(db_iter->Valid());
    ASSERT_EQ(db_iter->key().ToString(), "a");
    ASSERT_EQ(db_iter->value().ToString(), "merge_4");
    db_iter->Prev();
    ASSERT_TRUE(!db_iter->Valid());
  }

  {
    TestIterator* internal_iter = new TestIterator(BytewiseComparator());
    internal_iter->AddMerge("a", "merge_1");
    internal_iter->AddMerge("a", "merge_2");
    internal_iter->AddMerge("a", "merge_3");
    internal_iter->AddDeletion("a");
    internal_iter->AddMerge("a", "merge_4");
    internal_iter->AddMerge("a", "merge_5");
    internal_iter->AddMerge("a", "merge_6");
    internal_iter->Finish();

    std::unique_ptr<Iterator> db_iter(NewDBIterator(
        env_, ro, cf_options, BytewiseComparator(), internal_iter, 5,
        options.max_sequential_skip_in_iterations, nullptr /*read_callback*/));
    db_iter->SeekToLast();
    ASSERT_TRUE(db_iter->Valid());
    ASSERT_EQ(db_iter->key().ToString(), "a");
    ASSERT_EQ(db_iter->value().ToString(), "merge_4,merge_5");
    db_iter->Prev();
    ASSERT_TRUE(!db_iter->Valid());
  }

  {
    TestIterator* internal_iter = new TestIterator(BytewiseComparator());
    internal_iter->AddMerge("a", "merge_1");
    internal_iter->AddMerge("a", "merge_2");
    internal_iter->AddMerge("a", "merge_3");
    internal_iter->AddDeletion("a");
    internal_iter->AddMerge("a", "merge_4");
    internal_iter->AddMerge("a", "merge_5");
    internal_iter->AddMerge("a", "merge_6");
    internal_iter->Finish();

    std::unique_ptr<Iterator> db_iter(NewDBIterator(
        env_, ro, cf_options, BytewiseComparator(), internal_iter, 6,
        options.max_sequential_skip_in_iterations, nullptr /*read_callback*/));
    db_iter->SeekToLast();
    ASSERT_TRUE(db_iter->Valid());
    ASSERT_EQ(db_iter->key().ToString(), "a");
    ASSERT_EQ(db_iter->value().ToString(), "merge_4,merge_5,merge_6");
    db_iter->Prev();
    ASSERT_TRUE(!db_iter->Valid());
  }
}

TEST_F(DBIteratorTest, DBIterator7) {
  ReadOptions ro;
  Options options;
  options.merge_operator = MergeOperators::CreateFromStringId("stringappend");
  ImmutableCFOptions cf_options = ImmutableCFOptions(options);

  {
    TestIterator* internal_iter = new TestIterator(BytewiseComparator());
    internal_iter->AddMerge("a", "merge_1");
    internal_iter->AddPut("b", "val");
    internal_iter->AddMerge("b", "merge_2");

    internal_iter->AddDeletion("b");
    internal_iter->AddMerge("b", "merge_3");

    internal_iter->AddMerge("c", "merge_4");
    internal_iter->AddMerge("c", "merge_5");

    internal_iter->AddDeletion("b");
    internal_iter->AddMerge("b", "merge_6");
    internal_iter->AddMerge("b", "merge_7");
    internal_iter->AddMerge("b", "merge_8");
    internal_iter->AddMerge("b", "merge_9");
    internal_iter->AddMerge("b", "merge_10");
    internal_iter->AddMerge("b", "merge_11");

    internal_iter->AddDeletion("c");
    internal_iter->Finish();

    std::unique_ptr<Iterator> db_iter(NewDBIterator(
        env_, ro, cf_options, BytewiseComparator(), internal_iter, 0,
        options.max_sequential_skip_in_iterations, nullptr /*read_callback*/));
    db_iter->SeekToLast();
    ASSERT_TRUE(db_iter->Valid());
    ASSERT_EQ(db_iter->key().ToString(), "a");
    ASSERT_EQ(db_iter->value().ToString(), "merge_1");
    db_iter->Prev();
    ASSERT_TRUE(!db_iter->Valid());
  }

  {
    TestIterator* internal_iter = new TestIterator(BytewiseComparator());
    internal_iter->AddMerge("a", "merge_1");
    internal_iter->AddPut("b", "val");
    internal_iter->AddMerge("b", "merge_2");

    internal_iter->AddDeletion("b");
    internal_iter->AddMerge("b", "merge_3");

    internal_iter->AddMerge("c", "merge_4");
    internal_iter->AddMerge("c", "merge_5");

    internal_iter->AddDeletion("b");
    internal_iter->AddMerge("b", "merge_6");
    internal_iter->AddMerge("b", "merge_7");
    internal_iter->AddMerge("b", "merge_8");
    internal_iter->AddMerge("b", "merge_9");
    internal_iter->AddMerge("b", "merge_10");
    internal_iter->AddMerge("b", "merge_11");

    internal_iter->AddDeletion("c");
    internal_iter->Finish();

    std::unique_ptr<Iterator> db_iter(NewDBIterator(
        env_, ro, cf_options, BytewiseComparator(), internal_iter, 2,
        options.max_sequential_skip_in_iterations, nullptr /*read_callback*/));
    db_iter->SeekToLast();
    ASSERT_TRUE(db_iter->Valid());

    ASSERT_EQ(db_iter->key().ToString(), "b");
    ASSERT_EQ(db_iter->value().ToString(), "val,merge_2");
    db_iter->Prev();
    ASSERT_TRUE(db_iter->Valid());

    ASSERT_EQ(db_iter->key().ToString(), "a");
    ASSERT_EQ(db_iter->value().ToString(), "merge_1");
    db_iter->Prev();
    ASSERT_TRUE(!db_iter->Valid());
  }

  {
    TestIterator* internal_iter = new TestIterator(BytewiseComparator());
    internal_iter->AddMerge("a", "merge_1");
    internal_iter->AddPut("b", "val");
    internal_iter->AddMerge("b", "merge_2");

    internal_iter->AddDeletion("b");
    internal_iter->AddMerge("b", "merge_3");

    internal_iter->AddMerge("c", "merge_4");
    internal_iter->AddMerge("c", "merge_5");

    internal_iter->AddDeletion("b");
    internal_iter->AddMerge("b", "merge_6");
    internal_iter->AddMerge("b", "merge_7");
    internal_iter->AddMerge("b", "merge_8");
    internal_iter->AddMerge("b", "merge_9");
    internal_iter->AddMerge("b", "merge_10");
    internal_iter->AddMerge("b", "merge_11");

    internal_iter->AddDeletion("c");
    internal_iter->Finish();

    std::unique_ptr<Iterator> db_iter(NewDBIterator(
        env_, ro, cf_options, BytewiseComparator(), internal_iter, 4,
        options.max_sequential_skip_in_iterations, nullptr /*read_callback*/));
    db_iter->SeekToLast();
    ASSERT_TRUE(db_iter->Valid());

    ASSERT_EQ(db_iter->key().ToString(), "b");
    ASSERT_EQ(db_iter->value().ToString(), "merge_3");
    db_iter->Prev();
    ASSERT_TRUE(db_iter->Valid());

    ASSERT_EQ(db_iter->key().ToString(), "a");
    ASSERT_EQ(db_iter->value().ToString(), "merge_1");
    db_iter->Prev();
    ASSERT_TRUE(!db_iter->Valid());
  }

  {
    TestIterator* internal_iter = new TestIterator(BytewiseComparator());
    internal_iter->AddMerge("a", "merge_1");
    internal_iter->AddPut("b", "val");
    internal_iter->AddMerge("b", "merge_2");

    internal_iter->AddDeletion("b");
    internal_iter->AddMerge("b", "merge_3");

    internal_iter->AddMerge("c", "merge_4");
    internal_iter->AddMerge("c", "merge_5");

    internal_iter->AddDeletion("b");
    internal_iter->AddMerge("b", "merge_6");
    internal_iter->AddMerge("b", "merge_7");
    internal_iter->AddMerge("b", "merge_8");
    internal_iter->AddMerge("b", "merge_9");
    internal_iter->AddMerge("b", "merge_10");
    internal_iter->AddMerge("b", "merge_11");

    internal_iter->AddDeletion("c");
    internal_iter->Finish();

    std::unique_ptr<Iterator> db_iter(NewDBIterator(
        env_, ro, cf_options, BytewiseComparator(), internal_iter, 5,
        options.max_sequential_skip_in_iterations, nullptr /*read_callback*/));
    db_iter->SeekToLast();
    ASSERT_TRUE(db_iter->Valid());

    ASSERT_EQ(db_iter->key().ToString(), "c");
    ASSERT_EQ(db_iter->value().ToString(), "merge_4");
    db_iter->Prev();

    ASSERT_TRUE(db_iter->Valid());
    ASSERT_EQ(db_iter->key().ToString(), "b");
    ASSERT_EQ(db_iter->value().ToString(), "merge_3");
    db_iter->Prev();
    ASSERT_TRUE(db_iter->Valid());

    ASSERT_EQ(db_iter->key().ToString(), "a");
    ASSERT_EQ(db_iter->value().ToString(), "merge_1");
    db_iter->Prev();
    ASSERT_TRUE(!db_iter->Valid());
  }

  {
    TestIterator* internal_iter = new TestIterator(BytewiseComparator());
    internal_iter->AddMerge("a", "merge_1");
    internal_iter->AddPut("b", "val");
    internal_iter->AddMerge("b", "merge_2");

    internal_iter->AddDeletion("b");
    internal_iter->AddMerge("b", "merge_3");

    internal_iter->AddMerge("c", "merge_4");
    internal_iter->AddMerge("c", "merge_5");

    internal_iter->AddDeletion("b");
    internal_iter->AddMerge("b", "merge_6");
    internal_iter->AddMerge("b", "merge_7");
    internal_iter->AddMerge("b", "merge_8");
    internal_iter->AddMerge("b", "merge_9");
    internal_iter->AddMerge("b", "merge_10");
    internal_iter->AddMerge("b", "merge_11");

    internal_iter->AddDeletion("c");
    internal_iter->Finish();

    std::unique_ptr<Iterator> db_iter(NewDBIterator(
        env_, ro, cf_options, BytewiseComparator(), internal_iter, 6,
        options.max_sequential_skip_in_iterations, nullptr /*read_callback*/));
    db_iter->SeekToLast();
    ASSERT_TRUE(db_iter->Valid());

    ASSERT_EQ(db_iter->key().ToString(), "c");
    ASSERT_EQ(db_iter->value().ToString(), "merge_4,merge_5");
    db_iter->Prev();
    ASSERT_TRUE(db_iter->Valid());

    ASSERT_TRUE(db_iter->Valid());
    ASSERT_EQ(db_iter->key().ToString(), "b");
    ASSERT_EQ(db_iter->value().ToString(), "merge_3");
    db_iter->Prev();
    ASSERT_TRUE(db_iter->Valid());

    ASSERT_EQ(db_iter->key().ToString(), "a");
    ASSERT_EQ(db_iter->value().ToString(), "merge_1");
    db_iter->Prev();
    ASSERT_TRUE(!db_iter->Valid());
  }

  {
    TestIterator* internal_iter = new TestIterator(BytewiseComparator());
    internal_iter->AddMerge("a", "merge_1");
    internal_iter->AddPut("b", "val");
    internal_iter->AddMerge("b", "merge_2");

    internal_iter->AddDeletion("b");
    internal_iter->AddMerge("b", "merge_3");

    internal_iter->AddMerge("c", "merge_4");
    internal_iter->AddMerge("c", "merge_5");

    internal_iter->AddDeletion("b");
    internal_iter->AddMerge("b", "merge_6");
    internal_iter->AddMerge("b", "merge_7");
    internal_iter->AddMerge("b", "merge_8");
    internal_iter->AddMerge("b", "merge_9");
    internal_iter->AddMerge("b", "merge_10");
    internal_iter->AddMerge("b", "merge_11");

    internal_iter->AddDeletion("c");
    internal_iter->Finish();

    std::unique_ptr<Iterator> db_iter(NewDBIterator(
        env_, ro, cf_options, BytewiseComparator(), internal_iter, 7,
        options.max_sequential_skip_in_iterations, nullptr /*read_callback*/));
    db_iter->SeekToLast();
    ASSERT_TRUE(db_iter->Valid());

    ASSERT_EQ(db_iter->key().ToString(), "c");
    ASSERT_EQ(db_iter->value().ToString(), "merge_4,merge_5");
    db_iter->Prev();
    ASSERT_TRUE(db_iter->Valid());

    ASSERT_EQ(db_iter->key().ToString(), "a");
    ASSERT_EQ(db_iter->value().ToString(), "merge_1");
    db_iter->Prev();
    ASSERT_TRUE(!db_iter->Valid());
  }

  {
    TestIterator* internal_iter = new TestIterator(BytewiseComparator());
    internal_iter->AddMerge("a", "merge_1");
    internal_iter->AddPut("b", "val");
    internal_iter->AddMerge("b", "merge_2");

    internal_iter->AddDeletion("b");
    internal_iter->AddMerge("b", "merge_3");

    internal_iter->AddMerge("c", "merge_4");
    internal_iter->AddMerge("c", "merge_5");

    internal_iter->AddDeletion("b");
    internal_iter->AddMerge("b", "merge_6");
    internal_iter->AddMerge("b", "merge_7");
    internal_iter->AddMerge("b", "merge_8");
    internal_iter->AddMerge("b", "merge_9");
    internal_iter->AddMerge("b", "merge_10");
    internal_iter->AddMerge("b", "merge_11");

    internal_iter->AddDeletion("c");
    internal_iter->Finish();

    std::unique_ptr<Iterator> db_iter(NewDBIterator(
        env_, ro, cf_options, BytewiseComparator(), internal_iter, 9,
        options.max_sequential_skip_in_iterations, nullptr /*read_callback*/));
    db_iter->SeekToLast();
    ASSERT_TRUE(db_iter->Valid());

    ASSERT_EQ(db_iter->key().ToString(), "c");
    ASSERT_EQ(db_iter->value().ToString(), "merge_4,merge_5");
    db_iter->Prev();
    ASSERT_TRUE(db_iter->Valid());

    ASSERT_TRUE(db_iter->Valid());
    ASSERT_EQ(db_iter->key().ToString(), "b");
    ASSERT_EQ(db_iter->value().ToString(), "merge_6,merge_7");
    db_iter->Prev();
    ASSERT_TRUE(db_iter->Valid());

    ASSERT_EQ(db_iter->key().ToString(), "a");
    ASSERT_EQ(db_iter->value().ToString(), "merge_1");
    db_iter->Prev();
    ASSERT_TRUE(!db_iter->Valid());
  }

  {
    TestIterator* internal_iter = new TestIterator(BytewiseComparator());
    internal_iter->AddMerge("a", "merge_1");
    internal_iter->AddPut("b", "val");
    internal_iter->AddMerge("b", "merge_2");

    internal_iter->AddDeletion("b");
    internal_iter->AddMerge("b", "merge_3");

    internal_iter->AddMerge("c", "merge_4");
    internal_iter->AddMerge("c", "merge_5");

    internal_iter->AddDeletion("b");
    internal_iter->AddMerge("b", "merge_6");
    internal_iter->AddMerge("b", "merge_7");
    internal_iter->AddMerge("b", "merge_8");
    internal_iter->AddMerge("b", "merge_9");
    internal_iter->AddMerge("b", "merge_10");
    internal_iter->AddMerge("b", "merge_11");

    internal_iter->AddDeletion("c");
    internal_iter->Finish();

    std::unique_ptr<Iterator> db_iter(NewDBIterator(
        env_, ro, cf_options, BytewiseComparator(), internal_iter, 13,
        options.max_sequential_skip_in_iterations, nullptr /*read_callback*/));
    db_iter->SeekToLast();
    ASSERT_TRUE(db_iter->Valid());

    ASSERT_EQ(db_iter->key().ToString(), "c");
    ASSERT_EQ(db_iter->value().ToString(), "merge_4,merge_5");
    db_iter->Prev();
    ASSERT_TRUE(db_iter->Valid());

    ASSERT_TRUE(db_iter->Valid());
    ASSERT_EQ(db_iter->key().ToString(), "b");
    ASSERT_EQ(db_iter->value().ToString(),
              "merge_6,merge_7,merge_8,merge_9,merge_10,merge_11");
    db_iter->Prev();
    ASSERT_TRUE(db_iter->Valid());

    ASSERT_EQ(db_iter->key().ToString(), "a");
    ASSERT_EQ(db_iter->value().ToString(), "merge_1");
    db_iter->Prev();
    ASSERT_TRUE(!db_iter->Valid());
  }

  {
    TestIterator* internal_iter = new TestIterator(BytewiseComparator());
    internal_iter->AddMerge("a", "merge_1");
    internal_iter->AddPut("b", "val");
    internal_iter->AddMerge("b", "merge_2");

    internal_iter->AddDeletion("b");
    internal_iter->AddMerge("b", "merge_3");

    internal_iter->AddMerge("c", "merge_4");
    internal_iter->AddMerge("c", "merge_5");

    internal_iter->AddDeletion("b");
    internal_iter->AddMerge("b", "merge_6");
    internal_iter->AddMerge("b", "merge_7");
    internal_iter->AddMerge("b", "merge_8");
    internal_iter->AddMerge("b", "merge_9");
    internal_iter->AddMerge("b", "merge_10");
    internal_iter->AddMerge("b", "merge_11");

    internal_iter->AddDeletion("c");
    internal_iter->Finish();

    std::unique_ptr<Iterator> db_iter(NewDBIterator(
        env_, ro, cf_options, BytewiseComparator(), internal_iter, 14,
        options.max_sequential_skip_in_iterations, nullptr /*read_callback*/));
    db_iter->SeekToLast();
    ASSERT_TRUE(db_iter->Valid());

    ASSERT_EQ(db_iter->key().ToString(), "b");
    ASSERT_EQ(db_iter->value().ToString(),
              "merge_6,merge_7,merge_8,merge_9,merge_10,merge_11");
    db_iter->Prev();
    ASSERT_TRUE(db_iter->Valid());

    ASSERT_EQ(db_iter->key().ToString(), "a");
    ASSERT_EQ(db_iter->value().ToString(), "merge_1");
    db_iter->Prev();
    ASSERT_TRUE(!db_iter->Valid());
  }
}

TEST_F(DBIteratorTest, DBIterator8) {
  ReadOptions ro;
  Options options;
  options.merge_operator = MergeOperators::CreateFromStringId("stringappend");

  TestIterator* internal_iter = new TestIterator(BytewiseComparator());
  internal_iter->AddDeletion("a");
  internal_iter->AddPut("a", "0");
  internal_iter->AddPut("b", "0");
  internal_iter->Finish();

  std::unique_ptr<Iterator> db_iter(NewDBIterator(
      env_, ro, ImmutableCFOptions(options), BytewiseComparator(),
      internal_iter, 10, options.max_sequential_skip_in_iterations,
      nullptr /*read_callback*/));
  db_iter->SeekToLast();
  ASSERT_TRUE(db_iter->Valid());
  ASSERT_EQ(db_iter->key().ToString(), "b");
  ASSERT_EQ(db_iter->value().ToString(), "0");

  db_iter->Prev();
  ASSERT_TRUE(db_iter->Valid());
  ASSERT_EQ(db_iter->key().ToString(), "a");
  ASSERT_EQ(db_iter->value().ToString(), "0");
}

// TODO(3.13): fix the issue of Seek() then Prev() which might not necessary
//             return the biggest element smaller than the seek key.
TEST_F(DBIteratorTest, DBIterator9) {
  ReadOptions ro;
  Options options;
  options.merge_operator = MergeOperators::CreateFromStringId("stringappend");
  {
    TestIterator* internal_iter = new TestIterator(BytewiseComparator());
    internal_iter->AddMerge("a", "merge_1");
    internal_iter->AddMerge("a", "merge_2");
    internal_iter->AddMerge("b", "merge_3");
    internal_iter->AddMerge("b", "merge_4");
    internal_iter->AddMerge("d", "merge_5");
    internal_iter->AddMerge("d", "merge_6");
    internal_iter->Finish();

    std::unique_ptr<Iterator> db_iter(NewDBIterator(
        env_, ro, ImmutableCFOptions(options), BytewiseComparator(),
        internal_iter, 10, options.max_sequential_skip_in_iterations,
        nullptr /*read_callback*/));

    db_iter->SeekToLast();
    ASSERT_TRUE(db_iter->Valid());
    db_iter->Prev();
    ASSERT_TRUE(db_iter->Valid());
    ASSERT_EQ(db_iter->key().ToString(), "b");
    ASSERT_EQ(db_iter->value().ToString(), "merge_3,merge_4");
    db_iter->Next();
    ASSERT_TRUE(db_iter->Valid());
    ASSERT_EQ(db_iter->key().ToString(), "d");
    ASSERT_EQ(db_iter->value().ToString(), "merge_5,merge_6");

    db_iter->Seek("b");
    ASSERT_TRUE(db_iter->Valid());
    ASSERT_EQ(db_iter->key().ToString(), "b");
    ASSERT_EQ(db_iter->value().ToString(), "merge_3,merge_4");
    db_iter->Prev();
    ASSERT_TRUE(db_iter->Valid());
    ASSERT_EQ(db_iter->key().ToString(), "a");
    ASSERT_EQ(db_iter->value().ToString(), "merge_1,merge_2");

    db_iter->SeekForPrev("b");
    ASSERT_TRUE(db_iter->Valid());
    ASSERT_EQ(db_iter->key().ToString(), "b");
    ASSERT_EQ(db_iter->value().ToString(), "merge_3,merge_4");
    db_iter->Next();
    ASSERT_TRUE(db_iter->Valid());
    ASSERT_EQ(db_iter->key().ToString(), "d");
    ASSERT_EQ(db_iter->value().ToString(), "merge_5,merge_6");

    db_iter->Seek("c");
    ASSERT_TRUE(db_iter->Valid());
    ASSERT_EQ(db_iter->key().ToString(), "d");
    ASSERT_EQ(db_iter->value().ToString(), "merge_5,merge_6");
    db_iter->Prev();
    ASSERT_TRUE(db_iter->Valid());
    ASSERT_EQ(db_iter->key().ToString(), "b");
    ASSERT_EQ(db_iter->value().ToString(), "merge_3,merge_4");

    db_iter->SeekForPrev("c");
    ASSERT_TRUE(db_iter->Valid());
    ASSERT_EQ(db_iter->key().ToString(), "b");
    ASSERT_EQ(db_iter->value().ToString(), "merge_3,merge_4");
    db_iter->Next();
    ASSERT_TRUE(db_iter->Valid());
    ASSERT_EQ(db_iter->key().ToString(), "d");
    ASSERT_EQ(db_iter->value().ToString(), "merge_5,merge_6");
  }
}

// TODO(3.13): fix the issue of Seek() then Prev() which might not necessary
//             return the biggest element smaller than the seek key.
TEST_F(DBIteratorTest, DBIterator10) {
  ReadOptions ro;
  Options options;

  TestIterator* internal_iter = new TestIterator(BytewiseComparator());
  internal_iter->AddPut("a", "1");
  internal_iter->AddPut("b", "2");
  internal_iter->AddPut("c", "3");
  internal_iter->AddPut("d", "4");
  internal_iter->Finish();

  std::unique_ptr<Iterator> db_iter(NewDBIterator(
      env_, ro, ImmutableCFOptions(options), BytewiseComparator(),
      internal_iter, 10, options.max_sequential_skip_in_iterations,
      nullptr /*read_callback*/));

  db_iter->Seek("c");
  ASSERT_TRUE(db_iter->Valid());
  db_iter->Prev();
  ASSERT_TRUE(db_iter->Valid());
  ASSERT_EQ(db_iter->key().ToString(), "b");
  ASSERT_EQ(db_iter->value().ToString(), "2");

  db_iter->Next();
  ASSERT_TRUE(db_iter->Valid());
  ASSERT_EQ(db_iter->key().ToString(), "c");
  ASSERT_EQ(db_iter->value().ToString(), "3");

  db_iter->SeekForPrev("c");
  ASSERT_TRUE(db_iter->Valid());
  db_iter->Next();
  ASSERT_TRUE(db_iter->Valid());
  ASSERT_EQ(db_iter->key().ToString(), "d");
  ASSERT_EQ(db_iter->value().ToString(), "4");

  db_iter->Prev();
  ASSERT_TRUE(db_iter->Valid());
  ASSERT_EQ(db_iter->key().ToString(), "c");
  ASSERT_EQ(db_iter->value().ToString(), "3");
}

TEST_F(DBIteratorTest, SeekToLastOccurrenceSeq0) {
  ReadOptions ro;
  Options options;
  options.merge_operator = nullptr;

  TestIterator* internal_iter = new TestIterator(BytewiseComparator());
  internal_iter->AddPut("a", "1");
  internal_iter->AddPut("b", "2");
  internal_iter->Finish();

  std::unique_ptr<Iterator> db_iter(NewDBIterator(
      env_, ro, ImmutableCFOptions(options), BytewiseComparator(),
      internal_iter, 10, 0 /* force seek */, nullptr /*read_callback*/));
  db_iter->SeekToFirst();
  ASSERT_TRUE(db_iter->Valid());
  ASSERT_EQ(db_iter->key().ToString(), "a");
  ASSERT_EQ(db_iter->value().ToString(), "1");
  db_iter->Next();
  ASSERT_TRUE(db_iter->Valid());
  ASSERT_EQ(db_iter->key().ToString(), "b");
  ASSERT_EQ(db_iter->value().ToString(), "2");
  db_iter->Next();
  ASSERT_FALSE(db_iter->Valid());
}

TEST_F(DBIteratorTest, DBIterator11) {
  ReadOptions ro;
  Options options;
  options.merge_operator = MergeOperators::CreateFromStringId("stringappend");

  TestIterator* internal_iter = new TestIterator(BytewiseComparator());
  internal_iter->AddPut("a", "0");
  internal_iter->AddPut("b", "0");
  internal_iter->AddSingleDeletion("b");
  internal_iter->AddMerge("a", "1");
  internal_iter->AddMerge("b", "2");
  internal_iter->Finish();

  std::unique_ptr<Iterator> db_iter(
      NewDBIterator(env_, ro, ImmutableCFOptions(options), BytewiseComparator(),
                    internal_iter, 1, options.max_sequential_skip_in_iterations,
                    nullptr /*read_callback*/));
  db_iter->SeekToFirst();
  ASSERT_TRUE(db_iter->Valid());
  ASSERT_EQ(db_iter->key().ToString(), "a");
  ASSERT_EQ(db_iter->value().ToString(), "0");
  db_iter->Next();
  ASSERT_TRUE(db_iter->Valid());
  ASSERT_EQ(db_iter->key().ToString(), "b");
  db_iter->Next();
  ASSERT_FALSE(db_iter->Valid());
}

TEST_F(DBIteratorTest, DBIterator12) {
  ReadOptions ro;
  Options options;
  options.merge_operator = nullptr;

  TestIterator* internal_iter = new TestIterator(BytewiseComparator());
  internal_iter->AddPut("a", "1");
  internal_iter->AddPut("b", "2");
  internal_iter->AddPut("c", "3");
  internal_iter->AddSingleDeletion("b");
  internal_iter->Finish();

  std::unique_ptr<Iterator> db_iter(
      NewDBIterator(env_, ro, ImmutableCFOptions(options), BytewiseComparator(),
                    internal_iter, 10, 0, nullptr /*read_callback*/));
  db_iter->SeekToLast();
  ASSERT_TRUE(db_iter->Valid());
  ASSERT_EQ(db_iter->key().ToString(), "c");
  ASSERT_EQ(db_iter->value().ToString(), "3");
  db_iter->Prev();
  ASSERT_TRUE(db_iter->Valid());
  ASSERT_EQ(db_iter->key().ToString(), "a");
  ASSERT_EQ(db_iter->value().ToString(), "1");
  db_iter->Prev();
  ASSERT_FALSE(db_iter->Valid());
}

TEST_F(DBIteratorTest, DBIterator13) {
  ReadOptions ro;
  Options options;
  options.merge_operator = nullptr;

  std::string key;
  key.resize(9);
  key.assign(9, static_cast<char>(0));
  key[0] = 'b';

  TestIterator* internal_iter = new TestIterator(BytewiseComparator());
  internal_iter->AddPut(key, "0");
  internal_iter->AddPut(key, "1");
  internal_iter->AddPut(key, "2");
  internal_iter->AddPut(key, "3");
  internal_iter->AddPut(key, "4");
  internal_iter->AddPut(key, "5");
  internal_iter->AddPut(key, "6");
  internal_iter->AddPut(key, "7");
  internal_iter->AddPut(key, "8");
  internal_iter->Finish();

  std::unique_ptr<Iterator> db_iter(
      NewDBIterator(env_, ro, ImmutableCFOptions(options), BytewiseComparator(),
                    internal_iter, 2, 3, nullptr /*read_callback*/));
  db_iter->Seek("b");
  ASSERT_TRUE(db_iter->Valid());
  ASSERT_EQ(db_iter->key().ToString(), key);
  ASSERT_EQ(db_iter->value().ToString(), "2");
}

TEST_F(DBIteratorTest, DBIterator14) {
  ReadOptions ro;
  Options options;
  options.merge_operator = nullptr;

  std::string key("b");
  TestIterator* internal_iter = new TestIterator(BytewiseComparator());
  internal_iter->AddPut("b", "0");
  internal_iter->AddPut("b", "1");
  internal_iter->AddPut("b", "2");
  internal_iter->AddPut("b", "3");
  internal_iter->AddPut("a", "4");
  internal_iter->AddPut("a", "5");
  internal_iter->AddPut("a", "6");
  internal_iter->AddPut("c", "7");
  internal_iter->AddPut("c", "8");
  internal_iter->AddPut("c", "9");
  internal_iter->Finish();

  std::unique_ptr<Iterator> db_iter(
      NewDBIterator(env_, ro, ImmutableCFOptions(options), BytewiseComparator(),
                    internal_iter, 4, 1, nullptr /*read_callback*/));
  db_iter->Seek("b");
  ASSERT_TRUE(db_iter->Valid());
  ASSERT_EQ(db_iter->key().ToString(), "b");
  ASSERT_EQ(db_iter->value().ToString(), "3");
  db_iter->SeekToFirst();
  ASSERT_EQ(db_iter->key().ToString(), "a");
  ASSERT_EQ(db_iter->value().ToString(), "4");
}

TEST_F(DBIteratorTest, DBIteratorTestDifferentialSnapshots) {
  { // test that KVs earlier that iter_start_seqnum are filtered out
    ReadOptions ro;
    ro.iter_start_seqnum=5;
    Options options;
    options.statistics = rocksdb::CreateDBStatistics();

    TestIterator* internal_iter = new TestIterator(BytewiseComparator());
    for (size_t i = 0; i < 10; ++i) {
      internal_iter->AddPut(std::to_string(i), std::to_string(i) + "a");
      internal_iter->AddPut(std::to_string(i), std::to_string(i) + "b");
      internal_iter->AddPut(std::to_string(i), std::to_string(i) + "c");
    }
    internal_iter->Finish();

    std::unique_ptr<Iterator> db_iter(
      NewDBIterator(env_, ro, ImmutableCFOptions(options), BytewiseComparator(),
                    internal_iter, 13,
                    options.max_sequential_skip_in_iterations, nullptr));
    // Expecting InternalKeys in [5,8] range with correct type
    int seqnums[4] = {5,8,11,13};
    std::string user_keys[4] = {"1","2","3","4"};
    std::string values[4] = {"1c", "2c", "3c", "4b"};
    int i = 0;
    for (db_iter->SeekToFirst(); db_iter->Valid(); db_iter->Next()) {
      FullKey fkey;
      ParseFullKey(db_iter->key(), &fkey);
      ASSERT_EQ(user_keys[i], fkey.user_key.ToString());
      ASSERT_EQ(EntryType::kEntryPut, fkey.type);
      ASSERT_EQ(seqnums[i], fkey.sequence);
      ASSERT_EQ(values[i], db_iter->value().ToString());
      i++;
    }
    ASSERT_EQ(i, 4);
  }

  { // Test that deletes are returned correctly as internal KVs
    ReadOptions ro;
    ro.iter_start_seqnum=5;
    Options options;
    options.statistics = rocksdb::CreateDBStatistics();

    TestIterator* internal_iter = new TestIterator(BytewiseComparator());
    for (size_t i = 0; i < 10; ++i) {
      internal_iter->AddPut(std::to_string(i), std::to_string(i) + "a");
      internal_iter->AddPut(std::to_string(i), std::to_string(i) + "b");
      internal_iter->AddDeletion(std::to_string(i));
    }
    internal_iter->Finish();

    std::unique_ptr<Iterator> db_iter(
      NewDBIterator(env_, ro, ImmutableCFOptions(options), BytewiseComparator(),
                    internal_iter, 13,
                    options.max_sequential_skip_in_iterations, nullptr));
    // Expecting InternalKeys in [5,8] range with correct type
    int seqnums[4] = {5,8,11,13};
    EntryType key_types[4] = {EntryType::kEntryDelete,EntryType::kEntryDelete,
      EntryType::kEntryDelete,EntryType::kEntryPut};
    std::string user_keys[4] = {"1","2","3","4"};
    std::string values[4] = {"", "", "", "4b"};
    int i = 0;
    for (db_iter->SeekToFirst(); db_iter->Valid(); db_iter->Next()) {
      FullKey fkey;
      ParseFullKey(db_iter->key(), &fkey);
      ASSERT_EQ(user_keys[i], fkey.user_key.ToString());
      ASSERT_EQ(key_types[i], fkey.type);
      ASSERT_EQ(seqnums[i], fkey.sequence);
      ASSERT_EQ(values[i], db_iter->value().ToString());
      i++;
    }
    ASSERT_EQ(i, 4);
  }
}

class DBIterWithMergeIterTest : public testing::Test {
 public:
  DBIterWithMergeIterTest()
      : env_(Env::Default()), icomp_(BytewiseComparator()) {
    options_.merge_operator = nullptr;

    internal_iter1_ = new TestIterator(BytewiseComparator());
    internal_iter1_->Add("a", kTypeValue, "1", 3u);
    internal_iter1_->Add("f", kTypeValue, "2", 5u);
    internal_iter1_->Add("g", kTypeValue, "3", 7u);
    internal_iter1_->Finish();

    internal_iter2_ = new TestIterator(BytewiseComparator());
    internal_iter2_->Add("a", kTypeValue, "4", 6u);
    internal_iter2_->Add("b", kTypeValue, "5", 1u);
    internal_iter2_->Add("c", kTypeValue, "6", 2u);
    internal_iter2_->Add("d", kTypeValue, "7", 3u);
    internal_iter2_->Finish();

    std::vector<InternalIterator*> child_iters;
    child_iters.push_back(internal_iter1_);
    child_iters.push_back(internal_iter2_);
    InternalKeyComparator icomp(BytewiseComparator());
    InternalIterator* merge_iter =
        NewMergingIterator(&icomp_, &child_iters[0], 2u);

    db_iter_.reset(NewDBIterator(
        env_, ro_, ImmutableCFOptions(options_), BytewiseComparator(),
        merge_iter, 8 /* read data earlier than seqId 8 */,
        3 /* max iterators before reseek */, nullptr /*read_callback*/));
  }

  Env* env_;
  ReadOptions ro_;
  Options options_;
  TestIterator* internal_iter1_;
  TestIterator* internal_iter2_;
  InternalKeyComparator icomp_;
  Iterator* merge_iter_;
  std::unique_ptr<Iterator> db_iter_;
};

TEST_F(DBIterWithMergeIterTest, InnerMergeIterator1) {
  db_iter_->SeekToFirst();
  ASSERT_TRUE(db_iter_->Valid());
  ASSERT_EQ(db_iter_->key().ToString(), "a");
  ASSERT_EQ(db_iter_->value().ToString(), "4");
  db_iter_->Next();
  ASSERT_TRUE(db_iter_->Valid());
  ASSERT_EQ(db_iter_->key().ToString(), "b");
  ASSERT_EQ(db_iter_->value().ToString(), "5");
  db_iter_->Next();
  ASSERT_TRUE(db_iter_->Valid());
  ASSERT_EQ(db_iter_->key().ToString(), "c");
  ASSERT_EQ(db_iter_->value().ToString(), "6");
  db_iter_->Next();
  ASSERT_TRUE(db_iter_->Valid());
  ASSERT_EQ(db_iter_->key().ToString(), "d");
  ASSERT_EQ(db_iter_->value().ToString(), "7");
  db_iter_->Next();
  ASSERT_TRUE(db_iter_->Valid());
  ASSERT_EQ(db_iter_->key().ToString(), "f");
  ASSERT_EQ(db_iter_->value().ToString(), "2");
  db_iter_->Next();
  ASSERT_TRUE(db_iter_->Valid());
  ASSERT_EQ(db_iter_->key().ToString(), "g");
  ASSERT_EQ(db_iter_->value().ToString(), "3");
  db_iter_->Next();
  ASSERT_FALSE(db_iter_->Valid());
}

TEST_F(DBIterWithMergeIterTest, InnerMergeIterator2) {
  // Test Prev() when one child iterator is at its end.
  db_iter_->SeekForPrev("g");
  ASSERT_TRUE(db_iter_->Valid());
  ASSERT_EQ(db_iter_->key().ToString(), "g");
  ASSERT_EQ(db_iter_->value().ToString(), "3");
  db_iter_->Prev();
  ASSERT_TRUE(db_iter_->Valid());
  ASSERT_EQ(db_iter_->key().ToString(), "f");
  ASSERT_EQ(db_iter_->value().ToString(), "2");
  db_iter_->Prev();
  ASSERT_TRUE(db_iter_->Valid());
  ASSERT_EQ(db_iter_->key().ToString(), "d");
  ASSERT_EQ(db_iter_->value().ToString(), "7");
  db_iter_->Prev();
  ASSERT_TRUE(db_iter_->Valid());
  ASSERT_EQ(db_iter_->key().ToString(), "c");
  ASSERT_EQ(db_iter_->value().ToString(), "6");
  db_iter_->Prev();
  ASSERT_TRUE(db_iter_->Valid());
  ASSERT_EQ(db_iter_->key().ToString(), "b");
  ASSERT_EQ(db_iter_->value().ToString(), "5");
  db_iter_->Prev();
  ASSERT_TRUE(db_iter_->Valid());
  ASSERT_EQ(db_iter_->key().ToString(), "a");
  ASSERT_EQ(db_iter_->value().ToString(), "4");
}

TEST_F(DBIterWithMergeIterTest, InnerMergeIteratorDataRace1) {
  // Test Prev() when one child iterator is at its end but more rows
  // are added.
  db_iter_->Seek("f");
  ASSERT_TRUE(db_iter_->Valid());
  ASSERT_EQ(db_iter_->key().ToString(), "f");
  ASSERT_EQ(db_iter_->value().ToString(), "2");

  // Test call back inserts a key in the end of the mem table after
  // MergeIterator::Prev() realized the mem table iterator is at its end
  // and before an SeekToLast() is called.
  rocksdb::SyncPoint::GetInstance()->SetCallBack(
      "MergeIterator::Prev:BeforeSeekToLast",
      [&](void* arg) { internal_iter2_->Add("z", kTypeValue, "7", 12u); });
  rocksdb::SyncPoint::GetInstance()->EnableProcessing();

  db_iter_->Prev();
  ASSERT_TRUE(db_iter_->Valid());
  ASSERT_EQ(db_iter_->key().ToString(), "d");
  ASSERT_EQ(db_iter_->value().ToString(), "7");
  db_iter_->Prev();
  ASSERT_TRUE(db_iter_->Valid());
  ASSERT_EQ(db_iter_->key().ToString(), "c");
  ASSERT_EQ(db_iter_->value().ToString(), "6");
  db_iter_->Prev();
  ASSERT_TRUE(db_iter_->Valid());
  ASSERT_EQ(db_iter_->key().ToString(), "b");
  ASSERT_EQ(db_iter_->value().ToString(), "5");
  db_iter_->Prev();
  ASSERT_TRUE(db_iter_->Valid());
  ASSERT_EQ(db_iter_->key().ToString(), "a");
  ASSERT_EQ(db_iter_->value().ToString(), "4");

  rocksdb::SyncPoint::GetInstance()->DisableProcessing();
}

TEST_F(DBIterWithMergeIterTest, InnerMergeIteratorDataRace2) {
  // Test Prev() when one child iterator is at its end but more rows
  // are added.
  db_iter_->Seek("f");
  ASSERT_TRUE(db_iter_->Valid());
  ASSERT_EQ(db_iter_->key().ToString(), "f");
  ASSERT_EQ(db_iter_->value().ToString(), "2");

  // Test call back inserts entries for update a key in the end of the
  // mem table after MergeIterator::Prev() realized the mem tableiterator is at
  // its end and before an SeekToLast() is called.
  rocksdb::SyncPoint::GetInstance()->SetCallBack(
      "MergeIterator::Prev:BeforeSeekToLast", [&](void* arg) {
        internal_iter2_->Add("z", kTypeValue, "7", 12u);
        internal_iter2_->Add("z", kTypeValue, "7", 11u);
      });
  rocksdb::SyncPoint::GetInstance()->EnableProcessing();

  db_iter_->Prev();
  ASSERT_TRUE(db_iter_->Valid());
  ASSERT_EQ(db_iter_->key().ToString(), "d");
  ASSERT_EQ(db_iter_->value().ToString(), "7");
  db_iter_->Prev();
  ASSERT_TRUE(db_iter_->Valid());
  ASSERT_EQ(db_iter_->key().ToString(), "c");
  ASSERT_EQ(db_iter_->value().ToString(), "6");
  db_iter_->Prev();
  ASSERT_TRUE(db_iter_->Valid());
  ASSERT_EQ(db_iter_->key().ToString(), "b");
  ASSERT_EQ(db_iter_->value().ToString(), "5");
  db_iter_->Prev();
  ASSERT_TRUE(db_iter_->Valid());
  ASSERT_EQ(db_iter_->key().ToString(), "a");
  ASSERT_EQ(db_iter_->value().ToString(), "4");

  rocksdb::SyncPoint::GetInstance()->DisableProcessing();
}

TEST_F(DBIterWithMergeIterTest, InnerMergeIteratorDataRace3) {
  // Test Prev() when one child iterator is at its end but more rows
  // are added and max_skipped is triggered.
  db_iter_->Seek("f");
  ASSERT_TRUE(db_iter_->Valid());
  ASSERT_EQ(db_iter_->key().ToString(), "f");
  ASSERT_EQ(db_iter_->value().ToString(), "2");

  // Test call back inserts entries for update a key in the end of the
  // mem table after MergeIterator::Prev() realized the mem table iterator is at
  // its end and before an SeekToLast() is called.
  rocksdb::SyncPoint::GetInstance()->SetCallBack(
      "MergeIterator::Prev:BeforeSeekToLast", [&](void* arg) {
        internal_iter2_->Add("z", kTypeValue, "7", 16u, true);
        internal_iter2_->Add("z", kTypeValue, "7", 15u, true);
        internal_iter2_->Add("z", kTypeValue, "7", 14u, true);
        internal_iter2_->Add("z", kTypeValue, "7", 13u, true);
        internal_iter2_->Add("z", kTypeValue, "7", 12u, true);
        internal_iter2_->Add("z", kTypeValue, "7", 11u, true);
      });
  rocksdb::SyncPoint::GetInstance()->EnableProcessing();

  db_iter_->Prev();
  ASSERT_TRUE(db_iter_->Valid());
  ASSERT_EQ(db_iter_->key().ToString(), "d");
  ASSERT_EQ(db_iter_->value().ToString(), "7");
  db_iter_->Prev();
  ASSERT_TRUE(db_iter_->Valid());
  ASSERT_EQ(db_iter_->key().ToString(), "c");
  ASSERT_EQ(db_iter_->value().ToString(), "6");
  db_iter_->Prev();
  ASSERT_TRUE(db_iter_->Valid());
  ASSERT_EQ(db_iter_->key().ToString(), "b");
  ASSERT_EQ(db_iter_->value().ToString(), "5");
  db_iter_->Prev();
  ASSERT_TRUE(db_iter_->Valid());
  ASSERT_EQ(db_iter_->key().ToString(), "a");
  ASSERT_EQ(db_iter_->value().ToString(), "4");

  rocksdb::SyncPoint::GetInstance()->DisableProcessing();
}

TEST_F(DBIterWithMergeIterTest, InnerMergeIteratorDataRace4) {
  // Test Prev() when one child iterator has more rows inserted
  // between Seek() and Prev() when changing directions.
  internal_iter2_->Add("z", kTypeValue, "9", 4u);

  db_iter_->Seek("g");
  ASSERT_TRUE(db_iter_->Valid());
  ASSERT_EQ(db_iter_->key().ToString(), "g");
  ASSERT_EQ(db_iter_->value().ToString(), "3");

  // Test call back inserts entries for update a key before "z" in
  // mem table after MergeIterator::Prev() calls mem table iterator's
  // Seek() and before calling Prev()
  rocksdb::SyncPoint::GetInstance()->SetCallBack(
      "MergeIterator::Prev:BeforePrev", [&](void* arg) {
        IteratorWrapper* it = reinterpret_cast<IteratorWrapper*>(arg);
        if (it->key().starts_with("z")) {
          internal_iter2_->Add("x", kTypeValue, "7", 16u, true);
          internal_iter2_->Add("x", kTypeValue, "7", 15u, true);
          internal_iter2_->Add("x", kTypeValue, "7", 14u, true);
          internal_iter2_->Add("x", kTypeValue, "7", 13u, true);
          internal_iter2_->Add("x", kTypeValue, "7", 12u, true);
          internal_iter2_->Add("x", kTypeValue, "7", 11u, true);
        }
      });
  rocksdb::SyncPoint::GetInstance()->EnableProcessing();

  db_iter_->Prev();
  ASSERT_TRUE(db_iter_->Valid());
  ASSERT_EQ(db_iter_->key().ToString(), "f");
  ASSERT_EQ(db_iter_->value().ToString(), "2");
  db_iter_->Prev();
  ASSERT_TRUE(db_iter_->Valid());
  ASSERT_EQ(db_iter_->key().ToString(), "d");
  ASSERT_EQ(db_iter_->value().ToString(), "7");
  db_iter_->Prev();
  ASSERT_TRUE(db_iter_->Valid());
  ASSERT_EQ(db_iter_->key().ToString(), "c");
  ASSERT_EQ(db_iter_->value().ToString(), "6");
  db_iter_->Prev();
  ASSERT_TRUE(db_iter_->Valid());
  ASSERT_EQ(db_iter_->key().ToString(), "b");
  ASSERT_EQ(db_iter_->value().ToString(), "5");
  db_iter_->Prev();
  ASSERT_TRUE(db_iter_->Valid());
  ASSERT_EQ(db_iter_->key().ToString(), "a");
  ASSERT_EQ(db_iter_->value().ToString(), "4");

  rocksdb::SyncPoint::GetInstance()->DisableProcessing();
}

TEST_F(DBIterWithMergeIterTest, InnerMergeIteratorDataRace5) {
  internal_iter2_->Add("z", kTypeValue, "9", 4u);

  // Test Prev() when one child iterator has more rows inserted
  // between Seek() and Prev() when changing directions.
  db_iter_->Seek("g");
  ASSERT_TRUE(db_iter_->Valid());
  ASSERT_EQ(db_iter_->key().ToString(), "g");
  ASSERT_EQ(db_iter_->value().ToString(), "3");

  // Test call back inserts entries for update a key before "z" in
  // mem table after MergeIterator::Prev() calls mem table iterator's
  // Seek() and before calling Prev()
  rocksdb::SyncPoint::GetInstance()->SetCallBack(
      "MergeIterator::Prev:BeforePrev", [&](void* arg) {
        IteratorWrapper* it = reinterpret_cast<IteratorWrapper*>(arg);
        if (it->key().starts_with("z")) {
          internal_iter2_->Add("x", kTypeValue, "7", 16u, true);
          internal_iter2_->Add("x", kTypeValue, "7", 15u, true);
        }
      });
  rocksdb::SyncPoint::GetInstance()->EnableProcessing();

  db_iter_->Prev();
  ASSERT_TRUE(db_iter_->Valid());
  ASSERT_EQ(db_iter_->key().ToString(), "f");
  ASSERT_EQ(db_iter_->value().ToString(), "2");
  db_iter_->Prev();
  ASSERT_TRUE(db_iter_->Valid());
  ASSERT_EQ(db_iter_->key().ToString(), "d");
  ASSERT_EQ(db_iter_->value().ToString(), "7");
  db_iter_->Prev();
  ASSERT_TRUE(db_iter_->Valid());
  ASSERT_EQ(db_iter_->key().ToString(), "c");
  ASSERT_EQ(db_iter_->value().ToString(), "6");
  db_iter_->Prev();
  ASSERT_TRUE(db_iter_->Valid());
  ASSERT_EQ(db_iter_->key().ToString(), "b");
  ASSERT_EQ(db_iter_->value().ToString(), "5");
  db_iter_->Prev();
  ASSERT_TRUE(db_iter_->Valid());
  ASSERT_EQ(db_iter_->key().ToString(), "a");
  ASSERT_EQ(db_iter_->value().ToString(), "4");

  rocksdb::SyncPoint::GetInstance()->DisableProcessing();
}

TEST_F(DBIterWithMergeIterTest, InnerMergeIteratorDataRace6) {
  internal_iter2_->Add("z", kTypeValue, "9", 4u);

  // Test Prev() when one child iterator has more rows inserted
  // between Seek() and Prev() when changing directions.
  db_iter_->Seek("g");
  ASSERT_TRUE(db_iter_->Valid());
  ASSERT_EQ(db_iter_->key().ToString(), "g");
  ASSERT_EQ(db_iter_->value().ToString(), "3");

  // Test call back inserts an entry for update a key before "z" in
  // mem table after MergeIterator::Prev() calls mem table iterator's
  // Seek() and before calling Prev()
  rocksdb::SyncPoint::GetInstance()->SetCallBack(
      "MergeIterator::Prev:BeforePrev", [&](void* arg) {
        IteratorWrapper* it = reinterpret_cast<IteratorWrapper*>(arg);
        if (it->key().starts_with("z")) {
          internal_iter2_->Add("x", kTypeValue, "7", 16u, true);
        }
      });
  rocksdb::SyncPoint::GetInstance()->EnableProcessing();

  db_iter_->Prev();
  ASSERT_TRUE(db_iter_->Valid());
  ASSERT_EQ(db_iter_->key().ToString(), "f");
  ASSERT_EQ(db_iter_->value().ToString(), "2");
  db_iter_->Prev();
  ASSERT_TRUE(db_iter_->Valid());
  ASSERT_EQ(db_iter_->key().ToString(), "d");
  ASSERT_EQ(db_iter_->value().ToString(), "7");
  db_iter_->Prev();
  ASSERT_TRUE(db_iter_->Valid());
  ASSERT_EQ(db_iter_->key().ToString(), "c");
  ASSERT_EQ(db_iter_->value().ToString(), "6");
  db_iter_->Prev();
  ASSERT_TRUE(db_iter_->Valid());
  ASSERT_EQ(db_iter_->key().ToString(), "b");
  ASSERT_EQ(db_iter_->value().ToString(), "5");
  db_iter_->Prev();
  ASSERT_TRUE(db_iter_->Valid());
  ASSERT_EQ(db_iter_->key().ToString(), "a");
  ASSERT_EQ(db_iter_->value().ToString(), "4");

  rocksdb::SyncPoint::GetInstance()->DisableProcessing();
}

TEST_F(DBIterWithMergeIterTest, InnerMergeIteratorDataRace7) {
  internal_iter1_->Add("u", kTypeValue, "10", 4u);
  internal_iter1_->Add("v", kTypeValue, "11", 4u);
  internal_iter1_->Add("w", kTypeValue, "12", 4u);
  internal_iter2_->Add("z", kTypeValue, "9", 4u);

  // Test Prev() when one child iterator has more rows inserted
  // between Seek() and Prev() when changing directions.
  db_iter_->Seek("g");
  ASSERT_TRUE(db_iter_->Valid());
  ASSERT_EQ(db_iter_->key().ToString(), "g");
  ASSERT_EQ(db_iter_->value().ToString(), "3");

  // Test call back inserts entries for update a key before "z" in
  // mem table after MergeIterator::Prev() calls mem table iterator's
  // Seek() and before calling Prev()
  rocksdb::SyncPoint::GetInstance()->SetCallBack(
      "MergeIterator::Prev:BeforePrev", [&](void* arg) {
        IteratorWrapper* it = reinterpret_cast<IteratorWrapper*>(arg);
        if (it->key().starts_with("z")) {
          internal_iter2_->Add("x", kTypeValue, "7", 16u, true);
          internal_iter2_->Add("x", kTypeValue, "7", 15u, true);
          internal_iter2_->Add("x", kTypeValue, "7", 14u, true);
          internal_iter2_->Add("x", kTypeValue, "7", 13u, true);
          internal_iter2_->Add("x", kTypeValue, "7", 12u, true);
          internal_iter2_->Add("x", kTypeValue, "7", 11u, true);
        }
      });
  rocksdb::SyncPoint::GetInstance()->EnableProcessing();

  db_iter_->Prev();
  ASSERT_TRUE(db_iter_->Valid());
  ASSERT_EQ(db_iter_->key().ToString(), "f");
  ASSERT_EQ(db_iter_->value().ToString(), "2");
  db_iter_->Prev();
  ASSERT_TRUE(db_iter_->Valid());
  ASSERT_EQ(db_iter_->key().ToString(), "d");
  ASSERT_EQ(db_iter_->value().ToString(), "7");
  db_iter_->Prev();
  ASSERT_TRUE(db_iter_->Valid());
  ASSERT_EQ(db_iter_->key().ToString(), "c");
  ASSERT_EQ(db_iter_->value().ToString(), "6");
  db_iter_->Prev();
  ASSERT_TRUE(db_iter_->Valid());
  ASSERT_EQ(db_iter_->key().ToString(), "b");
  ASSERT_EQ(db_iter_->value().ToString(), "5");
  db_iter_->Prev();
  ASSERT_TRUE(db_iter_->Valid());
  ASSERT_EQ(db_iter_->key().ToString(), "a");
  ASSERT_EQ(db_iter_->value().ToString(), "4");

  rocksdb::SyncPoint::GetInstance()->DisableProcessing();
}

TEST_F(DBIterWithMergeIterTest, InnerMergeIteratorDataRace8) {
  // internal_iter1_: a, f, g
  // internal_iter2_: a, b, c, d, adding (z)
  internal_iter2_->Add("z", kTypeValue, "9", 4u);

  // Test Prev() when one child iterator has more rows inserted
  // between Seek() and Prev() when changing directions.
  db_iter_->Seek("g");
  ASSERT_TRUE(db_iter_->Valid());
  ASSERT_EQ(db_iter_->key().ToString(), "g");
  ASSERT_EQ(db_iter_->value().ToString(), "3");

  // Test call back inserts two keys before "z" in mem table after
  // MergeIterator::Prev() calls mem table iterator's Seek() and
  // before calling Prev()
  rocksdb::SyncPoint::GetInstance()->SetCallBack(
      "MergeIterator::Prev:BeforePrev", [&](void* arg) {
        IteratorWrapper* it = reinterpret_cast<IteratorWrapper*>(arg);
        if (it->key().starts_with("z")) {
          internal_iter2_->Add("x", kTypeValue, "7", 16u, true);
          internal_iter2_->Add("y", kTypeValue, "7", 17u, true);
        }
      });
  rocksdb::SyncPoint::GetInstance()->EnableProcessing();

  db_iter_->Prev();
  ASSERT_TRUE(db_iter_->Valid());
  ASSERT_EQ(db_iter_->key().ToString(), "f");
  ASSERT_EQ(db_iter_->value().ToString(), "2");
  db_iter_->Prev();
  ASSERT_TRUE(db_iter_->Valid());
  ASSERT_EQ(db_iter_->key().ToString(), "d");
  ASSERT_EQ(db_iter_->value().ToString(), "7");

  rocksdb::SyncPoint::GetInstance()->DisableProcessing();
}


TEST_F(DBIteratorTest, SeekPrefixTombstones) {
  ReadOptions ro;
  Options options;
  options.prefix_extractor.reset(NewNoopTransform());
  TestIterator* internal_iter = new TestIterator(BytewiseComparator());
  internal_iter->AddDeletion("b");
  internal_iter->AddDeletion("c");
  internal_iter->AddDeletion("d");
  internal_iter->AddDeletion("e");
  internal_iter->AddDeletion("f");
  internal_iter->AddDeletion("g");
  internal_iter->Finish();

  ro.prefix_same_as_start = true;
  std::unique_ptr<Iterator> db_iter(NewDBIterator(
      env_, ro, ImmutableCFOptions(options), BytewiseComparator(),
<<<<<<< HEAD
      internal_iter, 10, options.max_sequential_skip_in_iterations, 0));
=======
      internal_iter, 10, options.max_sequential_skip_in_iterations,
      nullptr /*read_callback*/));

>>>>>>> 492ab7c7
  int skipped_keys = 0;

  get_perf_context()->Reset();
  db_iter->SeekForPrev("z");
  skipped_keys =
      static_cast<int>(get_perf_context()->internal_key_skipped_count);
  ASSERT_EQ(skipped_keys, 0);

  get_perf_context()->Reset();
  db_iter->Seek("a");
  skipped_keys =
      static_cast<int>(get_perf_context()->internal_key_skipped_count);
  ASSERT_EQ(skipped_keys, 0);
}

TEST_F(DBIteratorTest, SeekToFirstLowerBound) {
  const int kNumKeys = 3;
  for (int i = 0; i < kNumKeys + 2; ++i) {
    // + 2 for two special cases: lower bound before and lower bound after the
    // internal iterator's keys
    TestIterator* internal_iter = new TestIterator(BytewiseComparator());
    for (int j = 1; j <= kNumKeys; ++j) {
      internal_iter->AddPut(std::to_string(j), "val");
    }
    internal_iter->Finish();

    ReadOptions ro;
    auto lower_bound_str = std::to_string(i);
    Slice lower_bound(lower_bound_str);
    ro.iterate_lower_bound = &lower_bound;
    Options options;
    std::unique_ptr<Iterator> db_iter(NewDBIterator(
        env_, ro, ImmutableCFOptions(options), BytewiseComparator(),
        internal_iter, 10 /* sequence */,
<<<<<<< HEAD
        options.max_sequential_skip_in_iterations, 0));
=======
        options.max_sequential_skip_in_iterations, nullptr /* read_callback */));
>>>>>>> 492ab7c7

    db_iter->SeekToFirst();
    if (i == kNumKeys + 1) {
      // lower bound was beyond the last key
      ASSERT_FALSE(db_iter->Valid());
    } else {
      ASSERT_TRUE(db_iter->Valid());
      int expected;
      if (i == 0) {
        // lower bound was before the first key
        expected = 1;
      } else {
        // lower bound was at the ith key
        expected = i;
      }
      ASSERT_EQ(std::to_string(expected), db_iter->key().ToString());
    }
  }
}

TEST_F(DBIteratorTest, PrevLowerBound) {
  const int kNumKeys = 3;
  const int kLowerBound = 2;
  TestIterator* internal_iter = new TestIterator(BytewiseComparator());
  for (int j = 1; j <= kNumKeys; ++j) {
    internal_iter->AddPut(std::to_string(j), "val");
  }
  internal_iter->Finish();

  ReadOptions ro;
  auto lower_bound_str = std::to_string(kLowerBound);
  Slice lower_bound(lower_bound_str);
  ro.iterate_lower_bound = &lower_bound;
  Options options;
  std::unique_ptr<Iterator> db_iter(NewDBIterator(
      env_, ro, ImmutableCFOptions(options), BytewiseComparator(),
      internal_iter, 10 /* sequence */,
<<<<<<< HEAD
      options.max_sequential_skip_in_iterations, 0));
=======
      options.max_sequential_skip_in_iterations, nullptr /* read_callback */));
>>>>>>> 492ab7c7

  db_iter->SeekToLast();
  for (int i = kNumKeys; i >= kLowerBound; --i) {
    ASSERT_TRUE(db_iter->Valid());
    ASSERT_EQ(std::to_string(i), db_iter->key().ToString());
    db_iter->Prev();
  }
  ASSERT_FALSE(db_iter->Valid());
}

<<<<<<< HEAD
=======
TEST_F(DBIteratorTest, SeekLessLowerBound) {
  const int kNumKeys = 3;
  const int kLowerBound = 2;
  TestIterator* internal_iter = new TestIterator(BytewiseComparator());
  for (int j = 1; j <= kNumKeys; ++j) {
    internal_iter->AddPut(std::to_string(j), "val");
  }
  internal_iter->Finish();

  ReadOptions ro;
  auto lower_bound_str = std::to_string(kLowerBound);
  Slice lower_bound(lower_bound_str);
  ro.iterate_lower_bound = &lower_bound;
  Options options;
  std::unique_ptr<Iterator> db_iter(NewDBIterator(
      env_, ro, ImmutableCFOptions(options), BytewiseComparator(),
      internal_iter, 10 /* sequence */,
      options.max_sequential_skip_in_iterations, nullptr /* read_callback */));

  auto before_lower_bound_str = std::to_string(kLowerBound - 1);
  Slice before_lower_bound(lower_bound_str);

  db_iter->Seek(before_lower_bound);
  ASSERT_TRUE(db_iter->Valid());
  ASSERT_EQ(lower_bound_str, db_iter->key().ToString());
}

>>>>>>> 492ab7c7
}  // namespace rocksdb

int main(int argc, char** argv) {
  ::testing::InitGoogleTest(&argc, argv);
  return RUN_ALL_TESTS();
}<|MERGE_RESOLUTION|>--- conflicted
+++ resolved
@@ -2905,13 +2905,9 @@
   ro.prefix_same_as_start = true;
   std::unique_ptr<Iterator> db_iter(NewDBIterator(
       env_, ro, ImmutableCFOptions(options), BytewiseComparator(),
-<<<<<<< HEAD
-      internal_iter, 10, options.max_sequential_skip_in_iterations, 0));
-=======
       internal_iter, 10, options.max_sequential_skip_in_iterations,
       nullptr /*read_callback*/));
 
->>>>>>> 492ab7c7
   int skipped_keys = 0;
 
   get_perf_context()->Reset();
@@ -2946,11 +2942,7 @@
     std::unique_ptr<Iterator> db_iter(NewDBIterator(
         env_, ro, ImmutableCFOptions(options), BytewiseComparator(),
         internal_iter, 10 /* sequence */,
-<<<<<<< HEAD
-        options.max_sequential_skip_in_iterations, 0));
-=======
         options.max_sequential_skip_in_iterations, nullptr /* read_callback */));
->>>>>>> 492ab7c7
 
     db_iter->SeekToFirst();
     if (i == kNumKeys + 1) {
@@ -2988,11 +2980,7 @@
   std::unique_ptr<Iterator> db_iter(NewDBIterator(
       env_, ro, ImmutableCFOptions(options), BytewiseComparator(),
       internal_iter, 10 /* sequence */,
-<<<<<<< HEAD
-      options.max_sequential_skip_in_iterations, 0));
-=======
       options.max_sequential_skip_in_iterations, nullptr /* read_callback */));
->>>>>>> 492ab7c7
 
   db_iter->SeekToLast();
   for (int i = kNumKeys; i >= kLowerBound; --i) {
@@ -3003,8 +2991,6 @@
   ASSERT_FALSE(db_iter->Valid());
 }
 
-<<<<<<< HEAD
-=======
 TEST_F(DBIteratorTest, SeekLessLowerBound) {
   const int kNumKeys = 3;
   const int kLowerBound = 2;
@@ -3032,7 +3018,6 @@
   ASSERT_EQ(lower_bound_str, db_iter->key().ToString());
 }
 
->>>>>>> 492ab7c7
 }  // namespace rocksdb
 
 int main(int argc, char** argv) {
