//  Copyright (c) 2011-present, Facebook, Inc.  All rights reserved.
//  This source code is licensed under both the GPLv2 (found in the
//  COPYING file in the root directory) and Apache 2.0 License
//  (found in the LICENSE.Apache file in the root directory).
//
// Copyright (c) 2011 The LevelDB Authors. All rights reserved.
// Use of this source code is governed by a BSD-style license that can be
// found in the LICENSE file. See the AUTHORS file for names of contributors.

#pragma once
#include <algorithm>
#include <set>
#include <string>
#include <utility>
#include <vector>

#include "db/blob/blob_file_addition.h"
#include "db/blob/blob_file_garbage.h"
#include "db/dbformat.h"
#include "db/wal_edit.h"
#include "memory/arena.h"
#include "port/malloc.h"
#include "rocksdb/advanced_options.h"
#include "rocksdb/cache.h"
#include "table/table_reader.h"
#include "table/unique_id_impl.h"
#include "util/autovector.h"
#include "util/string_util.h"

namespace ROCKSDB_NAMESPACE {

// Tag numbers for serialized VersionEdit.  These numbers are written to
// disk and should not be changed. The number should be forward compatible so
// users can down-grade RocksDB safely. A future Tag is ignored by doing '&'
// between Tag and kTagSafeIgnoreMask field.
enum Tag : uint32_t {
  kComparator = 1,
  kLogNumber = 2,
  kNextFileNumber = 3,
  kLastSequence = 4,
  kCompactCursor = 5,
  kDeletedFile = 6,
  kNewFile = 7,
  // 8 was used for large value refs
  kPrevLogNumber = 9,
  kMinLogNumberToKeep = 10,

  // these are new formats divergent from open source leveldb
  kNewFile2 = 100,
  kNewFile3 = 102,
  kNewFile4 = 103,      // 4th (the latest) format version of adding files
  kColumnFamily = 200,  // specify column family for version edit
  kColumnFamilyAdd = 201,
  kColumnFamilyDrop = 202,
  kMaxColumnFamily = 203,

  kInAtomicGroup = 300,

  kBlobFileAddition = 400,
  kBlobFileGarbage,

  // Mask for an unidentified tag from the future which can be safely ignored.
  kTagSafeIgnoreMask = 1 << 13,

  // Forward compatible (aka ignorable) records
  kDbId,
  kBlobFileAddition_DEPRECATED,
  kBlobFileGarbage_DEPRECATED,
  kWalAddition,
  kWalDeletion,
  kFullHistoryTsLow,
  kWalAddition2,
  kWalDeletion2,
};

enum NewFileCustomTag : uint32_t {
  kTerminate = 1,  // The end of customized fields
  kNeedCompaction = 2,
  // Since Manifest is not entirely forward-compatible, we currently encode
  // kMinLogNumberToKeep as part of NewFile as a hack. This should be removed
  // when manifest becomes forward-compatible.
  kMinLogNumberToKeepHack = 3,
  kOldestBlobFileNumber = 4,
  kOldestAncesterTime = 5,
  kFileCreationTime = 6,
  kFileChecksum = 7,
  kFileChecksumFuncName = 8,
  kTemperature = 9,
  kMinTimestamp = 10,
  kMaxTimestamp = 11,
  kUniqueId = 12,

  // If this bit for the custom tag is set, opening DB should fail if
  // we don't know this field.
  kCustomTagNonSafeIgnoreMask = 1 << 6,

  // Forward incompatible (aka unignorable) fields
  kPathId,
};

class VersionSet;

constexpr uint64_t kFileNumberMask = 0x3FFFFFFFFFFFFFFF;
constexpr uint64_t kUnknownOldestAncesterTime = 0;
constexpr uint64_t kUnknownFileCreationTime = 0;

extern uint64_t PackFileNumberAndPathId(uint64_t number, uint64_t path_id);

// A copyable structure contains information needed to read data from an SST
// file. It can contain a pointer to a table reader opened for the file, or
// file number and size, which can be used to create a new table reader for it.
// The behavior is undefined when a copied of the structure is used when the
// file is not in any live version any more.
struct FileDescriptor {
  // Table reader in table_reader_handle
  TableReader* table_reader;
  uint64_t packed_number_and_path_id;
  uint64_t file_size;  // File size in bytes
  SequenceNumber smallest_seqno;  // The smallest seqno in this file
  SequenceNumber largest_seqno;   // The largest seqno in this file

  FileDescriptor() : FileDescriptor(0, 0, 0) {}

  FileDescriptor(uint64_t number, uint32_t path_id, uint64_t _file_size)
      : FileDescriptor(number, path_id, _file_size, kMaxSequenceNumber, 0) {}

  FileDescriptor(uint64_t number, uint32_t path_id, uint64_t _file_size,
                 SequenceNumber _smallest_seqno, SequenceNumber _largest_seqno)
      : table_reader(nullptr),
        packed_number_and_path_id(PackFileNumberAndPathId(number, path_id)),
        file_size(_file_size),
        smallest_seqno(_smallest_seqno),
        largest_seqno(_largest_seqno) {}

  FileDescriptor(const FileDescriptor& fd) { *this = fd; }

  FileDescriptor& operator=(const FileDescriptor& fd) {
    table_reader = fd.table_reader;
    packed_number_and_path_id = fd.packed_number_and_path_id;
    file_size = fd.file_size;
    smallest_seqno = fd.smallest_seqno;
    largest_seqno = fd.largest_seqno;
    return *this;
  }

  uint64_t GetNumber() const {
    return packed_number_and_path_id & kFileNumberMask;
  }
  uint32_t GetPathId() const {
    return static_cast<uint32_t>(
        packed_number_and_path_id / (kFileNumberMask + 1));
  }
  uint64_t GetFileSize() const { return file_size; }
};

struct FileSampledStats {
  FileSampledStats() : num_reads_sampled(0) {}
  FileSampledStats(const FileSampledStats& other) { *this = other; }
  FileSampledStats& operator=(const FileSampledStats& other) {
    num_reads_sampled = other.num_reads_sampled.load();
    return *this;
  }

  // number of user reads to this file.
  mutable std::atomic<uint64_t> num_reads_sampled;
};

struct FileMetaData {
  FileDescriptor fd;
  InternalKey smallest;            // Smallest internal key served by table
  InternalKey largest;             // Largest internal key served by table

  // Needs to be disposed when refs becomes 0.
  Cache::Handle* table_reader_handle = nullptr;

  FileSampledStats stats;

  // Stats for compensating deletion entries during compaction

  // File size compensated by deletion entry.
  // This is updated in Version::UpdateAccumulatedStats() first time when the
  // file is created or loaded.  After it is updated (!= 0), it is immutable.
  uint64_t compensated_file_size = 0;
  // These values can mutate, but they can only be read or written from
  // single-threaded LogAndApply thread
  uint64_t num_entries = 0;     // the number of entries.
  uint64_t num_deletions = 0;   // the number of deletion entries.
  uint64_t raw_key_size = 0;    // total uncompressed key size.
  uint64_t raw_value_size = 0;  // total uncompressed value size.

  int refs = 0;  // Reference count

  bool being_compacted = false;       // Is this file undergoing compaction?
  bool init_stats_from_file = false;  // true if the data-entry stats of this
                                      // file has initialized from file.

  bool marked_for_compaction = false;  // True if client asked us nicely to
                                       // compact this file.
  Temperature temperature = Temperature::kUnknown;

  // Used only in BlobDB. The file number of the oldest blob file this SST file
  // refers to. 0 is an invalid value; BlobDB numbers the files starting from 1.
  uint64_t oldest_blob_file_number = kInvalidBlobFileNumber;

  // The file could be the compaction output from other SST files, which could
  // in turn be outputs for compact older SST files. We track the memtable
  // flush timestamp for the oldest SST file that eventually contribute data
  // to this file. 0 means the information is not available.
  uint64_t oldest_ancester_time = kUnknownOldestAncesterTime;

  // Unix time when the SST file is created.
  uint64_t file_creation_time = kUnknownFileCreationTime;

  // File checksum
  std::string file_checksum = kUnknownFileChecksum;

  // File checksum function name
  std::string file_checksum_func_name = kUnknownFileChecksumFuncName;

  // SST unique id
  UniqueId64x2 unique_id{};

  FileMetaData() = default;

  FileMetaData(uint64_t file, uint32_t file_path_id, uint64_t file_size,
               const InternalKey& smallest_key, const InternalKey& largest_key,
               const SequenceNumber& smallest_seq,
               const SequenceNumber& largest_seq, bool marked_for_compact,
               Temperature _temperature, uint64_t oldest_blob_file,
               uint64_t _oldest_ancester_time, uint64_t _file_creation_time,
               const std::string& _file_checksum,
               const std::string& _file_checksum_func_name,
               UniqueId64x2 _unique_id)
      : fd(file, file_path_id, file_size, smallest_seq, largest_seq),
        smallest(smallest_key),
        largest(largest_key),
        marked_for_compaction(marked_for_compact),
        temperature(_temperature),
        oldest_blob_file_number(oldest_blob_file),
        oldest_ancester_time(_oldest_ancester_time),
        file_creation_time(_file_creation_time),
        file_checksum(_file_checksum),
        file_checksum_func_name(_file_checksum_func_name),
        unique_id(std::move(_unique_id)) {
    TEST_SYNC_POINT_CALLBACK("FileMetaData::FileMetaData", this);
  }

  // REQUIRED: Keys must be given to the function in sorted order (it expects
  // the last key to be the largest).
  Status UpdateBoundaries(const Slice& key, const Slice& value,
                          SequenceNumber seqno, ValueType value_type);

  // Unlike UpdateBoundaries, ranges do not need to be presented in any
  // particular order.
  void UpdateBoundariesForRange(const InternalKey& start,
                                const InternalKey& end, SequenceNumber seqno,
                                const InternalKeyComparator& icmp) {
    if (smallest.size() == 0 || icmp.Compare(start, smallest) < 0) {
      smallest = start;
    }
    if (largest.size() == 0 || icmp.Compare(largest, end) < 0) {
      largest = end;
    }
    fd.smallest_seqno = std::min(fd.smallest_seqno, seqno);
    fd.largest_seqno = std::max(fd.largest_seqno, seqno);
  }

  // Try to get oldest ancester time from the class itself or table properties
  // if table reader is already pinned.
  // 0 means the information is not available.
  uint64_t TryGetOldestAncesterTime() {
    if (oldest_ancester_time != kUnknownOldestAncesterTime) {
      return oldest_ancester_time;
    } else if (fd.table_reader != nullptr &&
               fd.table_reader->GetTableProperties() != nullptr) {
      return fd.table_reader->GetTableProperties()->creation_time;
    }
    return kUnknownOldestAncesterTime;
  }

  uint64_t TryGetFileCreationTime() {
    if (file_creation_time != kUnknownFileCreationTime) {
      return file_creation_time;
    } else if (fd.table_reader != nullptr &&
               fd.table_reader->GetTableProperties() != nullptr) {
      return fd.table_reader->GetTableProperties()->file_creation_time;
    }
    return kUnknownFileCreationTime;
  }

<<<<<<< HEAD
  std::string DebugString(bool hex) const {
    std::string r;
    AppendNumberTo(&r, fd.GetNumber());
    r.push_back(':');
    AppendNumberTo(&r, fd.GetFileSize());
    r.append("[");
    AppendNumberTo(&r, fd.smallest_seqno);
    r.append(" .. ");
    AppendNumberTo(&r, fd.largest_seqno);
    r.append("]");
    r.append("[");
    r.append(smallest.DebugString(hex));
    r.append(" .. ");
    r.append(largest.DebugString(hex));
    r.append("]");
    if (oldest_blob_file_number != kInvalidBlobFileNumber) {
      r.append(" blob_file:");
      AppendNumberTo(&r, oldest_blob_file_number);
    }
    if (min_timestamp != kDisableUserTimestamp) {
      assert(max_timestamp != kDisableUserTimestamp);
      r.append(" min_timestamp:");
      r.append(Slice(min_timestamp).ToString(true));
      r.append(" max_timestamp:");
      r.append(Slice(max_timestamp).ToString(true));
    }
    r.append(" oldest_ancester_time:");
    AppendNumberTo(&r, oldest_ancester_time);
    r.append(" file_creation_time:");
    AppendNumberTo(&r, file_creation_time);
    r.append(" file_checksum:");
    r.append(Slice(file_checksum).ToString(true));
    r.append(" file_checksum_func_name: ");
    r.append(file_checksum_func_name);
    if (temperature != Temperature::kUnknown) {
      r.append(" temperature: ");
      // Maybe change to human readable format whenthe feature becomes
      // permanent
      r.append(ToString(static_cast<int>(temperature)));
    }
    return r;
=======
  // WARNING: manual update to this function is needed
  // whenever a new string property is added to FileMetaData
  // to reduce approximation error.
  //
  // TODO: eliminate the need of manually updating this function
  // for new string properties
  size_t ApproximateMemoryUsage() const {
    size_t usage = 0;
#ifdef ROCKSDB_MALLOC_USABLE_SIZE
    usage += malloc_usable_size(const_cast<FileMetaData*>(this));
#else
    usage += sizeof(*this);
#endif  // ROCKSDB_MALLOC_USABLE_SIZE
    usage += smallest.size() + largest.size() + file_checksum.size() +
             file_checksum_func_name.size();
    return usage;
>>>>>>> bf2c3351
  }
};

// A compressed copy of file meta data that just contain minimum data needed
// to serve read operations, while still keeping the pointer to full metadata
// of the file in case it is needed.
struct FdWithKeyRange {
  FileDescriptor fd;
  FileMetaData* file_metadata;  // Point to all metadata
  Slice smallest_key;    // slice that contain smallest key
  Slice largest_key;     // slice that contain largest key

  FdWithKeyRange()
      : fd(),
        file_metadata(nullptr),
        smallest_key(),
        largest_key() {
  }

  FdWithKeyRange(FileDescriptor _fd, Slice _smallest_key, Slice _largest_key,
                 FileMetaData* _file_metadata)
      : fd(_fd),
        file_metadata(_file_metadata),
        smallest_key(_smallest_key),
        largest_key(_largest_key) {}
};

// Data structure to store an array of FdWithKeyRange in one level
// Actual data is guaranteed to be stored closely
struct LevelFilesBrief {
  size_t num_files;
  FdWithKeyRange* files;
  LevelFilesBrief() {
    num_files = 0;
    files = nullptr;
  }
};

// The state of a DB at any given time is referred to as a Version.
// Any modification to the Version is considered a Version Edit. A Version is
// constructed by joining a sequence of Version Edits. Version Edits are written
// to the MANIFEST file.
class VersionEdit {
 public:
  void Clear();

  void SetDBId(const std::string& db_id) {
    has_db_id_ = true;
    db_id_ = db_id;
  }
  bool HasDbId() const { return has_db_id_; }
  const std::string& GetDbId() const { return db_id_; }

  void SetComparatorName(const Slice& name) {
    has_comparator_ = true;
    comparator_ = name.ToString();
  }
  bool HasComparatorName() const { return has_comparator_; }
  const std::string& GetComparatorName() const { return comparator_; }

  void SetLogNumber(uint64_t num) {
    has_log_number_ = true;
    log_number_ = num;
  }
  bool HasLogNumber() const { return has_log_number_; }
  uint64_t GetLogNumber() const { return log_number_; }

  void SetPrevLogNumber(uint64_t num) {
    has_prev_log_number_ = true;
    prev_log_number_ = num;
  }
  bool HasPrevLogNumber() const { return has_prev_log_number_; }
  uint64_t GetPrevLogNumber() const { return prev_log_number_; }

  void SetNextFile(uint64_t num) {
    has_next_file_number_ = true;
    next_file_number_ = num;
  }
  bool HasNextFile() const { return has_next_file_number_; }
  uint64_t GetNextFile() const { return next_file_number_; }

  void SetMaxColumnFamily(uint32_t max_column_family) {
    has_max_column_family_ = true;
    max_column_family_ = max_column_family;
  }
  bool HasMaxColumnFamily() const { return has_max_column_family_; }
  uint32_t GetMaxColumnFamily() const { return max_column_family_; }

  void SetMinLogNumberToKeep(uint64_t num) {
    has_min_log_number_to_keep_ = true;
    min_log_number_to_keep_ = num;
  }
  bool HasMinLogNumberToKeep() const { return has_min_log_number_to_keep_; }
  uint64_t GetMinLogNumberToKeep() const { return min_log_number_to_keep_; }

  void SetLastSequence(SequenceNumber seq) {
    has_last_sequence_ = true;
    last_sequence_ = seq;
  }
  bool HasLastSequence() const { return has_last_sequence_; }
  SequenceNumber GetLastSequence() const { return last_sequence_; }

  // Delete the specified table file from the specified level.
  void DeleteFile(int level, uint64_t file) {
    deleted_files_.emplace(level, file);
  }

  // Retrieve the table files deleted as well as their associated levels.
  using DeletedFiles = std::set<std::pair<int, uint64_t>>;
  const DeletedFiles& GetDeletedFiles() const { return deleted_files_; }

  // Add the specified table file at the specified level.
  // REQUIRES: "smallest" and "largest" are smallest and largest keys in file
  // REQUIRES: "oldest_blob_file_number" is the number of the oldest blob file
  // referred to by this file if any, kInvalidBlobFileNumber otherwise.
  void AddFile(int level, uint64_t file, uint32_t file_path_id,
               uint64_t file_size, const InternalKey& smallest,
               const InternalKey& largest, const SequenceNumber& smallest_seqno,
               const SequenceNumber& largest_seqno, bool marked_for_compaction,
               Temperature temperature, uint64_t oldest_blob_file_number,
               uint64_t oldest_ancester_time, uint64_t file_creation_time,
               const std::string& file_checksum,
               const std::string& file_checksum_func_name,
               const UniqueId64x2& unique_id) {
    assert(smallest_seqno <= largest_seqno);
    new_files_.emplace_back(
        level,
        FileMetaData(file, file_path_id, file_size, smallest, largest,
                     smallest_seqno, largest_seqno, marked_for_compaction,
                     temperature, oldest_blob_file_number, oldest_ancester_time,
                     file_creation_time, file_checksum, file_checksum_func_name,
                     unique_id));
    if (!HasLastSequence() || largest_seqno > GetLastSequence()) {
      SetLastSequence(largest_seqno);
    }
  }

  void AddFile(int level, const FileMetaData& f) {
    assert(f.fd.smallest_seqno <= f.fd.largest_seqno);
    new_files_.emplace_back(level, f);
    if (!HasLastSequence() || f.fd.largest_seqno > GetLastSequence()) {
      SetLastSequence(f.fd.largest_seqno);
    }
  }

  // Retrieve the table files added as well as their associated levels.
  using NewFiles = std::vector<std::pair<int, FileMetaData>>;
  const NewFiles& GetNewFiles() const { return new_files_; }

  // Retrieve all the compact cursors
  using CompactCursors = std::vector<std::pair<int, InternalKey>>;
  const CompactCursors& GetCompactCursors() const { return compact_cursors_; }
  void AddCompactCursor(int level, const InternalKey& cursor) {
    compact_cursors_.push_back(std::make_pair(level, cursor));
  }
  void SetCompactCursors(
      const std::vector<InternalKey>& compact_cursors_by_level) {
    compact_cursors_.clear();
    compact_cursors_.reserve(compact_cursors_by_level.size());
    for (int i = 0; i < (int)compact_cursors_by_level.size(); i++) {
      if (compact_cursors_by_level[i].Valid()) {
        compact_cursors_.push_back(
            std::make_pair(i, compact_cursors_by_level[i]));
      }
    }
  }

  // Add a new blob file.
  void AddBlobFile(uint64_t blob_file_number, uint64_t total_blob_count,
                   uint64_t total_blob_bytes, std::string checksum_method,
                   std::string checksum_value) {
    blob_file_additions_.emplace_back(
        blob_file_number, total_blob_count, total_blob_bytes,
        std::move(checksum_method), std::move(checksum_value));
  }

  void AddBlobFile(BlobFileAddition blob_file_addition) {
    blob_file_additions_.emplace_back(std::move(blob_file_addition));
  }

  // Retrieve all the blob files added.
  using BlobFileAdditions = std::vector<BlobFileAddition>;
  const BlobFileAdditions& GetBlobFileAdditions() const {
    return blob_file_additions_;
  }

  void SetBlobFileAdditions(BlobFileAdditions blob_file_additions) {
    assert(blob_file_additions_.empty());
    blob_file_additions_ = std::move(blob_file_additions);
  }

  // Add garbage for an existing blob file.  Note: intentionally broken English
  // follows.
  void AddBlobFileGarbage(uint64_t blob_file_number,
                          uint64_t garbage_blob_count,
                          uint64_t garbage_blob_bytes) {
    blob_file_garbages_.emplace_back(blob_file_number, garbage_blob_count,
                                     garbage_blob_bytes);
  }

  void AddBlobFileGarbage(BlobFileGarbage blob_file_garbage) {
    blob_file_garbages_.emplace_back(std::move(blob_file_garbage));
  }

  // Retrieve all the blob file garbage added.
  using BlobFileGarbages = std::vector<BlobFileGarbage>;
  const BlobFileGarbages& GetBlobFileGarbages() const {
    return blob_file_garbages_;
  }

  void SetBlobFileGarbages(BlobFileGarbages blob_file_garbages) {
    assert(blob_file_garbages_.empty());
    blob_file_garbages_ = std::move(blob_file_garbages);
  }

  // Add a WAL (either just created or closed).
  // AddWal and DeleteWalsBefore cannot be called on the same VersionEdit.
  void AddWal(WalNumber number, WalMetadata metadata = WalMetadata()) {
    assert(NumEntries() == wal_additions_.size());
    wal_additions_.emplace_back(number, std::move(metadata));
  }

  // Retrieve all the added WALs.
  const WalAdditions& GetWalAdditions() const { return wal_additions_; }

  bool IsWalAddition() const { return !wal_additions_.empty(); }

  // Delete a WAL (either directly deleted or archived).
  // AddWal and DeleteWalsBefore cannot be called on the same VersionEdit.
  void DeleteWalsBefore(WalNumber number) {
    assert((NumEntries() == 1) == !wal_deletion_.IsEmpty());
    wal_deletion_ = WalDeletion(number);
  }

  const WalDeletion& GetWalDeletion() const { return wal_deletion_; }

  bool IsWalDeletion() const { return !wal_deletion_.IsEmpty(); }

  bool IsWalManipulation() const {
    size_t entries = NumEntries();
    return (entries > 0) && ((entries == wal_additions_.size()) ||
                             (entries == !wal_deletion_.IsEmpty()));
  }

  // Number of edits
  size_t NumEntries() const {
    return new_files_.size() + deleted_files_.size() +
           blob_file_additions_.size() + blob_file_garbages_.size() +
           wal_additions_.size() + !wal_deletion_.IsEmpty();
  }

  void SetColumnFamily(uint32_t column_family_id) {
    column_family_ = column_family_id;
  }
  uint32_t GetColumnFamily() const { return column_family_; }

  // set column family ID by calling SetColumnFamily()
  void AddColumnFamily(const std::string& name) {
    assert(!is_column_family_drop_);
    assert(!is_column_family_add_);
    assert(NumEntries() == 0);
    is_column_family_add_ = true;
    column_family_name_ = name;
  }

  // set column family ID by calling SetColumnFamily()
  void DropColumnFamily() {
    assert(!is_column_family_drop_);
    assert(!is_column_family_add_);
    assert(NumEntries() == 0);
    is_column_family_drop_ = true;
  }

  bool IsColumnFamilyManipulation() const {
    return is_column_family_add_ || is_column_family_drop_;
  }

  bool IsColumnFamilyAdd() const { return is_column_family_add_; }

  bool IsColumnFamilyDrop() const { return is_column_family_drop_; }

  void MarkAtomicGroup(uint32_t remaining_entries) {
    is_in_atomic_group_ = true;
    remaining_entries_ = remaining_entries;
  }
  bool IsInAtomicGroup() const { return is_in_atomic_group_; }
  uint32_t GetRemainingEntries() const { return remaining_entries_; }

  bool HasFullHistoryTsLow() const { return !full_history_ts_low_.empty(); }
  const std::string& GetFullHistoryTsLow() const {
    assert(HasFullHistoryTsLow());
    return full_history_ts_low_;
  }
  void SetFullHistoryTsLow(std::string full_history_ts_low) {
    assert(!full_history_ts_low.empty());
    full_history_ts_low_ = std::move(full_history_ts_low);
  }

  // return true on success.
  bool EncodeTo(std::string* dst) const;
  Status DecodeFrom(const Slice& src);

  std::string DebugString(bool hex_key = false) const;
  std::string DebugJSON(int edit_num, bool hex_key = false) const;

 private:
  friend class ReactiveVersionSet;
  friend class VersionEditHandlerBase;
  friend class ListColumnFamiliesHandler;
  friend class VersionEditHandler;
  friend class VersionEditHandlerPointInTime;
  friend class DumpManifestHandler;
  friend class VersionSet;
  friend class Version;
  friend class AtomicGroupReadBuffer;

  bool GetLevel(Slice* input, int* level, const char** msg);

  const char* DecodeNewFile4From(Slice* input);

  int max_level_ = 0;
  std::string db_id_;
  std::string comparator_;
  uint64_t log_number_ = 0;
  uint64_t prev_log_number_ = 0;
  uint64_t next_file_number_ = 0;
  uint32_t max_column_family_ = 0;
  // The most recent WAL log number that is deleted
  uint64_t min_log_number_to_keep_ = 0;
  SequenceNumber last_sequence_ = 0;
  bool has_db_id_ = false;
  bool has_comparator_ = false;
  bool has_log_number_ = false;
  bool has_prev_log_number_ = false;
  bool has_next_file_number_ = false;
  bool has_max_column_family_ = false;
  bool has_min_log_number_to_keep_ = false;
  bool has_last_sequence_ = false;

  // Compaction cursors for round-robin compaction policy
  CompactCursors compact_cursors_;

  DeletedFiles deleted_files_;
  NewFiles new_files_;

  BlobFileAdditions blob_file_additions_;
  BlobFileGarbages blob_file_garbages_;

  WalAdditions wal_additions_;
  WalDeletion wal_deletion_;

  // Each version edit record should have column_family_ set
  // If it's not set, it is default (0)
  uint32_t column_family_ = 0;
  // a version edit can be either column_family add or
  // column_family drop. If it's column family add,
  // it also includes column family name.
  bool is_column_family_drop_ = false;
  bool is_column_family_add_ = false;
  std::string column_family_name_;

  bool is_in_atomic_group_ = false;
  uint32_t remaining_entries_ = 0;

  std::string full_history_ts_low_;
};

}  // namespace ROCKSDB_NAMESPACE<|MERGE_RESOLUTION|>--- conflicted
+++ resolved
@@ -220,6 +220,11 @@
   // SST unique id
   UniqueId64x2 unique_id{};
 
+  // Min (oldest) timestamp of keys in this file
+  std::string min_timestamp;
+  // Max (newest) timestamp of keys in this file
+  std::string max_timestamp;
+
   FileMetaData() = default;
 
   FileMetaData(uint64_t file, uint32_t file_path_id, uint64_t file_size,
@@ -230,7 +235,8 @@
                uint64_t _oldest_ancester_time, uint64_t _file_creation_time,
                const std::string& _file_checksum,
                const std::string& _file_checksum_func_name,
-               UniqueId64x2 _unique_id)
+               UniqueId64x2 _unique_id,
+               std::string _min_timestamp, std::string _max_timestamp)
       : fd(file, file_path_id, file_size, smallest_seq, largest_seq),
         smallest(smallest_key),
         largest(largest_key),
@@ -241,7 +247,9 @@
         file_creation_time(_file_creation_time),
         file_checksum(_file_checksum),
         file_checksum_func_name(_file_checksum_func_name),
-        unique_id(std::move(_unique_id)) {
+        unique_id(std::move(_unique_id)),
+        min_timestamp(std::move(_min_timestamp)),
+        max_timestamp(std::move(_max_timestamp)) {
     TEST_SYNC_POINT_CALLBACK("FileMetaData::FileMetaData", this);
   }
 
@@ -288,7 +296,6 @@
     return kUnknownFileCreationTime;
   }
 
-<<<<<<< HEAD
   std::string DebugString(bool hex) const {
     std::string r;
     AppendNumberTo(&r, fd.GetNumber());
@@ -327,10 +334,11 @@
       r.append(" temperature: ");
       // Maybe change to human readable format whenthe feature becomes
       // permanent
-      r.append(ToString(static_cast<int>(temperature)));
+      r.append(std::to_string(static_cast<int>(temperature)));
     }
     return r;
-=======
+  }
+
   // WARNING: manual update to this function is needed
   // whenever a new string property is added to FileMetaData
   // to reduce approximation error.
@@ -347,7 +355,6 @@
     usage += smallest.size() + largest.size() + file_checksum.size() +
              file_checksum_func_name.size();
     return usage;
->>>>>>> bf2c3351
   }
 };
 
@@ -471,7 +478,8 @@
                uint64_t oldest_ancester_time, uint64_t file_creation_time,
                const std::string& file_checksum,
                const std::string& file_checksum_func_name,
-               const UniqueId64x2& unique_id) {
+               const UniqueId64x2& unique_id,
+               std::string min_timestamp, std::string max_timestamp) {
     assert(smallest_seqno <= largest_seqno);
     new_files_.emplace_back(
         level,
@@ -479,7 +487,7 @@
                      smallest_seqno, largest_seqno, marked_for_compaction,
                      temperature, oldest_blob_file_number, oldest_ancester_time,
                      file_creation_time, file_checksum, file_checksum_func_name,
-                     unique_id));
+                     unique_id, min_timestamp, max_timestamp));
     if (!HasLastSequence() || largest_seqno > GetLastSequence()) {
       SetLastSequence(largest_seqno);
     }
