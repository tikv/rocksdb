--- conflicted
+++ resolved
@@ -107,12 +107,8 @@
   DBIter(Env* _env, const ReadOptions& read_options,
          const ImmutableCFOptions& cf_options, const Comparator* cmp,
          InternalIterator* iter, SequenceNumber s, bool arena_mode,
-<<<<<<< HEAD
-         uint64_t max_sequential_skip_in_iterations, bool allow_blob)
-=======
          uint64_t max_sequential_skip_in_iterations,
          ReadCallback* read_callback, bool allow_blob)
->>>>>>> 492ab7c7
       : arena_mode_(arena_mode),
         env_(_env),
         logger_(cf_options.info_log),
@@ -124,10 +120,7 @@
         valid_(false),
         current_entry_is_merged_(false),
         statistics_(cf_options.statistics),
-<<<<<<< HEAD
-=======
         num_internal_keys_skipped_(0),
->>>>>>> 492ab7c7
         iterate_lower_bound_(read_options.iterate_lower_bound),
         iterate_upper_bound_(read_options.iterate_upper_bound),
         prefix_same_as_start_(read_options.prefix_same_as_start),
@@ -135,14 +128,10 @@
         total_order_seek_(read_options.total_order_seek),
         range_del_agg_(cf_options.internal_comparator, s,
                        true /* collapse_deletions */),
-<<<<<<< HEAD
-        allow_blob_(allow_blob) {
-=======
         read_callback_(read_callback),
         allow_blob_(allow_blob),
         is_blob_(false),
         start_seqnum_(read_options.iter_start_seqnum) {
->>>>>>> 492ab7c7
     RecordTick(statistics_, NO_ITERATORS);
     prefix_extractor_ = cf_options.prefix_extractor;
     max_skip_ = max_sequential_skip_in_iterations;
@@ -332,17 +321,12 @@
   RangeDelAggregator range_del_agg_;
   LocalStatistics local_stats_;
   PinnedIteratorsManager pinned_iters_mgr_;
-<<<<<<< HEAD
-  bool allow_blob_;
-  bool is_blob_;
-=======
   ReadCallback* read_callback_;
   bool allow_blob_;
   bool is_blob_;
   // for diff snapshots we want the lower bound on the seqnum;
   // if this value > 0 iterator will return internal keys
   SequenceNumber start_seqnum_;
->>>>>>> 492ab7c7
 
   // No copying allowed
   DBIter(const DBIter&);
@@ -433,12 +417,6 @@
   uint64_t num_skipped = 0;
 
   is_blob_ = false;
-<<<<<<< HEAD
-
-  do {
-    ParsedInternalKey ikey;
-=======
->>>>>>> 492ab7c7
 
   do {
     if (!ParseKey(&ikey_)) {
@@ -493,31 +471,6 @@
             break;
           case kTypeValue:
           case kTypeBlobIndex:
-<<<<<<< HEAD
-            saved_key_.SetUserKey(
-                ikey.user_key,
-                !iter_->IsKeyPinned() || !pin_thru_lifetime_ /* copy */);
-            if (range_del_agg_.ShouldDelete(
-                    ikey, RangeDelAggregator::RangePositioningMode::
-                              kForwardTraversal)) {
-              // Arrange to skip all upcoming entries for this key since
-              // they are hidden by this deletion.
-              skipping = true;
-              num_skipped = 0;
-              PERF_COUNTER_ADD(internal_delete_skipped_count, 1);
-            } else if (ikey.type == kTypeBlobIndex) {
-              if (!allow_blob_) {
-                ROCKS_LOG_ERROR(logger_, "Encounter unexpected blob index.");
-                status_ = Status::NotSupported(
-                    "Encounter unexpected blob index. Please open DB with "
-                    "rocksdb::blob_db::BlobDB instead.");
-                valid_ = false;
-              } else {
-                is_blob_ = true;
-                valid_ = true;
-              }
-              return;
-=======
             if (start_seqnum_ > 0) {
               // we are taking incremental snapshot here
               // incremental snapshots aren't supported on DB with range deletes
@@ -535,7 +488,6 @@
                   !pin_thru_lifetime_ || !iter_->IsKeyPinned() /* copy */);
                 skipping = true;
               }
->>>>>>> 492ab7c7
             } else {
               saved_key_.SetUserKey(
                   ikey_.user_key,
@@ -1379,18 +1331,11 @@
                         InternalIterator* internal_iter,
                         const SequenceNumber& sequence,
                         uint64_t max_sequential_skip_in_iterations,
-<<<<<<< HEAD
-                        bool allow_blob) {
-  DBIter* db_iter = new DBIter(
-      env, read_options, cf_options, user_key_comparator, internal_iter,
-      sequence, false, max_sequential_skip_in_iterations, allow_blob);
-=======
                         ReadCallback* read_callback, bool allow_blob) {
   DBIter* db_iter =
       new DBIter(env, read_options, cf_options, user_key_comparator,
                  internal_iter, sequence, false,
                  max_sequential_skip_in_iterations, read_callback, allow_blob);
->>>>>>> 492ab7c7
   return db_iter;
 }
 
@@ -1435,13 +1380,6 @@
                               const ImmutableCFOptions& cf_options,
                               const SequenceNumber& sequence,
                               uint64_t max_sequential_skip_in_iteration,
-<<<<<<< HEAD
-                              uint64_t version_number, bool allow_blob) {
-  auto mem = arena_.AllocateAligned(sizeof(DBIter));
-  db_iter_ = new (mem)
-      DBIter(env, read_options, cf_options, cf_options.user_comparator, nullptr,
-             sequence, true, max_sequential_skip_in_iteration, allow_blob);
-=======
                               uint64_t version_number,
                               ReadCallback* read_callback, bool allow_blob) {
   auto mem = arena_.AllocateAligned(sizeof(DBIter));
@@ -1449,7 +1387,6 @@
       DBIter(env, read_options, cf_options, cf_options.user_comparator, nullptr,
              sequence, true, max_sequential_skip_in_iteration, read_callback,
              allow_blob);
->>>>>>> 492ab7c7
   sv_number_ = version_number;
 }
 
@@ -1472,11 +1409,7 @@
     SuperVersion* sv = cfd_->GetReferencedSuperVersion(db_impl_->mutex());
     Init(env, read_options_, *(cfd_->ioptions()), latest_seq,
          sv->mutable_cf_options.max_sequential_skip_in_iterations,
-<<<<<<< HEAD
-         cur_sv_number, allow_blob_);
-=======
          cur_sv_number, read_callback_, allow_blob_);
->>>>>>> 492ab7c7
 
     InternalIterator* internal_iter = db_impl_->NewInternalIterator(
         read_options_, cfd_, sv, &arena_, db_iter_->GetRangeDelAggregator());
@@ -1492,14 +1425,6 @@
     Env* env, const ReadOptions& read_options,
     const ImmutableCFOptions& cf_options, const SequenceNumber& sequence,
     uint64_t max_sequential_skip_in_iterations, uint64_t version_number,
-<<<<<<< HEAD
-    DBImpl* db_impl, ColumnFamilyData* cfd, bool allow_blob) {
-  ArenaWrappedDBIter* iter = new ArenaWrappedDBIter();
-  iter->Init(env, read_options, cf_options, sequence,
-             max_sequential_skip_in_iterations, version_number, allow_blob);
-  if (db_impl != nullptr && cfd != nullptr) {
-    iter->StoreRefreshInfo(read_options, db_impl, cfd, allow_blob);
-=======
     ReadCallback* read_callback, DBImpl* db_impl, ColumnFamilyData* cfd,
     bool allow_blob) {
   ArenaWrappedDBIter* iter = new ArenaWrappedDBIter();
@@ -1509,7 +1434,6 @@
   if (db_impl != nullptr && cfd != nullptr) {
     iter->StoreRefreshInfo(read_options, db_impl, cfd, read_callback,
                            allow_blob);
->>>>>>> 492ab7c7
   }
 
   return iter;
