//  Copyright (c) 2011-present, Facebook, Inc.  All rights reserved.
//  This source code is licensed under both the GPLv2 (found in the
//  COPYING file in the root directory) and Apache 2.0 License
//  (found in the LICENSE.Apache file in the root directory).
//
// Copyright (c) 2011 The LevelDB Authors. All rights reserved.
// Use of this source code is governed by a BSD-style license that can be
// found in the LICENSE file. See the AUTHORS file for names of contributors.

#include "db/db_iter.h"
#include <string>
#include <iostream>
#include <limits>

#include "db/dbformat.h"
#include "db/merge_context.h"
#include "db/merge_helper.h"
#include "db/pinned_iterators_manager.h"
#include "monitoring/perf_context_imp.h"
#include "rocksdb/env.h"
#include "rocksdb/iterator.h"
#include "rocksdb/merge_operator.h"
#include "rocksdb/options.h"
#include "table/internal_iterator.h"
#include "util/arena.h"
#include "util/filename.h"
#include "util/logging.h"
#include "util/mutexlock.h"
#include "util/string_util.h"

namespace rocksdb {

#if 0
static void DumpInternalIter(Iterator* iter) {
  for (iter->SeekToFirst(); iter->Valid(); iter->Next()) {
    ParsedInternalKey k;
    if (!ParseInternalKey(iter->key(), &k)) {
      fprintf(stderr, "Corrupt '%s'\n", EscapeString(iter->key()).c_str());
    } else {
      fprintf(stderr, "@ '%s'\n", k.DebugString().c_str());
    }
  }
}
#endif

// Memtables and sstables that make the DB representation contain
// (userkey,seq,type) => uservalue entries.  DBIter
// combines multiple entries for the same userkey found in the DB
// representation into a single entry while accounting for sequence
// numbers, deletion markers, overwrites, etc.
class DBIter final: public Iterator {
 public:
  // The following is grossly complicated. TODO: clean it up
  // Which direction is the iterator currently moving?
  // (1) When moving forward, the internal iterator is positioned at
  //     the exact entry that yields this->key(), this->value()
  // (2) When moving backwards, the internal iterator is positioned
  //     just before all entries whose user key == this->key().
  enum Direction {
    kForward,
    kReverse
  };

  // LocalStatistics contain Statistics counters that will be aggregated per
  // each iterator instance and then will be sent to the global statistics when
  // the iterator is destroyed.
  //
  // The purpose of this approach is to avoid perf regression happening
  // when multiple threads bump the atomic counters from a DBIter::Next().
  struct LocalStatistics {
    explicit LocalStatistics() { ResetCounters(); }

    void ResetCounters() {
      next_count_ = 0;
      next_found_count_ = 0;
      prev_count_ = 0;
      prev_found_count_ = 0;
      bytes_read_ = 0;
      skip_count_ = 0;
    }

    void BumpGlobalStatistics(Statistics* global_statistics) {
      RecordTick(global_statistics, NUMBER_DB_NEXT, next_count_);
      RecordTick(global_statistics, NUMBER_DB_NEXT_FOUND, next_found_count_);
      RecordTick(global_statistics, NUMBER_DB_PREV, prev_count_);
      RecordTick(global_statistics, NUMBER_DB_PREV_FOUND, prev_found_count_);
      RecordTick(global_statistics, ITER_BYTES_READ, bytes_read_);
      RecordTick(global_statistics, NUMBER_ITER_SKIP, skip_count_);
      PERF_COUNTER_ADD(iter_read_bytes, bytes_read_);
      ResetCounters();
    }

    // Map to Tickers::NUMBER_DB_NEXT
    uint64_t next_count_;
    // Map to Tickers::NUMBER_DB_NEXT_FOUND
    uint64_t next_found_count_;
    // Map to Tickers::NUMBER_DB_PREV
    uint64_t prev_count_;
    // Map to Tickers::NUMBER_DB_PREV_FOUND
    uint64_t prev_found_count_;
    // Map to Tickers::ITER_BYTES_READ
    uint64_t bytes_read_;
    // Map to Tickers::NUMBER_ITER_SKIP
    uint64_t skip_count_;
  };

  DBIter(Env* _env, const ReadOptions& read_options,
         const ImmutableCFOptions& cf_options, const Comparator* cmp,
         InternalIterator* iter, SequenceNumber s, bool arena_mode,
<<<<<<< HEAD
         uint64_t max_sequential_skip_in_iterations, bool allow_blob)
=======
         uint64_t max_sequential_skip_in_iterations,
         ReadCallback* read_callback, bool allow_blob)
>>>>>>> dbd8fa09
      : arena_mode_(arena_mode),
        env_(_env),
        logger_(cf_options.info_log),
        user_comparator_(cmp),
        merge_operator_(cf_options.merge_operator),
        iter_(iter),
        sequence_(s),
        direction_(kForward),
        valid_(false),
        current_entry_is_merged_(false),
        statistics_(cf_options.statistics),
        num_internal_keys_skipped_(0),
        iterate_lower_bound_(read_options.iterate_lower_bound),
        iterate_upper_bound_(read_options.iterate_upper_bound),
        prefix_same_as_start_(read_options.prefix_same_as_start),
        pin_thru_lifetime_(read_options.pin_data),
        total_order_seek_(read_options.total_order_seek),
        range_del_agg_(cf_options.internal_comparator, s,
                       true /* collapse_deletions */),
<<<<<<< HEAD
        allow_blob_(allow_blob) {
=======
        read_callback_(read_callback),
        allow_blob_(allow_blob),
        is_blob_(false),
        start_seqnum_(read_options.iter_start_seqnum) {
>>>>>>> dbd8fa09
    RecordTick(statistics_, NO_ITERATORS);
    prefix_extractor_ = cf_options.prefix_extractor;
    max_skip_ = max_sequential_skip_in_iterations;
    max_skippable_internal_keys_ = read_options.max_skippable_internal_keys;
    if (pin_thru_lifetime_) {
      pinned_iters_mgr_.StartPinning();
    }
    if (iter_) {
      iter_->SetPinnedItersMgr(&pinned_iters_mgr_);
    }
  }
  virtual ~DBIter() {
    // Release pinned data if any
    if (pinned_iters_mgr_.PinningEnabled()) {
      pinned_iters_mgr_.ReleasePinnedData();
    }
    // Compiler warning issue filed:
    // https://github.com/facebook/rocksdb/issues/3013
    RecordTick(statistics_, NO_ITERATORS, uint64_t(-1));
    ResetInternalKeysSkippedCounter();
    local_stats_.BumpGlobalStatistics(statistics_);
    if (!arena_mode_) {
      delete iter_;
    } else {
      iter_->~InternalIterator();
    }
  }
  virtual void SetIter(InternalIterator* iter) {
    assert(iter_ == nullptr);
    iter_ = iter;
    iter_->SetPinnedItersMgr(&pinned_iters_mgr_);
  }
  virtual RangeDelAggregator* GetRangeDelAggregator() {
    return &range_del_agg_;
  }

  virtual bool Valid() const override { return valid_; }
  virtual Slice key() const override {
    assert(valid_);
    if(start_seqnum_ > 0) {
      return saved_key_.GetInternalKey();
    } else {
      return saved_key_.GetUserKey();
    }

  }
  virtual Slice value() const override {
    assert(valid_);
    if (current_entry_is_merged_) {
      // If pinned_value_ is set then the result of merge operator is one of
      // the merge operands and we should return it.
      return pinned_value_.data() ? pinned_value_ : saved_value_;
    } else if (direction_ == kReverse) {
      return pinned_value_;
    } else {
      return iter_->value();
    }
  }
  virtual Status status() const override {
    if (status_.ok()) {
      return iter_->status();
    } else {
      return status_;
    }
  }
  bool IsBlob() const {
    assert(valid_ && (allow_blob_ || !is_blob_));
    return is_blob_;
  }

  virtual Status GetProperty(std::string prop_name,
                             std::string* prop) override {
    if (prop == nullptr) {
      return Status::InvalidArgument("prop is nullptr");
    }
    if (prop_name == "rocksdb.iterator.super-version-number") {
      // First try to pass the value returned from inner iterator.
      return iter_->GetProperty(prop_name, prop);
    } else if (prop_name == "rocksdb.iterator.is-key-pinned") {
      if (valid_) {
        *prop = (pin_thru_lifetime_ && saved_key_.IsKeyPinned()) ? "1" : "0";
      } else {
        *prop = "Iterator is not valid.";
      }
      return Status::OK();
    } else if (prop_name == "rocksdb.iterator.internal-key") {
      *prop = saved_key_.GetUserKey().ToString();
      return Status::OK();
    }
    return Status::InvalidArgument("Undentified property.");
  }

  virtual void Next() override;
  virtual void Prev() override;
  virtual void Seek(const Slice& target) override;
  virtual void SeekForPrev(const Slice& target) override;
  virtual void SeekToFirst() override;
  virtual void SeekToLast() override;
  Env* env() { return env_; }
  void set_sequence(uint64_t s) { sequence_ = s; }
  void set_valid(bool v) { valid_ = v; }

 private:
  void ReverseToForward();
  void ReverseToBackward();
  void PrevInternal();
  void FindParseableKey(ParsedInternalKey* ikey, Direction direction);
  bool FindValueForCurrentKey();
  bool FindValueForCurrentKeyUsingSeek();
  void FindPrevUserKey();
  void FindNextUserKey();
  inline void FindNextUserEntry(bool skipping, bool prefix_check);
  void FindNextUserEntryInternal(bool skipping, bool prefix_check);
  bool ParseKey(ParsedInternalKey* key);
  void MergeValuesNewToOld();
  bool TooManyInternalKeysSkipped(bool increment = true);
  bool IsVisible(SequenceNumber sequence);

  // Temporarily pin the blocks that we encounter until ReleaseTempPinnedData()
  // is called
  void TempPinData() {
    if (!pin_thru_lifetime_) {
      pinned_iters_mgr_.StartPinning();
    }
  }

  // Release blocks pinned by TempPinData()
  void ReleaseTempPinnedData() {
    if (!pin_thru_lifetime_ && pinned_iters_mgr_.PinningEnabled()) {
      pinned_iters_mgr_.ReleasePinnedData();
    }
  }

  inline void ClearSavedValue() {
    if (saved_value_.capacity() > 1048576) {
      std::string empty;
      swap(empty, saved_value_);
    } else {
      saved_value_.clear();
    }
  }

  inline void ResetInternalKeysSkippedCounter() {
    local_stats_.skip_count_ += num_internal_keys_skipped_;
    if (valid_) {
      local_stats_.skip_count_--;
    }
    num_internal_keys_skipped_ = 0;
  }

  const SliceTransform* prefix_extractor_;
  bool arena_mode_;
  Env* const env_;
  Logger* logger_;
  const Comparator* const user_comparator_;
  const MergeOperator* const merge_operator_;
  InternalIterator* iter_;
  SequenceNumber sequence_;

  Status status_;
  IterKey saved_key_;
  // Reusable internal key data structure. This is only used inside one function
  // and should not be used across functions. Reusing this object can reduce
  // overhead of calling construction of the function if creating it each time.
  ParsedInternalKey ikey_;
  std::string saved_value_;
  Slice pinned_value_;
  Direction direction_;
  bool valid_;
  bool current_entry_is_merged_;
  // for prefix seek mode to support prev()
  Statistics* statistics_;
  uint64_t max_skip_;
  uint64_t max_skippable_internal_keys_;
  uint64_t num_internal_keys_skipped_;
  const Slice* iterate_lower_bound_;
  const Slice* iterate_upper_bound_;
  IterKey prefix_start_buf_;
  Slice prefix_start_key_;
  const bool prefix_same_as_start_;
  // Means that we will pin all data blocks we read as long the Iterator
  // is not deleted, will be true if ReadOptions::pin_data is true
  const bool pin_thru_lifetime_;
  const bool total_order_seek_;
  // List of operands for merge operator.
  MergeContext merge_context_;
  RangeDelAggregator range_del_agg_;
  LocalStatistics local_stats_;
  PinnedIteratorsManager pinned_iters_mgr_;
<<<<<<< HEAD
  bool allow_blob_;
  bool is_blob_;
=======
  ReadCallback* read_callback_;
  bool allow_blob_;
  bool is_blob_;
  // for diff snapshots we want the lower bound on the seqnum;
  // if this value > 0 iterator will return internal keys
  SequenceNumber start_seqnum_;
>>>>>>> dbd8fa09

  // No copying allowed
  DBIter(const DBIter&);
  void operator=(const DBIter&);
};

inline bool DBIter::ParseKey(ParsedInternalKey* ikey) {
  if (!ParseInternalKey(iter_->key(), ikey)) {
    status_ = Status::Corruption("corrupted internal key in DBIter");
    ROCKS_LOG_ERROR(logger_, "corrupted internal key in DBIter: %s",
                    iter_->key().ToString(true).c_str());
    return false;
  } else {
    return true;
  }
}

void DBIter::Next() {
  assert(valid_);

  // Release temporarily pinned blocks from last operation
  ReleaseTempPinnedData();
  ResetInternalKeysSkippedCounter();
  if (direction_ == kReverse) {
    ReverseToForward();
  } else if (iter_->Valid() && !current_entry_is_merged_) {
    // If the current value is not a merge, the iter position is the
    // current key, which is already returned. We can safely issue a
    // Next() without checking the current key.
    // If the current key is a merge, very likely iter already points
    // to the next internal position.
    iter_->Next();
    PERF_COUNTER_ADD(internal_key_skipped_count, 1);
  }

  if (statistics_ != nullptr) {
    local_stats_.next_count_++;
  }
  // Now we point to the next internal position, for both of merge and
  // not merge cases.
  if (!iter_->Valid()) {
    valid_ = false;
    return;
  }
  FindNextUserEntry(true /* skipping the current user key */, prefix_same_as_start_);
  if (statistics_ != nullptr && valid_) {
    local_stats_.next_found_count_++;
    local_stats_.bytes_read_ += (key().size() + value().size());
  }
}

// PRE: saved_key_ has the current user key if skipping
// POST: saved_key_ should have the next user key if valid_,
//       if the current entry is a result of merge
//           current_entry_is_merged_ => true
//           saved_value_             => the merged value
//
// NOTE: In between, saved_key_ can point to a user key that has
//       a delete marker or a sequence number higher than sequence_
//       saved_key_ MUST have a proper user_key before calling this function
//
// The prefix_check parameter controls whether we check the iterated
// keys against the prefix of the seeked key. Set to false when
// performing a seek without a key (e.g. SeekToFirst). Set to
// prefix_same_as_start_ for other iterations.
inline void DBIter::FindNextUserEntry(bool skipping, bool prefix_check) {
  FindNextUserEntryInternal(skipping, prefix_check);
}

// Actual implementation of DBIter::FindNextUserEntry()
void DBIter::FindNextUserEntryInternal(bool skipping, bool prefix_check) {
  // Loop until we hit an acceptable entry to yield
  assert(iter_->Valid());
  assert(direction_ == kForward);
  current_entry_is_merged_ = false;

  // How many times in a row we have skipped an entry with user key less than
  // or equal to saved_key_. We could skip these entries either because
  // sequence numbers were too high or because skipping = true.
  // What saved_key_ contains throughout this method:
  //  - if skipping        : saved_key_ contains the key that we need to skip,
  //                         and we haven't seen any keys greater than that,
  //  - if num_skipped > 0 : saved_key_ contains the key that we have skipped
  //                         num_skipped times, and we haven't seen any keys
  //                         greater than that,
  //  - none of the above  : saved_key_ can contain anything, it doesn't matter.
  uint64_t num_skipped = 0;

  is_blob_ = false;
<<<<<<< HEAD

  do {
    ParsedInternalKey ikey;
=======
>>>>>>> dbd8fa09

  do {
    if (!ParseKey(&ikey_)) {
      // Skip corrupted keys.
      iter_->Next();
      continue;
    }

    if (iterate_upper_bound_ != nullptr &&
        user_comparator_->Compare(ikey_.user_key, *iterate_upper_bound_) >= 0) {
      break;
    }

    if (prefix_extractor_ && prefix_check &&
        prefix_extractor_->Transform(ikey_.user_key)
                .compare(prefix_start_key_) != 0) {
      break;
    }

    if (TooManyInternalKeysSkipped()) {
      return;
    }

    if (IsVisible(ikey_.sequence)) {
      if (skipping && user_comparator_->Compare(ikey_.user_key,
                                                saved_key_.GetUserKey()) <= 0) {
        num_skipped++;  // skip this entry
        PERF_COUNTER_ADD(internal_key_skipped_count, 1);
      } else {
        num_skipped = 0;
        switch (ikey_.type) {
          case kTypeDeletion:
          case kTypeSingleDeletion:
            // Arrange to skip all upcoming entries for this key since
            // they are hidden by this deletion.
            // if iterartor specified start_seqnum we
            // 1) return internal key, including the type
            // 2) return ikey only if ikey.seqnum >= start_seqnum_
            // not that if deletion seqnum is < start_seqnum_ we
            // just skip it like in normal iterator.
            if (start_seqnum_ > 0 && ikey_.sequence >= start_seqnum_)  {
              saved_key_.SetInternalKey(ikey_);
              valid_=true;
              return;
            } else {
              saved_key_.SetUserKey(
                ikey_.user_key,
                !pin_thru_lifetime_ || !iter_->IsKeyPinned() /* copy */);
                skipping = true;
                PERF_COUNTER_ADD(internal_delete_skipped_count, 1);
            }
            break;
          case kTypeValue:
          case kTypeBlobIndex:
<<<<<<< HEAD
            saved_key_.SetUserKey(
                ikey.user_key,
                !iter_->IsKeyPinned() || !pin_thru_lifetime_ /* copy */);
            if (range_del_agg_.ShouldDelete(
                    ikey, RangeDelAggregator::RangePositioningMode::
                              kForwardTraversal)) {
              // Arrange to skip all upcoming entries for this key since
              // they are hidden by this deletion.
              skipping = true;
              num_skipped = 0;
              PERF_COUNTER_ADD(internal_delete_skipped_count, 1);
            } else if (ikey.type == kTypeBlobIndex) {
              if (!allow_blob_) {
                ROCKS_LOG_ERROR(logger_, "Encounter unexpected blob index.");
                status_ = Status::NotSupported(
                    "Encounter unexpected blob index. Please open DB with "
                    "rocksdb::blob_db::BlobDB instead.");
                valid_ = false;
              } else {
                is_blob_ = true;
                valid_ = true;
              }
              return;
=======
            if (start_seqnum_ > 0) {
              // we are taking incremental snapshot here
              // incremental snapshots aren't supported on DB with range deletes
              assert(!(
                (ikey_.type == kTypeBlobIndex) && (start_seqnum_ > 0)
              ));
              if (ikey_.sequence >= start_seqnum_) {
                saved_key_.SetInternalKey(ikey_);
                valid_ = true;
                return;
              } else {
                // this key and all previous versions shouldn't be included,
                // skipping
                saved_key_.SetUserKey(ikey_.user_key,
                  !pin_thru_lifetime_ || !iter_->IsKeyPinned() /* copy */);
                skipping = true;
              }
>>>>>>> dbd8fa09
            } else {
              saved_key_.SetUserKey(
                  ikey_.user_key,
                  !pin_thru_lifetime_ || !iter_->IsKeyPinned() /* copy */);
              if (range_del_agg_.ShouldDelete(
                      ikey_, RangeDelAggregator::RangePositioningMode::
                                 kForwardTraversal)) {
                // Arrange to skip all upcoming entries for this key since
                // they are hidden by this deletion.
                skipping = true;
                num_skipped = 0;
                PERF_COUNTER_ADD(internal_delete_skipped_count, 1);
              } else if (ikey_.type == kTypeBlobIndex) {
                if (!allow_blob_) {
                  ROCKS_LOG_ERROR(logger_, "Encounter unexpected blob index.");
                  status_ = Status::NotSupported(
                      "Encounter unexpected blob index. Please open DB with "
                      "rocksdb::blob_db::BlobDB instead.");
                  valid_ = false;
                } else {
                  is_blob_ = true;
                  valid_ = true;
                }
                return;
              } else {
                valid_ = true;
                return;
              }
            }
            break;
          case kTypeMerge:
            saved_key_.SetUserKey(
                ikey_.user_key,
                !pin_thru_lifetime_ || !iter_->IsKeyPinned() /* copy */);
            if (range_del_agg_.ShouldDelete(
                    ikey_, RangeDelAggregator::RangePositioningMode::
                               kForwardTraversal)) {
              // Arrange to skip all upcoming entries for this key since
              // they are hidden by this deletion.
              skipping = true;
              num_skipped = 0;
              PERF_COUNTER_ADD(internal_delete_skipped_count, 1);
            } else {
              // By now, we are sure the current ikey is going to yield a
              // value
              current_entry_is_merged_ = true;
              valid_ = true;
              MergeValuesNewToOld();  // Go to a different state machine
              return;
            }
            break;
          default:
            assert(false);
            break;
        }
      }
    } else {
      // This key was inserted after our snapshot was taken.
      PERF_COUNTER_ADD(internal_recent_skipped_count, 1);

      // Here saved_key_ may contain some old key, or the default empty key, or
      // key assigned by some random other method. We don't care.
      if (user_comparator_->Compare(ikey_.user_key, saved_key_.GetUserKey()) <=
          0) {
        num_skipped++;
      } else {
        saved_key_.SetUserKey(
            ikey_.user_key,
            !iter_->IsKeyPinned() || !pin_thru_lifetime_ /* copy */);
        skipping = false;
        num_skipped = 0;
      }
    }

    // If we have sequentially iterated via numerous equal keys, then it's
    // better to seek so that we can avoid too many key comparisons.
    if (num_skipped > max_skip_) {
      num_skipped = 0;
      std::string last_key;
      if (skipping) {
        // We're looking for the next user-key but all we see are the same
        // user-key with decreasing sequence numbers. Fast forward to
        // sequence number 0 and type deletion (the smallest type).
        AppendInternalKey(&last_key, ParsedInternalKey(saved_key_.GetUserKey(),
                                                       0, kTypeDeletion));
        // Don't set skipping = false because we may still see more user-keys
        // equal to saved_key_.
      } else {
        // We saw multiple entries with this user key and sequence numbers
        // higher than sequence_. Fast forward to sequence_.
        // Note that this only covers a case when a higher key was overwritten
        // many times since our snapshot was taken, not the case when a lot of
        // different keys were inserted after our snapshot was taken.
        AppendInternalKey(&last_key,
                          ParsedInternalKey(saved_key_.GetUserKey(), sequence_,
                                            kValueTypeForSeek));
      }
      iter_->Seek(last_key);
      RecordTick(statistics_, NUMBER_OF_RESEEKS_IN_ITERATION);
    } else {
      iter_->Next();
    }
  } while (iter_->Valid());
  valid_ = false;
}

// Merge values of the same user key starting from the current iter_ position
// Scan from the newer entries to older entries.
// PRE: iter_->key() points to the first merge type entry
//      saved_key_ stores the user key
// POST: saved_value_ has the merged value for the user key
//       iter_ points to the next entry (or invalid)
void DBIter::MergeValuesNewToOld() {
  if (!merge_operator_) {
    ROCKS_LOG_ERROR(logger_, "Options::merge_operator is null.");
    status_ = Status::InvalidArgument("merge_operator_ must be set.");
    valid_ = false;
    return;
  }

  // Temporarily pin the blocks that hold merge operands
  TempPinData();
  merge_context_.Clear();
  // Start the merge process by pushing the first operand
  merge_context_.PushOperand(iter_->value(),
                             iter_->IsValuePinned() /* operand_pinned */);

  ParsedInternalKey ikey;
  Status s;
  for (iter_->Next(); iter_->Valid(); iter_->Next()) {
    if (!ParseKey(&ikey)) {
      // skip corrupted key
      continue;
    }

    if (!user_comparator_->Equal(ikey.user_key, saved_key_.GetUserKey())) {
      // hit the next user key, stop right here
      break;
    } else if (kTypeDeletion == ikey.type || kTypeSingleDeletion == ikey.type ||
               range_del_agg_.ShouldDelete(
                   ikey, RangeDelAggregator::RangePositioningMode::
                             kForwardTraversal)) {
      // hit a delete with the same user key, stop right here
      // iter_ is positioned after delete
      iter_->Next();
      break;
    } else if (kTypeValue == ikey.type) {
      // hit a put, merge the put value with operands and store the
      // final result in saved_value_. We are done!
      // ignore corruption if there is any.
      const Slice val = iter_->value();
      s = MergeHelper::TimedFullMerge(
          merge_operator_, ikey.user_key, &val, merge_context_.GetOperands(),
          &saved_value_, logger_, statistics_, env_, &pinned_value_, true);
      if (!s.ok()) {
        valid_ = false;
        status_ = s;
      }
      // iter_ is positioned after put
      iter_->Next();
      return;
    } else if (kTypeMerge == ikey.type) {
      // hit a merge, add the value as an operand and run associative merge.
      // when complete, add result to operands and continue.
      merge_context_.PushOperand(iter_->value(),
                                 iter_->IsValuePinned() /* operand_pinned */);
      PERF_COUNTER_ADD(internal_merge_count, 1);
    } else if (kTypeBlobIndex == ikey.type) {
      if (!allow_blob_) {
        ROCKS_LOG_ERROR(logger_, "Encounter unexpected blob index.");
        status_ = Status::NotSupported(
            "Encounter unexpected blob index. Please open DB with "
            "rocksdb::blob_db::BlobDB instead.");
      } else {
        status_ =
            Status::NotSupported("Blob DB does not support merge operator.");
      }
      valid_ = false;
      return;
    } else {
      assert(false);
    }
  }

  // we either exhausted all internal keys under this user key, or hit
  // a deletion marker.
  // feed null as the existing value to the merge operator, such that
  // client can differentiate this scenario and do things accordingly.
  s = MergeHelper::TimedFullMerge(merge_operator_, saved_key_.GetUserKey(),
                                  nullptr, merge_context_.GetOperands(),
                                  &saved_value_, logger_, statistics_, env_,
                                  &pinned_value_, true);
  if (!s.ok()) {
    valid_ = false;
    status_ = s;
  }
}

void DBIter::Prev() {
  assert(valid_);
  ReleaseTempPinnedData();
  ResetInternalKeysSkippedCounter();
  if (direction_ == kForward) {
    ReverseToBackward();
  }
  PrevInternal();
  if (statistics_ != nullptr) {
    local_stats_.prev_count_++;
    if (valid_) {
      local_stats_.prev_found_count_++;
      local_stats_.bytes_read_ += (key().size() + value().size());
    }
  }
}

void DBIter::ReverseToForward() {
  if (prefix_extractor_ != nullptr && !total_order_seek_) {
    IterKey last_key;
    last_key.SetInternalKey(ParsedInternalKey(
        saved_key_.GetUserKey(), kMaxSequenceNumber, kValueTypeForSeek));
    iter_->Seek(last_key.GetInternalKey());
  }
  FindNextUserKey();
  direction_ = kForward;
  if (!iter_->Valid()) {
    iter_->SeekToFirst();
    range_del_agg_.InvalidateTombstoneMapPositions();
  }
}

void DBIter::ReverseToBackward() {
  if (prefix_extractor_ != nullptr && !total_order_seek_) {
    IterKey last_key;
    last_key.SetInternalKey(ParsedInternalKey(saved_key_.GetUserKey(), 0,
                                              kValueTypeForSeekForPrev));
    iter_->SeekForPrev(last_key.GetInternalKey());
  }
  if (current_entry_is_merged_) {
    // Not placed in the same key. Need to call Prev() until finding the
    // previous key.
    if (!iter_->Valid()) {
      iter_->SeekToLast();
      range_del_agg_.InvalidateTombstoneMapPositions();
    }
    ParsedInternalKey ikey;
    FindParseableKey(&ikey, kReverse);
    while (iter_->Valid() &&
           user_comparator_->Compare(ikey.user_key, saved_key_.GetUserKey()) >
               0) {
      assert(ikey.sequence != kMaxSequenceNumber);
      if (!IsVisible(ikey.sequence)) {
        PERF_COUNTER_ADD(internal_recent_skipped_count, 1);
      } else {
        PERF_COUNTER_ADD(internal_key_skipped_count, 1);
      }
      iter_->Prev();
      FindParseableKey(&ikey, kReverse);
    }
  }
#ifndef NDEBUG
  if (iter_->Valid()) {
    ParsedInternalKey ikey;
    assert(ParseKey(&ikey));
    assert(user_comparator_->Compare(ikey.user_key, saved_key_.GetUserKey()) <=
           0);
  }
#endif

  FindPrevUserKey();
  direction_ = kReverse;
}

void DBIter::PrevInternal() {
  if (!iter_->Valid()) {
    valid_ = false;
    return;
  }

  ParsedInternalKey ikey;

  while (iter_->Valid()) {
    saved_key_.SetUserKey(
        ExtractUserKey(iter_->key()),
        !iter_->IsKeyPinned() || !pin_thru_lifetime_ /* copy */);

    if (prefix_extractor_ && prefix_same_as_start_ &&
        prefix_extractor_->Transform(saved_key_.GetUserKey())
                .compare(prefix_start_key_) != 0) {
      // Current key does not have the same prefix as start
      valid_ = false;
      return;
    }

    if (iterate_lower_bound_ != nullptr &&
        user_comparator_->Compare(saved_key_.GetUserKey(),
                                  *iterate_lower_bound_) < 0) {
      // We've iterated earlier than the user-specified lower bound.
      valid_ = false;
      return;
    }

    if (FindValueForCurrentKey()) {
      if (!iter_->Valid()) {
        return;
      }
      FindParseableKey(&ikey, kReverse);
      if (user_comparator_->Equal(ikey.user_key, saved_key_.GetUserKey())) {
        FindPrevUserKey();
      }
      return;
    }

    if (TooManyInternalKeysSkipped(false)) {
      return;
    }

    if (!iter_->Valid()) {
      break;
    }
    FindParseableKey(&ikey, kReverse);
    if (user_comparator_->Equal(ikey.user_key, saved_key_.GetUserKey())) {
      FindPrevUserKey();
    }
  }
  // We haven't found any key - iterator is not valid
  // Or the prefix is different than start prefix
  assert(!iter_->Valid());
  valid_ = false;
}

// This function checks, if the entry with biggest sequence_number <= sequence_
// is non kTypeDeletion or kTypeSingleDeletion. If it's not, we save value in
// saved_value_
bool DBIter::FindValueForCurrentKey() {
  assert(iter_->Valid());
  merge_context_.Clear();
  current_entry_is_merged_ = false;
  // last entry before merge (could be kTypeDeletion, kTypeSingleDeletion or
  // kTypeValue)
  ValueType last_not_merge_type = kTypeDeletion;
  ValueType last_key_entry_type = kTypeDeletion;

  ParsedInternalKey ikey;
  FindParseableKey(&ikey, kReverse);

  // Temporarily pin blocks that hold (merge operands / the value)
  ReleaseTempPinnedData();
  TempPinData();
  size_t num_skipped = 0;
  while (iter_->Valid() && IsVisible(ikey.sequence) &&
         user_comparator_->Equal(ikey.user_key, saved_key_.GetUserKey())) {
    if (TooManyInternalKeysSkipped()) {
      return false;
    }

    // We iterate too much: let's use Seek() to avoid too much key comparisons
    if (num_skipped >= max_skip_) {
      return FindValueForCurrentKeyUsingSeek();
    }

    last_key_entry_type = ikey.type;
    switch (last_key_entry_type) {
      case kTypeValue:
      case kTypeBlobIndex:
        if (range_del_agg_.ShouldDelete(
                ikey,
                RangeDelAggregator::RangePositioningMode::kBackwardTraversal)) {
          last_key_entry_type = kTypeRangeDeletion;
          PERF_COUNTER_ADD(internal_delete_skipped_count, 1);
        } else {
          assert(iter_->IsValuePinned());
          pinned_value_ = iter_->value();
        }
        merge_context_.Clear();
        last_not_merge_type = last_key_entry_type;
        break;
      case kTypeDeletion:
      case kTypeSingleDeletion:
        merge_context_.Clear();
        last_not_merge_type = last_key_entry_type;
        PERF_COUNTER_ADD(internal_delete_skipped_count, 1);
        break;
      case kTypeMerge:
        if (range_del_agg_.ShouldDelete(
                ikey,
                RangeDelAggregator::RangePositioningMode::kBackwardTraversal)) {
          merge_context_.Clear();
          last_key_entry_type = kTypeRangeDeletion;
          last_not_merge_type = last_key_entry_type;
          PERF_COUNTER_ADD(internal_delete_skipped_count, 1);
        } else {
          assert(merge_operator_ != nullptr);
          merge_context_.PushOperandBack(
              iter_->value(), iter_->IsValuePinned() /* operand_pinned */);
          PERF_COUNTER_ADD(internal_merge_count, 1);
        }
        break;
      default:
        assert(false);
    }

    PERF_COUNTER_ADD(internal_key_skipped_count, 1);
    assert(user_comparator_->Equal(ikey.user_key, saved_key_.GetUserKey()));
    iter_->Prev();
    ++num_skipped;
    FindParseableKey(&ikey, kReverse);
  }

  Status s;
  is_blob_ = false;
  switch (last_key_entry_type) {
    case kTypeDeletion:
    case kTypeSingleDeletion:
    case kTypeRangeDeletion:
      valid_ = false;
      return false;
    case kTypeMerge:
      current_entry_is_merged_ = true;
      if (last_not_merge_type == kTypeDeletion ||
          last_not_merge_type == kTypeSingleDeletion ||
          last_not_merge_type == kTypeRangeDeletion) {
        s = MergeHelper::TimedFullMerge(
            merge_operator_, saved_key_.GetUserKey(), nullptr,
            merge_context_.GetOperands(), &saved_value_, logger_, statistics_,
            env_, &pinned_value_, true);
      } else if (last_not_merge_type == kTypeBlobIndex) {
        if (!allow_blob_) {
          ROCKS_LOG_ERROR(logger_, "Encounter unexpected blob index.");
          status_ = Status::NotSupported(
              "Encounter unexpected blob index. Please open DB with "
              "rocksdb::blob_db::BlobDB instead.");
        } else {
          status_ =
              Status::NotSupported("Blob DB does not support merge operator.");
        }
        valid_ = false;
        return true;
      } else {
        assert(last_not_merge_type == kTypeValue);
        s = MergeHelper::TimedFullMerge(
            merge_operator_, saved_key_.GetUserKey(), &pinned_value_,
            merge_context_.GetOperands(), &saved_value_, logger_, statistics_,
            env_, &pinned_value_, true);
      }
      break;
    case kTypeValue:
      // do nothing - we've already has value in saved_value_
      break;
    case kTypeBlobIndex:
      if (!allow_blob_) {
        ROCKS_LOG_ERROR(logger_, "Encounter unexpected blob index.");
        status_ = Status::NotSupported(
            "Encounter unexpected blob index. Please open DB with "
            "rocksdb::blob_db::BlobDB instead.");
        valid_ = false;
        return true;
      }
      is_blob_ = true;
      break;
    default:
      assert(false);
      break;
  }
  if (s.ok()) {
    valid_ = true;
  } else {
    valid_ = false;
    status_ = s;
  }
  return true;
}

// This function is used in FindValueForCurrentKey.
// We use Seek() function instead of Prev() to find necessary value
bool DBIter::FindValueForCurrentKeyUsingSeek() {
  // FindValueForCurrentKey will enable pinning before calling
  // FindValueForCurrentKeyUsingSeek()
  assert(pinned_iters_mgr_.PinningEnabled());
  std::string last_key;
  AppendInternalKey(&last_key, ParsedInternalKey(saved_key_.GetUserKey(),
                                                 sequence_, kValueTypeForSeek));
  iter_->Seek(last_key);
  RecordTick(statistics_, NUMBER_OF_RESEEKS_IN_ITERATION);

  // assume there is at least one parseable key for this user key
  ParsedInternalKey ikey;
  FindParseableKey(&ikey, kForward);

  if (ikey.type == kTypeDeletion || ikey.type == kTypeSingleDeletion ||
      range_del_agg_.ShouldDelete(
          ikey, RangeDelAggregator::RangePositioningMode::kBackwardTraversal)) {
    valid_ = false;
    return false;
  }
  if (ikey.type == kTypeBlobIndex && !allow_blob_) {
    ROCKS_LOG_ERROR(logger_, "Encounter unexpected blob index.");
    status_ = Status::NotSupported(
        "Encounter unexpected blob index. Please open DB with "
        "rocksdb::blob_db::BlobDB instead.");
    valid_ = false;
    return true;
  }
  if (ikey.type == kTypeValue || ikey.type == kTypeBlobIndex) {
    assert(iter_->IsValuePinned());
    pinned_value_ = iter_->value();
    valid_ = true;
    return true;
  }

  // kTypeMerge. We need to collect all kTypeMerge values and save them
  // in operands
  current_entry_is_merged_ = true;
  merge_context_.Clear();
  while (
      iter_->Valid() &&
      user_comparator_->Equal(ikey.user_key, saved_key_.GetUserKey()) &&
      ikey.type == kTypeMerge &&
      !range_del_agg_.ShouldDelete(
          ikey, RangeDelAggregator::RangePositioningMode::kBackwardTraversal)) {
    merge_context_.PushOperand(iter_->value(),
                               iter_->IsValuePinned() /* operand_pinned */);
    PERF_COUNTER_ADD(internal_merge_count, 1);
    iter_->Next();
    FindParseableKey(&ikey, kForward);
  }

  Status s;
  if (!iter_->Valid() ||
      !user_comparator_->Equal(ikey.user_key, saved_key_.GetUserKey()) ||
      ikey.type == kTypeDeletion || ikey.type == kTypeSingleDeletion ||
      range_del_agg_.ShouldDelete(
          ikey, RangeDelAggregator::RangePositioningMode::kBackwardTraversal)) {
    s = MergeHelper::TimedFullMerge(merge_operator_, saved_key_.GetUserKey(),
                                    nullptr, merge_context_.GetOperands(),
                                    &saved_value_, logger_, statistics_, env_,
                                    &pinned_value_, true);
    // Make iter_ valid and point to saved_key_
    if (!iter_->Valid() ||
        !user_comparator_->Equal(ikey.user_key, saved_key_.GetUserKey())) {
      iter_->Seek(last_key);
      RecordTick(statistics_, NUMBER_OF_RESEEKS_IN_ITERATION);
    }
    if (s.ok()) {
      valid_ = true;
    } else {
      valid_ = false;
      status_ = s;
    }
    return true;
  }

  const Slice& val = iter_->value();
  s = MergeHelper::TimedFullMerge(merge_operator_, saved_key_.GetUserKey(),
                                  &val, merge_context_.GetOperands(),
                                  &saved_value_, logger_, statistics_, env_,
                                  &pinned_value_, true);
  if (s.ok()) {
    valid_ = true;
  } else {
    valid_ = false;
    status_ = s;
  }
  return true;
}

// Used in Next to change directions
// Go to next user key
// Don't use Seek(),
// because next user key will be very close
void DBIter::FindNextUserKey() {
  if (!iter_->Valid()) {
    return;
  }
  ParsedInternalKey ikey;
  FindParseableKey(&ikey, kForward);
  while (iter_->Valid() &&
         !user_comparator_->Equal(ikey.user_key, saved_key_.GetUserKey())) {
    iter_->Next();
    FindParseableKey(&ikey, kForward);
  }
}

// Go to previous user_key
void DBIter::FindPrevUserKey() {
  if (!iter_->Valid()) {
    return;
  }
  size_t num_skipped = 0;
  ParsedInternalKey ikey;
  FindParseableKey(&ikey, kReverse);
  int cmp;
  while (iter_->Valid() &&
         ((cmp = user_comparator_->Compare(ikey.user_key,
                                           saved_key_.GetUserKey())) == 0 ||
          (cmp > 0 && !IsVisible(ikey.sequence)))) {
    if (TooManyInternalKeysSkipped()) {
      return;
    }

    if (cmp == 0) {
      if (num_skipped >= max_skip_) {
        num_skipped = 0;
        IterKey last_key;
        last_key.SetInternalKey(ParsedInternalKey(
            saved_key_.GetUserKey(), kMaxSequenceNumber, kValueTypeForSeek));
        iter_->Seek(last_key.GetInternalKey());
        RecordTick(statistics_, NUMBER_OF_RESEEKS_IN_ITERATION);
      } else {
        ++num_skipped;
      }
    }
    assert(ikey.sequence != kMaxSequenceNumber);
    if (!IsVisible(ikey.sequence)) {
      PERF_COUNTER_ADD(internal_recent_skipped_count, 1);
    } else {
      PERF_COUNTER_ADD(internal_key_skipped_count, 1);
    }
    iter_->Prev();
    FindParseableKey(&ikey, kReverse);
  }
}

bool DBIter::TooManyInternalKeysSkipped(bool increment) {
  if ((max_skippable_internal_keys_ > 0) &&
      (num_internal_keys_skipped_ > max_skippable_internal_keys_)) {
    valid_ = false;
    status_ = Status::Incomplete("Too many internal keys skipped.");
    return true;
  } else if (increment) {
    num_internal_keys_skipped_++;
  }
  return false;
}

bool DBIter::IsVisible(SequenceNumber sequence) {
  return sequence <= sequence_ &&
         (read_callback_ == nullptr || read_callback_->IsCommitted(sequence));
}

// Skip all unparseable keys
void DBIter::FindParseableKey(ParsedInternalKey* ikey, Direction direction) {
  while (iter_->Valid() && !ParseKey(ikey)) {
    if (direction == kReverse) {
      iter_->Prev();
    } else {
      iter_->Next();
    }
  }
}

void DBIter::Seek(const Slice& target) {
  StopWatch sw(env_, statistics_, DB_SEEK);
  ReleaseTempPinnedData();
  ResetInternalKeysSkippedCounter();
  saved_key_.Clear();
  saved_key_.SetInternalKey(target, sequence_);

  if (iterate_lower_bound_ != nullptr &&
      user_comparator_->Compare(saved_key_.GetUserKey(),
                                *iterate_lower_bound_) < 0) {
    saved_key_.Clear();
    saved_key_.SetInternalKey(*iterate_lower_bound_, sequence_);
  }

  {
    PERF_TIMER_GUARD(seek_internal_seek_time);
    iter_->Seek(saved_key_.GetInternalKey());
    range_del_agg_.InvalidateTombstoneMapPositions();
  }
  RecordTick(statistics_, NUMBER_DB_SEEK);
  if (iter_->Valid()) {
    if (prefix_extractor_ && prefix_same_as_start_) {
      prefix_start_key_ = prefix_extractor_->Transform(target);
    }
    direction_ = kForward;
    ClearSavedValue();
    FindNextUserEntry(false /* not skipping */, prefix_same_as_start_);
    if (!valid_) {
      prefix_start_key_.clear();
    }
    if (statistics_ != nullptr) {
      if (valid_) {
        // Decrement since we don't want to count this key as skipped
        RecordTick(statistics_, NUMBER_DB_SEEK_FOUND);
        RecordTick(statistics_, ITER_BYTES_READ, key().size() + value().size());
        PERF_COUNTER_ADD(iter_read_bytes, key().size() + value().size());
      }
    }
  } else {
    valid_ = false;
  }

  if (valid_ && prefix_extractor_ && prefix_same_as_start_) {
    prefix_start_buf_.SetUserKey(prefix_start_key_);
    prefix_start_key_ = prefix_start_buf_.GetUserKey();
  }
}

void DBIter::SeekForPrev(const Slice& target) {
  StopWatch sw(env_, statistics_, DB_SEEK);
  ReleaseTempPinnedData();
  ResetInternalKeysSkippedCounter();
  saved_key_.Clear();
  // now saved_key is used to store internal key.
  saved_key_.SetInternalKey(target, 0 /* sequence_number */,
                            kValueTypeForSeekForPrev);

  if (iterate_upper_bound_ != nullptr &&
      user_comparator_->Compare(saved_key_.GetUserKey(),
                                *iterate_upper_bound_) >= 0) {
    saved_key_.Clear();
    saved_key_.SetInternalKey(*iterate_upper_bound_, kMaxSequenceNumber);
  }

  {
    PERF_TIMER_GUARD(seek_internal_seek_time);
    iter_->SeekForPrev(saved_key_.GetInternalKey());
    range_del_agg_.InvalidateTombstoneMapPositions();
  }

  RecordTick(statistics_, NUMBER_DB_SEEK);
  if (iter_->Valid()) {
    if (prefix_extractor_ && prefix_same_as_start_) {
      prefix_start_key_ = prefix_extractor_->Transform(target);
    }
    direction_ = kReverse;
    ClearSavedValue();
    PrevInternal();
    if (!valid_) {
      prefix_start_key_.clear();
    }
    if (statistics_ != nullptr) {
      if (valid_) {
        RecordTick(statistics_, NUMBER_DB_SEEK_FOUND);
        RecordTick(statistics_, ITER_BYTES_READ, key().size() + value().size());
        PERF_COUNTER_ADD(iter_read_bytes, key().size() + value().size());
      }
    }
  } else {
    valid_ = false;
  }
  if (valid_ && prefix_extractor_ && prefix_same_as_start_) {
    prefix_start_buf_.SetUserKey(prefix_start_key_);
    prefix_start_key_ = prefix_start_buf_.GetUserKey();
  }
}

void DBIter::SeekToFirst() {
  // Don't use iter_::Seek() if we set a prefix extractor
  // because prefix seek will be used.
  if (prefix_extractor_ != nullptr) {
    max_skip_ = std::numeric_limits<uint64_t>::max();
  }
  if (iterate_lower_bound_ != nullptr) {
    Seek(*iterate_lower_bound_);
    return;
  }
  direction_ = kForward;
  ReleaseTempPinnedData();
  ResetInternalKeysSkippedCounter();
  ClearSavedValue();

  {
    PERF_TIMER_GUARD(seek_internal_seek_time);
    iter_->SeekToFirst();
    range_del_agg_.InvalidateTombstoneMapPositions();
  }

  RecordTick(statistics_, NUMBER_DB_SEEK);
  if (iter_->Valid()) {
    saved_key_.SetUserKey(
        ExtractUserKey(iter_->key()),
        !iter_->IsKeyPinned() || !pin_thru_lifetime_ /* copy */);
    FindNextUserEntry(false /* not skipping */, false /* no prefix check */);
    if (statistics_ != nullptr) {
      if (valid_) {
        RecordTick(statistics_, NUMBER_DB_SEEK_FOUND);
        RecordTick(statistics_, ITER_BYTES_READ, key().size() + value().size());
        PERF_COUNTER_ADD(iter_read_bytes, key().size() + value().size());
      }
    }
  } else {
    valid_ = false;
  }
  if (valid_ && prefix_extractor_ && prefix_same_as_start_) {
    prefix_start_buf_.SetUserKey(
        prefix_extractor_->Transform(saved_key_.GetUserKey()));
    prefix_start_key_ = prefix_start_buf_.GetUserKey();
  }
}

void DBIter::SeekToLast() {
  // Don't use iter_::Seek() if we set a prefix extractor
  // because prefix seek will be used.
  if (prefix_extractor_ != nullptr) {
    max_skip_ = std::numeric_limits<uint64_t>::max();
  }
  direction_ = kReverse;
  ReleaseTempPinnedData();
  ResetInternalKeysSkippedCounter();
  ClearSavedValue();

  {
    PERF_TIMER_GUARD(seek_internal_seek_time);
    iter_->SeekToLast();
    range_del_agg_.InvalidateTombstoneMapPositions();
  }
  // When the iterate_upper_bound is set to a value,
  // it will seek to the last key before the
  // ReadOptions.iterate_upper_bound
  if (iter_->Valid() && iterate_upper_bound_ != nullptr) {
    SeekForPrev(*iterate_upper_bound_);
    range_del_agg_.InvalidateTombstoneMapPositions();
    if (!Valid()) {
      return;
    } else if (user_comparator_->Equal(*iterate_upper_bound_, key())) {
      ReleaseTempPinnedData();
      PrevInternal();
    }
  } else {
    PrevInternal();
  }
  if (statistics_ != nullptr) {
    RecordTick(statistics_, NUMBER_DB_SEEK);
    if (valid_) {
      RecordTick(statistics_, NUMBER_DB_SEEK_FOUND);
      RecordTick(statistics_, ITER_BYTES_READ, key().size() + value().size());
      PERF_COUNTER_ADD(iter_read_bytes, key().size() + value().size());
    }
  }
  if (valid_ && prefix_extractor_ && prefix_same_as_start_) {
    prefix_start_buf_.SetUserKey(
        prefix_extractor_->Transform(saved_key_.GetUserKey()));
    prefix_start_key_ = prefix_start_buf_.GetUserKey();
  }
}

Iterator* NewDBIterator(Env* env, const ReadOptions& read_options,
                        const ImmutableCFOptions& cf_options,
                        const Comparator* user_key_comparator,
                        InternalIterator* internal_iter,
                        const SequenceNumber& sequence,
                        uint64_t max_sequential_skip_in_iterations,
<<<<<<< HEAD
                        bool allow_blob) {
  DBIter* db_iter = new DBIter(
      env, read_options, cf_options, user_key_comparator, internal_iter,
      sequence, false, max_sequential_skip_in_iterations, allow_blob);
=======
                        ReadCallback* read_callback, bool allow_blob) {
  DBIter* db_iter =
      new DBIter(env, read_options, cf_options, user_key_comparator,
                 internal_iter, sequence, false,
                 max_sequential_skip_in_iterations, read_callback, allow_blob);
>>>>>>> dbd8fa09
  return db_iter;
}

ArenaWrappedDBIter::~ArenaWrappedDBIter() { db_iter_->~DBIter(); }

RangeDelAggregator* ArenaWrappedDBIter::GetRangeDelAggregator() {
  return db_iter_->GetRangeDelAggregator();
}

void ArenaWrappedDBIter::SetIterUnderDBIter(InternalIterator* iter) {
  static_cast<DBIter*>(db_iter_)->SetIter(iter);
}

inline bool ArenaWrappedDBIter::Valid() const { return db_iter_->Valid(); }
inline void ArenaWrappedDBIter::SeekToFirst() { db_iter_->SeekToFirst(); }
inline void ArenaWrappedDBIter::SeekToLast() { db_iter_->SeekToLast(); }
inline void ArenaWrappedDBIter::Seek(const Slice& target) {
  db_iter_->Seek(target);
}
inline void ArenaWrappedDBIter::SeekForPrev(const Slice& target) {
  db_iter_->SeekForPrev(target);
}
inline void ArenaWrappedDBIter::Next() { db_iter_->Next(); }
inline void ArenaWrappedDBIter::Prev() { db_iter_->Prev(); }
inline Slice ArenaWrappedDBIter::key() const { return db_iter_->key(); }
inline Slice ArenaWrappedDBIter::value() const { return db_iter_->value(); }
inline Status ArenaWrappedDBIter::status() const { return db_iter_->status(); }
bool ArenaWrappedDBIter::IsBlob() const { return db_iter_->IsBlob(); }
inline Status ArenaWrappedDBIter::GetProperty(std::string prop_name,
                                              std::string* prop) {
  if (prop_name == "rocksdb.iterator.super-version-number") {
    // First try to pass the value returned from inner iterator.
    if (!db_iter_->GetProperty(prop_name, prop).ok()) {
      *prop = ToString(sv_number_);
    }
    return Status::OK();
  }
  return db_iter_->GetProperty(prop_name, prop);
}

void ArenaWrappedDBIter::Init(Env* env, const ReadOptions& read_options,
                              const ImmutableCFOptions& cf_options,
                              const SequenceNumber& sequence,
                              uint64_t max_sequential_skip_in_iteration,
<<<<<<< HEAD
                              uint64_t version_number, bool allow_blob) {
  auto mem = arena_.AllocateAligned(sizeof(DBIter));
  db_iter_ = new (mem)
      DBIter(env, read_options, cf_options, cf_options.user_comparator, nullptr,
             sequence, true, max_sequential_skip_in_iteration, allow_blob);
=======
                              uint64_t version_number,
                              ReadCallback* read_callback, bool allow_blob,
                              bool allow_refresh) {
  auto mem = arena_.AllocateAligned(sizeof(DBIter));
  db_iter_ = new (mem)
      DBIter(env, read_options, cf_options, cf_options.user_comparator, nullptr,
             sequence, true, max_sequential_skip_in_iteration, read_callback,
             allow_blob);
>>>>>>> dbd8fa09
  sv_number_ = version_number;
  allow_refresh_ = allow_refresh;
}

Status ArenaWrappedDBIter::Refresh() {
  if (cfd_ == nullptr || db_impl_ == nullptr || !allow_refresh_) {
    return Status::NotSupported("Creating renew iterator is not allowed.");
  }
  assert(db_iter_ != nullptr);
  // TODO(yiwu): For last_seq_same_as_publish_seq_==false, this is not the
  // correct behavior. Will be corrected automatically when we take a snapshot
  // here for the case of WritePreparedTxnDB.
  SequenceNumber latest_seq = db_impl_->GetLatestSequenceNumber();
  uint64_t cur_sv_number = cfd_->GetSuperVersionNumber();
  if (sv_number_ != cur_sv_number) {
    Env* env = db_iter_->env();
    db_iter_->~DBIter();
    arena_.~Arena();
    new (&arena_) Arena();

    SuperVersion* sv = cfd_->GetReferencedSuperVersion(db_impl_->mutex());
    Init(env, read_options_, *(cfd_->ioptions()), latest_seq,
         sv->mutable_cf_options.max_sequential_skip_in_iterations,
<<<<<<< HEAD
         cur_sv_number, allow_blob_);
=======
         cur_sv_number, read_callback_, allow_blob_, allow_refresh_);
>>>>>>> dbd8fa09

    InternalIterator* internal_iter = db_impl_->NewInternalIterator(
        read_options_, cfd_, sv, &arena_, db_iter_->GetRangeDelAggregator());
    SetIterUnderDBIter(internal_iter);
  } else {
    db_iter_->set_sequence(latest_seq);
    db_iter_->set_valid(false);
  }
  return Status::OK();
}

ArenaWrappedDBIter* NewArenaWrappedDbIterator(
    Env* env, const ReadOptions& read_options,
    const ImmutableCFOptions& cf_options, const SequenceNumber& sequence,
    uint64_t max_sequential_skip_in_iterations, uint64_t version_number,
<<<<<<< HEAD
    DBImpl* db_impl, ColumnFamilyData* cfd, bool allow_blob) {
  ArenaWrappedDBIter* iter = new ArenaWrappedDBIter();
  iter->Init(env, read_options, cf_options, sequence,
             max_sequential_skip_in_iterations, version_number, allow_blob);
  if (db_impl != nullptr && cfd != nullptr) {
    iter->StoreRefreshInfo(read_options, db_impl, cfd, allow_blob);
=======
    ReadCallback* read_callback, DBImpl* db_impl, ColumnFamilyData* cfd,
    bool allow_blob, bool allow_refresh) {
  ArenaWrappedDBIter* iter = new ArenaWrappedDBIter();
  iter->Init(env, read_options, cf_options, sequence,
             max_sequential_skip_in_iterations, version_number, read_callback,
             allow_blob, allow_refresh);
  if (db_impl != nullptr && cfd != nullptr && allow_refresh) {
    iter->StoreRefreshInfo(read_options, db_impl, cfd, read_callback,
                           allow_blob);
>>>>>>> dbd8fa09
  }

  return iter;
}

}  // namespace rocksdb<|MERGE_RESOLUTION|>--- conflicted
+++ resolved
@@ -107,12 +107,8 @@
   DBIter(Env* _env, const ReadOptions& read_options,
          const ImmutableCFOptions& cf_options, const Comparator* cmp,
          InternalIterator* iter, SequenceNumber s, bool arena_mode,
-<<<<<<< HEAD
-         uint64_t max_sequential_skip_in_iterations, bool allow_blob)
-=======
          uint64_t max_sequential_skip_in_iterations,
          ReadCallback* read_callback, bool allow_blob)
->>>>>>> dbd8fa09
       : arena_mode_(arena_mode),
         env_(_env),
         logger_(cf_options.info_log),
@@ -132,14 +128,10 @@
         total_order_seek_(read_options.total_order_seek),
         range_del_agg_(cf_options.internal_comparator, s,
                        true /* collapse_deletions */),
-<<<<<<< HEAD
-        allow_blob_(allow_blob) {
-=======
         read_callback_(read_callback),
         allow_blob_(allow_blob),
         is_blob_(false),
         start_seqnum_(read_options.iter_start_seqnum) {
->>>>>>> dbd8fa09
     RecordTick(statistics_, NO_ITERATORS);
     prefix_extractor_ = cf_options.prefix_extractor;
     max_skip_ = max_sequential_skip_in_iterations;
@@ -329,17 +321,12 @@
   RangeDelAggregator range_del_agg_;
   LocalStatistics local_stats_;
   PinnedIteratorsManager pinned_iters_mgr_;
-<<<<<<< HEAD
-  bool allow_blob_;
-  bool is_blob_;
-=======
   ReadCallback* read_callback_;
   bool allow_blob_;
   bool is_blob_;
   // for diff snapshots we want the lower bound on the seqnum;
   // if this value > 0 iterator will return internal keys
   SequenceNumber start_seqnum_;
->>>>>>> dbd8fa09
 
   // No copying allowed
   DBIter(const DBIter&);
@@ -406,6 +393,7 @@
 // performing a seek without a key (e.g. SeekToFirst). Set to
 // prefix_same_as_start_ for other iterations.
 inline void DBIter::FindNextUserEntry(bool skipping, bool prefix_check) {
+  PERF_TIMER_GUARD(find_next_user_entry_time);
   FindNextUserEntryInternal(skipping, prefix_check);
 }
 
@@ -429,12 +417,6 @@
   uint64_t num_skipped = 0;
 
   is_blob_ = false;
-<<<<<<< HEAD
-
-  do {
-    ParsedInternalKey ikey;
-=======
->>>>>>> dbd8fa09
 
   do {
     if (!ParseKey(&ikey_)) {
@@ -489,31 +471,6 @@
             break;
           case kTypeValue:
           case kTypeBlobIndex:
-<<<<<<< HEAD
-            saved_key_.SetUserKey(
-                ikey.user_key,
-                !iter_->IsKeyPinned() || !pin_thru_lifetime_ /* copy */);
-            if (range_del_agg_.ShouldDelete(
-                    ikey, RangeDelAggregator::RangePositioningMode::
-                              kForwardTraversal)) {
-              // Arrange to skip all upcoming entries for this key since
-              // they are hidden by this deletion.
-              skipping = true;
-              num_skipped = 0;
-              PERF_COUNTER_ADD(internal_delete_skipped_count, 1);
-            } else if (ikey.type == kTypeBlobIndex) {
-              if (!allow_blob_) {
-                ROCKS_LOG_ERROR(logger_, "Encounter unexpected blob index.");
-                status_ = Status::NotSupported(
-                    "Encounter unexpected blob index. Please open DB with "
-                    "rocksdb::blob_db::BlobDB instead.");
-                valid_ = false;
-              } else {
-                is_blob_ = true;
-                valid_ = true;
-              }
-              return;
-=======
             if (start_seqnum_ > 0) {
               // we are taking incremental snapshot here
               // incremental snapshots aren't supported on DB with range deletes
@@ -531,7 +488,6 @@
                   !pin_thru_lifetime_ || !iter_->IsKeyPinned() /* copy */);
                 skipping = true;
               }
->>>>>>> dbd8fa09
             } else {
               saved_key_.SetUserKey(
                   ikey_.user_key,
@@ -1375,18 +1331,11 @@
                         InternalIterator* internal_iter,
                         const SequenceNumber& sequence,
                         uint64_t max_sequential_skip_in_iterations,
-<<<<<<< HEAD
-                        bool allow_blob) {
-  DBIter* db_iter = new DBIter(
-      env, read_options, cf_options, user_key_comparator, internal_iter,
-      sequence, false, max_sequential_skip_in_iterations, allow_blob);
-=======
                         ReadCallback* read_callback, bool allow_blob) {
   DBIter* db_iter =
       new DBIter(env, read_options, cf_options, user_key_comparator,
                  internal_iter, sequence, false,
                  max_sequential_skip_in_iterations, read_callback, allow_blob);
->>>>>>> dbd8fa09
   return db_iter;
 }
 
@@ -1431,13 +1380,6 @@
                               const ImmutableCFOptions& cf_options,
                               const SequenceNumber& sequence,
                               uint64_t max_sequential_skip_in_iteration,
-<<<<<<< HEAD
-                              uint64_t version_number, bool allow_blob) {
-  auto mem = arena_.AllocateAligned(sizeof(DBIter));
-  db_iter_ = new (mem)
-      DBIter(env, read_options, cf_options, cf_options.user_comparator, nullptr,
-             sequence, true, max_sequential_skip_in_iteration, allow_blob);
-=======
                               uint64_t version_number,
                               ReadCallback* read_callback, bool allow_blob,
                               bool allow_refresh) {
@@ -1446,7 +1388,6 @@
       DBIter(env, read_options, cf_options, cf_options.user_comparator, nullptr,
              sequence, true, max_sequential_skip_in_iteration, read_callback,
              allow_blob);
->>>>>>> dbd8fa09
   sv_number_ = version_number;
   allow_refresh_ = allow_refresh;
 }
@@ -1470,11 +1411,7 @@
     SuperVersion* sv = cfd_->GetReferencedSuperVersion(db_impl_->mutex());
     Init(env, read_options_, *(cfd_->ioptions()), latest_seq,
          sv->mutable_cf_options.max_sequential_skip_in_iterations,
-<<<<<<< HEAD
-         cur_sv_number, allow_blob_);
-=======
          cur_sv_number, read_callback_, allow_blob_, allow_refresh_);
->>>>>>> dbd8fa09
 
     InternalIterator* internal_iter = db_impl_->NewInternalIterator(
         read_options_, cfd_, sv, &arena_, db_iter_->GetRangeDelAggregator());
@@ -1490,14 +1427,6 @@
     Env* env, const ReadOptions& read_options,
     const ImmutableCFOptions& cf_options, const SequenceNumber& sequence,
     uint64_t max_sequential_skip_in_iterations, uint64_t version_number,
-<<<<<<< HEAD
-    DBImpl* db_impl, ColumnFamilyData* cfd, bool allow_blob) {
-  ArenaWrappedDBIter* iter = new ArenaWrappedDBIter();
-  iter->Init(env, read_options, cf_options, sequence,
-             max_sequential_skip_in_iterations, version_number, allow_blob);
-  if (db_impl != nullptr && cfd != nullptr) {
-    iter->StoreRefreshInfo(read_options, db_impl, cfd, allow_blob);
-=======
     ReadCallback* read_callback, DBImpl* db_impl, ColumnFamilyData* cfd,
     bool allow_blob, bool allow_refresh) {
   ArenaWrappedDBIter* iter = new ArenaWrappedDBIter();
@@ -1507,7 +1436,6 @@
   if (db_impl != nullptr && cfd != nullptr && allow_refresh) {
     iter->StoreRefreshInfo(read_options, db_impl, cfd, read_callback,
                            allow_blob);
->>>>>>> dbd8fa09
   }
 
   return iter;
