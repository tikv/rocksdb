--- conflicted
+++ resolved
@@ -97,12 +97,8 @@
             << "file_number" << fd.GetNumber() << "file_size"
             << fd.GetFileSize() << "file_checksum"
             << Slice(file_checksum).ToString(true) << "file_checksum_func_name"
-<<<<<<< HEAD
-            << file_checksum_func_name;
-=======
             << file_checksum_func_name << "smallest_seqno" << fd.smallest_seqno
             << "largest_seqno" << fd.largest_seqno;
->>>>>>> bf2c3351
 
     // table_properties
     {
