--- conflicted
+++ resolved
@@ -40,13 +40,6 @@
 
 Status CompactedDBImpl::Get(const ReadOptions& options, ColumnFamilyHandle*,
                             const Slice& key, PinnableSlice* value) {
-<<<<<<< HEAD
-  assert(user_comparator_);
-  if (options.timestamp || user_comparator_->timestamp_size()) {
-    // TODO: support timestamp
-    return Status::NotSupported();
-  }
-=======
   return Get(options, /*column_family*/ nullptr, key, value,
              /*timestamp*/ nullptr);
 }
@@ -78,7 +71,6 @@
   std::string* ts =
       user_comparator_->timestamp_size() > 0 ? timestamp : nullptr;
   LookupKey lkey(key, kMaxSequenceNumber, options.timestamp);
->>>>>>> bf2c3351
   GetContext get_context(user_comparator_, nullptr, nullptr, nullptr,
                          GetContext::kNotFound, lkey.user_key(), value,
                          /*columns=*/nullptr, ts, nullptr, nullptr, true,
@@ -106,13 +98,6 @@
 std::vector<Status> CompactedDBImpl::MultiGet(
     const ReadOptions& options, const std::vector<ColumnFamilyHandle*>&,
     const std::vector<Slice>& keys, std::vector<std::string>* values) {
-<<<<<<< HEAD
-  assert(user_comparator_);
-  if (user_comparator_->timestamp_size() || options.timestamp) {
-    // TODO: support timestamp
-    return std::vector<Status>(keys.size(), Status::NotSupported());
-  }
-=======
   return MultiGet(options, keys, values, /*timestamps*/ nullptr);
 }
 
@@ -145,7 +130,6 @@
   }
 
   GetWithTimestampReadCallback read_cb(kMaxSequenceNumber);
->>>>>>> bf2c3351
   autovector<TableReader*, 16> reader_list;
   for (const auto& key : keys) {
     LookupKey lkey(key, kMaxSequenceNumber, options.timestamp);
@@ -161,17 +145,11 @@
       reader_list.push_back(f.fd.table_reader);
     }
   }
-<<<<<<< HEAD
-
-  std::vector<Status> statuses(keys.size(), Status::NotFound());
-  values->resize(keys.size());
-=======
   std::vector<Status> statuses(num_keys, Status::NotFound());
   values->resize(num_keys);
   if (timestamps) {
     timestamps->resize(num_keys);
   }
->>>>>>> bf2c3351
   int idx = 0;
   for (auto* r : reader_list) {
     if (r != nullptr) {
