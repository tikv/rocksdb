--- conflicted
+++ resolved
@@ -1279,23 +1279,9 @@
     }
   }
 
-<<<<<<< HEAD
   // Ordering: before write delay.
   if (write_buffer_manager_->ShouldFlush()) {
-    mutex_.Unlock();
     write_buffer_manager_->MaybeFlush(this);
-    mutex_.Lock();
-=======
-  if (UNLIKELY(status.ok() && write_buffer_manager_->ShouldFlush())) {
-    // Before a new memtable is added in SwitchMemtable(),
-    // write_buffer_manager_->ShouldFlush() will keep returning true. If another
-    // thread is writing to another DB with the same write buffer, they may also
-    // be flushed. We may end up with flushing much more DBs than needed. It's
-    // suboptimal but still correct.
-    InstrumentedMutexLock l(&mutex_);
-    WaitForPendingWrites();
-    status = HandleWriteBufferManagerFlush(write_context);
->>>>>>> ce0ea61a
   }
 
   if (UNLIKELY(status.ok() && !trim_history_scheduler_.Empty())) {
