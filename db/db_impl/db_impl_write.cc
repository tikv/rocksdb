--- conflicted
+++ resolved
@@ -30,19 +30,13 @@
 
 Status DBImpl::Put(const WriteOptions& o, ColumnFamilyHandle* column_family,
                    const Slice& key, const Slice& ts, const Slice& val) {
-<<<<<<< HEAD
-  const Status s = FailIfTsSizesMismatch(column_family, ts);
-=======
   const Status s = FailIfTsMismatchCf(column_family, ts, /*ts_for_read=*/false);
->>>>>>> bf2c3351
   if (!s.ok()) {
     return s;
   }
   return DB::Put(o, column_family, key, ts, val);
 }
 
-<<<<<<< HEAD
-=======
 Status DBImpl::PutEntity(const WriteOptions& options,
                          ColumnFamilyHandle* column_family, const Slice& key,
                          const WideColumns& columns) {
@@ -54,7 +48,6 @@
   return DB::PutEntity(options, column_family, key, columns);
 }
 
->>>>>>> bf2c3351
 Status DBImpl::Merge(const WriteOptions& o, ColumnFamilyHandle* column_family,
                      const Slice& key, const Slice& val) {
   const Status s = FailIfCfHasTs(column_family);
@@ -81,11 +74,7 @@
 Status DBImpl::Delete(const WriteOptions& write_options,
                       ColumnFamilyHandle* column_family, const Slice& key,
                       const Slice& ts) {
-<<<<<<< HEAD
-  const Status s = FailIfTsSizesMismatch(column_family, ts);
-=======
   const Status s = FailIfTsMismatchCf(column_family, ts, /*ts_for_read=*/false);
->>>>>>> bf2c3351
   if (!s.ok()) {
     return s;
   }
@@ -105,11 +94,7 @@
 Status DBImpl::SingleDelete(const WriteOptions& write_options,
                             ColumnFamilyHandle* column_family, const Slice& key,
                             const Slice& ts) {
-<<<<<<< HEAD
-  const Status s = FailIfTsSizesMismatch(column_family, ts);
-=======
   const Status s = FailIfTsMismatchCf(column_family, ts, /*ts_for_read=*/false);
->>>>>>> bf2c3351
   if (!s.ok()) {
     return s;
   }
@@ -126,8 +111,6 @@
   return DB::DeleteRange(write_options, column_family, begin_key, end_key);
 }
 
-<<<<<<< HEAD
-=======
 Status DBImpl::DeleteRange(const WriteOptions& write_options,
                            ColumnFamilyHandle* column_family,
                            const Slice& begin_key, const Slice& end_key,
@@ -139,21 +122,13 @@
   return DB::DeleteRange(write_options, column_family, begin_key, end_key, ts);
 }
 
->>>>>>> bf2c3351
 void DBImpl::SetRecoverableStatePreReleaseCallback(
     PreReleaseCallback* callback) {
   recoverable_state_pre_release_callback_.reset(callback);
 }
 
-<<<<<<< HEAD
 Status DBImpl::Write(const WriteOptions& write_options, WriteBatch* my_batch,
                      PostWriteCallback* callback) {
-  return WriteImpl(write_options, my_batch, /*callback=*/nullptr,
-                   /*log_used=*/nullptr, /*log_ref=*/0,
-                   /*disable_memtable=*/false, /*seq=*/nullptr, /*batch_cnt=*/0,
-                   /*pre_release_callback=*/nullptr, callback);
-=======
-Status DBImpl::Write(const WriteOptions& write_options, WriteBatch* my_batch) {
   Status s;
   if (write_options.protection_bytes_per_key > 0) {
     s = WriteBatchInternal::UpdateProtectionInfo(
@@ -161,19 +136,18 @@
   }
   if (s.ok()) {
     s = WriteImpl(write_options, my_batch, /*callback=*/nullptr,
-                  /*log_used=*/nullptr);
+                  /*log_used=*/nullptr, /*log_ref=*/0,
+                  /*disable_memtable=*/false, /*seq=*/nullptr, /*batch_cnt=*/0,
+                  /*pre_release_callback=*/nullptr,
+                  /*post_memtable_callback=*/nullptr, callback);
   }
   return s;
->>>>>>> bf2c3351
 }
 
 #ifndef ROCKSDB_LITE
 Status DBImpl::WriteWithCallback(const WriteOptions& write_options,
                                  WriteBatch* my_batch,
                                  WriteCallback* callback) {
-<<<<<<< HEAD
-  return WriteImpl(write_options, my_batch, callback);
-=======
   Status s;
   if (write_options.protection_bytes_per_key > 0) {
     s = WriteBatchInternal::UpdateProtectionInfo(
@@ -183,7 +157,6 @@
     s = WriteImpl(write_options, my_batch, callback, nullptr);
   }
   return s;
->>>>>>> bf2c3351
 }
 #endif  // ROCKSDB_LITE
 
@@ -419,22 +392,14 @@
                          bool disable_memtable, uint64_t* seq_used,
                          size_t batch_cnt,
                          PreReleaseCallback* pre_release_callback,
-<<<<<<< HEAD
+                         PostMemTableCallback* post_memtable_callback,
                          PostWriteCallback* post_callback) {
-=======
-                         PostMemTableCallback* post_memtable_callback) {
->>>>>>> bf2c3351
   assert(!seq_per_batch_ || batch_cnt != 0);
   assert(my_batch == nullptr || my_batch->Count() == 0 ||
          write_options.protection_bytes_per_key == 0 ||
          write_options.protection_bytes_per_key ==
              my_batch->GetProtectionBytesPerKey());
   if (my_batch == nullptr) {
-<<<<<<< HEAD
-    return Status::Corruption("Batch is nullptr!");
-  } else if (WriteBatchInternal::TimestampsUpdateNeeded(*my_batch)) {
-    return Status::InvalidArgument("write batch must have timestamp(s) set");
-=======
     return Status::InvalidArgument("Batch is nullptr!");
   } else if (!disable_memtable &&
              WriteBatchInternal::TimestampsUpdateNeeded(*my_batch)) {
@@ -465,7 +430,6 @@
              write_options.protection_bytes_per_key != 8) {
     return Status::InvalidArgument(
         "`WriteOptions::protection_bytes_per_key` must be zero or eight");
->>>>>>> bf2c3351
   }
   // TODO: this use of operator bool on `tracer_` can avoid unnecessary lock
   // grabs but does not seem thread-safe.
@@ -581,15 +545,9 @@
   }
 
   PERF_TIMER_GUARD(write_pre_and_post_process_time);
-<<<<<<< HEAD
   WriteThread::Writer w(write_options, my_batch, callback, post_callback,
-                        log_ref, disable_memtable, batch_cnt,
-                        pre_release_callback);
-=======
-  WriteThread::Writer w(write_options, my_batch, callback, log_ref,
-                        disable_memtable, batch_cnt, pre_release_callback,
+                        log_ref, disable_memtable, batch_cnt, pre_release_callback,
                         post_memtable_callback);
->>>>>>> bf2c3351
   StopWatch write_sw(immutable_db_options_.clock, stats_, DB_WRITE);
 
   write_thread_.JoinBatchGroup(&w);
@@ -949,13 +907,8 @@
 
   WriteContext write_context;
 
-<<<<<<< HEAD
   WriteThread::Writer w(write_options, my_batch, callback, post_callback,
                         log_ref, disable_memtable, /*_batch_cnt=*/0,
-=======
-  WriteThread::Writer w(write_options, my_batch, callback, log_ref,
-                        disable_memtable, /*_batch_cnt=*/0,
->>>>>>> bf2c3351
                         /*_pre_release_callback=*/nullptr);
   write_thread_.JoinBatchGroup(&w);
   TEST_SYNC_POINT("DBImplWrite::PipelinedWriteImpl:AfterJoinBatchGroup");
@@ -1457,9 +1410,8 @@
 
   // Ordering: before write delay.
   if (UNLIKELY(status.ok() && write_buffer_manager_->ShouldFlush())) {
-<<<<<<< HEAD
-    write_buffer_manager_->MaybeFlush(this);
-=======
+    // TODO CYRIL check if it's still needed
+    // write_buffer_manager_->MaybeFlush(this);
     // Before a new memtable is added in SwitchMemtable(),
     // write_buffer_manager_->ShouldFlush() will keep returning true. If another
     // thread is writing to another DB with the same write buffer, they may also
@@ -1468,7 +1420,6 @@
     InstrumentedMutexLock l(&mutex_);
     WaitForPendingWrites();
     status = HandleWriteBufferManagerFlush(write_context);
->>>>>>> bf2c3351
   }
 
   if (UNLIKELY(status.ok() && !trim_history_scheduler_.Empty())) {
@@ -1559,15 +1510,9 @@
     // we simply write the first WriteBatch to WAL if the group only
     // contains one batch, that batch should be written to the WAL,
     // and the batch is not wanting to be truncated
-<<<<<<< HEAD
-    merged_batch = leader->multi_batch.batches[0];
-    if (WriteBatchInternal::IsLatestPersistentState(merged_batch)) {
-      *to_be_cached_state = merged_batch;
-=======
-    *merged_batch = leader->batch;
+    *merged_batch = leader->multi_batch.batches[0];
     if (WriteBatchInternal::IsLatestPersistentState(*merged_batch)) {
       *to_be_cached_state = *merged_batch;
->>>>>>> bf2c3351
     }
     *write_with_wal = 1;
   } else {
@@ -1577,9 +1522,8 @@
     *merged_batch = tmp_batch;
     for (auto writer : write_group) {
       if (!writer->CallbackFailed()) {
-<<<<<<< HEAD
         for (auto b : writer->multi_batch.batches) {
-          Status s = WriteBatchInternal::Append(merged_batch, b,
+          Status s = WriteBatchInternal::Append(*merged_batch, b,
                                                 /*WAL_only*/ true);
           // Always returns Status::OK.
           assert(s.ok());
@@ -1588,17 +1532,6 @@
             *to_be_cached_state = b;
           }
           (*write_with_wal)++;
-=======
-        Status s = WriteBatchInternal::Append(*merged_batch, writer->batch,
-                                              /*WAL_only*/ true);
-        if (!s.ok()) {
-          tmp_batch->Clear();
-          return s;
-        }
-        if (WriteBatchInternal::IsLatestPersistentState(writer->batch)) {
-          // We only need to cache the last of such write batch
-          *to_be_cached_state = writer->batch;
->>>>>>> bf2c3351
         }
       }
     }
@@ -1612,10 +1545,7 @@
 IOStatus DBImpl::WriteToWAL(const WriteBatch& merged_batch,
                             log::Writer* log_writer, uint64_t* log_used,
                             uint64_t* log_size,
-<<<<<<< HEAD
-=======
                             Env::IOPriority rate_limiter_priority,
->>>>>>> bf2c3351
                             LogFileNumberSize& log_file_number_size) {
   assert(log_size != nullptr);
 
@@ -1662,12 +1592,7 @@
   // Same holds for all in the batch group
   size_t write_with_wal = 0;
   WriteBatch* to_be_cached_state = nullptr;
-<<<<<<< HEAD
   StopWatch write_sw(immutable_db_options_.clock, stats_, DB_WRITE_WAL_TIME);
-  WriteBatch* merged_batch = MergeBatch(write_group, &tmp_batch_,
-                                        &write_with_wal, &to_be_cached_state);
-  if (merged_batch == write_group.leader->multi_batch.batches[0]) {
-=======
   WriteBatch* merged_batch;
   io_s = status_to_io_status(MergeBatch(write_group, &tmp_batch_, &merged_batch,
                                         &write_with_wal, &to_be_cached_state));
@@ -1675,8 +1600,7 @@
     return io_s;
   }
 
-  if (merged_batch == write_group.leader->batch) {
->>>>>>> bf2c3351
+  if (merged_batch == write_group.leader->multi_batch.batches[0]) {
     write_group.leader->log_used = logfile_number_;
   } else if (write_with_wal > 1) {
     for (auto writer : write_group) {
@@ -1688,10 +1612,7 @@
 
   uint64_t log_size;
   io_s = WriteToWAL(*merged_batch, log_writer, log_used, &log_size,
-<<<<<<< HEAD
-=======
                     write_group.leader->rate_limiter_priority,
->>>>>>> bf2c3351
                     log_file_number_size);
   if (to_be_cached_state) {
     cached_recoverable_state_ = *to_be_cached_state;
@@ -1768,18 +1689,13 @@
   WriteBatch tmp_batch;
   size_t write_with_wal = 0;
   WriteBatch* to_be_cached_state = nullptr;
-<<<<<<< HEAD
   StopWatch write_sw(immutable_db_options_.clock, stats_, DB_WRITE_WAL_TIME);
-  WriteBatch* merged_batch =
-      MergeBatch(write_group, &tmp_batch, &write_with_wal, &to_be_cached_state);
-=======
   WriteBatch* merged_batch;
   io_s = status_to_io_status(MergeBatch(write_group, &tmp_batch, &merged_batch,
                                         &write_with_wal, &to_be_cached_state));
   if (UNLIKELY(!io_s.ok())) {
     return io_s;
   }
->>>>>>> bf2c3351
 
   // We need to lock log_write_mutex_ since logs_ and alive_log_files might be
   // pushed back concurrently
@@ -1802,10 +1718,7 @@
 
   uint64_t log_size;
   io_s = WriteToWAL(*merged_batch, log_writer, log_used, &log_size,
-<<<<<<< HEAD
-=======
                     write_group.leader->rate_limiter_priority,
->>>>>>> bf2c3351
                     log_file_number_size);
   if (to_be_cached_state) {
     cached_recoverable_state_ = *to_be_cached_state;
@@ -2002,8 +1915,6 @@
   return status;
 }
 
-<<<<<<< HEAD
-=======
 Status DBImpl::HandleWriteBufferManagerFlush(WriteContext* write_context) {
   mutex_.AssertHeld();
   assert(write_context != nullptr);
@@ -2051,7 +1962,7 @@
         "buffer is using %" ROCKSDB_PRIszt
         " bytes out of a total of %" ROCKSDB_PRIszt ".",
         write_buffer_manager_->memory_usage(),
-        write_buffer_manager_->buffer_size());
+        write_buffer_manager_->flush_size());
   }
 
   WriteThread::Writer nonmem_w;
@@ -2095,7 +2006,6 @@
   return status;
 }
 
->>>>>>> bf2c3351
 uint64_t DBImpl::GetMaxTotalWalSize() const {
   uint64_t max_total_wal_size =
       max_total_wal_size_.load(std::memory_order_acquire);
@@ -2624,12 +2534,8 @@
   // Pre-allocate size of write batch conservatively.
   // 8 bytes are taken by header, 4 bytes for count, 1 byte for type,
   // and we allocate 11 extra bytes for key length, as well as value length.
-<<<<<<< HEAD
-  WriteBatch batch(key.size() + value.size() + 24);
-=======
   WriteBatch batch(key.size() + value.size() + 24, 0 /* max_bytes */,
                    opt.protection_bytes_per_key, 0 /* default_cf_ts_sz */);
->>>>>>> bf2c3351
   Status s = batch.Put(column_family, key, value);
   if (!s.ok()) {
     return s;
@@ -2643,13 +2549,9 @@
   assert(default_cf);
   const Comparator* const default_cf_ucmp = default_cf->GetComparator();
   assert(default_cf_ucmp);
-<<<<<<< HEAD
-  WriteBatch batch(0, 0, 0, default_cf_ucmp->timestamp_size());
-=======
   WriteBatch batch(0 /* reserved_bytes */, 0 /* max_bytes */,
                    opt.protection_bytes_per_key,
                    default_cf_ucmp->timestamp_size());
->>>>>>> bf2c3351
   Status s = batch.Put(column_family, key, ts, value);
   if (!s.ok()) {
     return s;
@@ -2680,12 +2582,8 @@
 
 Status DB::Delete(const WriteOptions& opt, ColumnFamilyHandle* column_family,
                   const Slice& key) {
-<<<<<<< HEAD
-  WriteBatch batch;
-=======
   WriteBatch batch(0 /* reserved_bytes */, 0 /* max_bytes */,
                    opt.protection_bytes_per_key, 0 /* default_cf_ts_sz */);
->>>>>>> bf2c3351
   Status s = batch.Delete(column_family, key);
   if (!s.ok()) {
     return s;
@@ -2699,13 +2597,9 @@
   assert(default_cf);
   const Comparator* const default_cf_ucmp = default_cf->GetComparator();
   assert(default_cf_ucmp);
-<<<<<<< HEAD
-  WriteBatch batch(0, 0, 0, default_cf_ucmp->timestamp_size());
-=======
   WriteBatch batch(0 /* reserved_bytes */, 0 /* max_bytes */,
                    opt.protection_bytes_per_key,
                    default_cf_ucmp->timestamp_size());
->>>>>>> bf2c3351
   Status s = batch.Delete(column_family, key, ts);
   if (!s.ok()) {
     return s;
@@ -2715,12 +2609,8 @@
 
 Status DB::SingleDelete(const WriteOptions& opt,
                         ColumnFamilyHandle* column_family, const Slice& key) {
-<<<<<<< HEAD
-  WriteBatch batch;
-=======
   WriteBatch batch(0 /* reserved_bytes */, 0 /* max_bytes */,
                    opt.protection_bytes_per_key, 0 /* default_cf_ts_sz */);
->>>>>>> bf2c3351
   Status s = batch.SingleDelete(column_family, key);
   if (!s.ok()) {
     return s;
@@ -2735,13 +2625,9 @@
   assert(default_cf);
   const Comparator* const default_cf_ucmp = default_cf->GetComparator();
   assert(default_cf_ucmp);
-<<<<<<< HEAD
-  WriteBatch batch(0, 0, 0, default_cf_ucmp->timestamp_size());
-=======
   WriteBatch batch(0 /* reserved_bytes */, 0 /* max_bytes */,
                    opt.protection_bytes_per_key,
                    default_cf_ucmp->timestamp_size());
->>>>>>> bf2c3351
   Status s = batch.SingleDelete(column_family, key, ts);
   if (!s.ok()) {
     return s;
