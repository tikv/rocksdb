--- conflicted
+++ resolved
@@ -59,38 +59,23 @@
   uint64_t cur_sv_number = cfd_->GetSuperVersionNumber();
   TEST_SYNC_POINT("ArenaWrappedDBIter::Refresh:1");
   TEST_SYNC_POINT("ArenaWrappedDBIter::Refresh:2");
-<<<<<<< HEAD
-  while (true) {
-    if (sv_number_ != cur_sv_number) {
-      Env* env = db_iter_->env();
-      db_iter_->~DBIter();
-      arena_.~Arena();
-      new (&arena_) Arena();
-=======
   auto reinit_internal_iter = [&]() {
     Env* env = db_iter_->env();
     db_iter_->~DBIter();
     arena_.~Arena();
     new (&arena_) Arena();
->>>>>>> bf2c3351
 
-      SuperVersion* sv = cfd_->GetReferencedSuperVersion(db_impl_);
-      SequenceNumber latest_seq = db_impl_->GetLatestSequenceNumber();
-      if (read_callback_) {
-        read_callback_->Refresh(latest_seq);
-      }
-      Init(env, read_options_, *(cfd_->ioptions()), sv->mutable_cf_options,
-           sv->current, latest_seq,
-           sv->mutable_cf_options.max_sequential_skip_in_iterations,
-           cur_sv_number, read_callback_, db_impl_, cfd_, expose_blob_index_,
-           allow_refresh_);
+    SuperVersion* sv = cfd_->GetReferencedSuperVersion(db_impl_);
+    SequenceNumber latest_seq = db_impl_->GetLatestSequenceNumber();
+    if (read_callback_) {
+      read_callback_->Refresh(latest_seq);
+    }
+    Init(env, read_options_, *(cfd_->ioptions()), sv->mutable_cf_options,
+         sv->current, latest_seq,
+         sv->mutable_cf_options.max_sequential_skip_in_iterations,
+         cur_sv_number, read_callback_, db_impl_, cfd_, expose_blob_index_,
+         allow_refresh_);
 
-<<<<<<< HEAD
-      InternalIterator* internal_iter = db_impl_->NewInternalIterator(
-          read_options_, cfd_, sv, &arena_, db_iter_->GetRangeDelAggregator(),
-          latest_seq, /* allow_unprepared_value */ true);
-      SetIterUnderDBIter(internal_iter);
-=======
     InternalIterator* internal_iter = db_impl_->NewInternalIterator(
         read_options_, cfd_, sv, &arena_, latest_seq,
         /* allow_unprepared_value */ true, /* db_iter */ this);
@@ -99,22 +84,12 @@
   while (true) {
     if (sv_number_ != cur_sv_number) {
       reinit_internal_iter();
->>>>>>> bf2c3351
       break;
     } else {
       SequenceNumber latest_seq = db_impl_->GetLatestSequenceNumber();
       // Refresh range-tombstones in MemTable
       if (!read_options_.ignore_range_deletions) {
         SuperVersion* sv = cfd_->GetThreadLocalSuperVersion(db_impl_);
-<<<<<<< HEAD
-        ReadRangeDelAggregator* range_del_agg =
-            db_iter_->GetRangeDelAggregator();
-        std::unique_ptr<FragmentedRangeTombstoneIterator> range_del_iter;
-        range_del_iter.reset(
-            sv->mem->NewRangeTombstoneIterator(read_options_, latest_seq));
-        range_del_agg->AddTombstones(std::move(range_del_iter));
-        cfd_->ReturnThreadLocalSuperVersion(sv);
-=======
         TEST_SYNC_POINT_CALLBACK("ArenaWrappedDBIter::Refresh:SV", nullptr);
         auto t = sv->mem->NewRangeTombstoneIterator(
             read_options_, latest_seq, false /* immutable_memtable */);
@@ -146,7 +121,6 @@
           }
         }
         db_impl_->ReturnAndCleanupSuperVersion(cfd_, sv);
->>>>>>> bf2c3351
       }
       // Refresh latest sequence number
       db_iter_->set_sequence(latest_seq);
