//  Copyright (c) 2011-present, Facebook, Inc.  All rights reserved.
//  This source code is licensed under both the GPLv2 (found in the
//  COPYING file in the root directory) and Apache 2.0 License
//  (found in the LICENSE.Apache file in the root directory).
//
// Copyright (c) 2011 The LevelDB Authors. All rights reserved.
// Use of this source code is governed by a BSD-style license that can be
// found in the LICENSE file. See the AUTHORS file for names of contributors.
#pragma once

#include <atomic>
#include <deque>
#include <functional>
#include <limits>
#include <list>
#include <map>
#include <queue>
#include <set>
#include <string>
#include <utility>
#include <vector>

#include "db/column_family.h"
#include "db/compaction_job.h"
#include "db/dbformat.h"
#include "db/external_sst_file_ingestion_job.h"
#include "db/flush_job.h"
#include "db/flush_scheduler.h"
#include "db/internal_stats.h"
#include "db/log_writer.h"
#include "db/pre_release_callback.h"
#include "db/read_callback.h"
#include "db/snapshot_checker.h"
#include "db/snapshot_impl.h"
#include "db/version_edit.h"
#include "db/wal_manager.h"
#include "db/write_controller.h"
#include "db/write_thread.h"
#include "memtable_list.h"
#include "monitoring/instrumented_mutex.h"
#include "options/db_options.h"
#include "port/port.h"
#include "rocksdb/db.h"
#include "rocksdb/env.h"
#include "rocksdb/memtablerep.h"
#include "rocksdb/status.h"
#include "rocksdb/transaction_log.h"
#include "rocksdb/write_buffer_manager.h"
#include "table/scoped_arena_iterator.h"
#include "util/autovector.h"
#include "util/event_logger.h"
#include "util/hash.h"
#include "util/stop_watch.h"
#include "util/thread_local.h"

namespace rocksdb {

<<<<<<< HEAD
=======
class Arena;
>>>>>>> 492ab7c7
class ArenaWrappedDBIter;
class MemTable;
class TableCache;
class Version;
class VersionEdit;
class VersionSet;
class WriteCallback;
struct JobContext;
struct ExternalSstFileInfo;
struct MemTableInfo;

class DBImpl : public DB {
 public:
  DBImpl(const DBOptions& options, const std::string& dbname,
         const bool seq_per_batch = false);
  virtual ~DBImpl();

  // Implementations of the DB interface
  using DB::Put;
  virtual Status Put(const WriteOptions& options,
                     ColumnFamilyHandle* column_family, const Slice& key,
                     const Slice& value) override;
  using DB::Merge;
  virtual Status Merge(const WriteOptions& options,
                       ColumnFamilyHandle* column_family, const Slice& key,
                       const Slice& value) override;
  using DB::Delete;
  virtual Status Delete(const WriteOptions& options,
                        ColumnFamilyHandle* column_family,
                        const Slice& key) override;
  using DB::SingleDelete;
  virtual Status SingleDelete(const WriteOptions& options,
                              ColumnFamilyHandle* column_family,
                              const Slice& key) override;
  using DB::Write;
  virtual Status Write(const WriteOptions& options,
                       WriteBatch* updates) override;

  using DB::Get;
  virtual Status Get(const ReadOptions& options,
                     ColumnFamilyHandle* column_family, const Slice& key,
                     PinnableSlice* value) override;

  // Function that Get and KeyMayExist call with no_io true or false
  // Note: 'value_found' from KeyMayExist propagates here
  Status GetImpl(const ReadOptions& options, ColumnFamilyHandle* column_family,
                 const Slice& key, PinnableSlice* value,
<<<<<<< HEAD
                 bool* value_found = nullptr, bool* is_blob_index = nullptr);
=======
                 bool* value_found = nullptr, ReadCallback* callback = nullptr,
                 bool* is_blob_index = nullptr);
>>>>>>> 492ab7c7

  using DB::MultiGet;
  virtual std::vector<Status> MultiGet(
      const ReadOptions& options,
      const std::vector<ColumnFamilyHandle*>& column_family,
      const std::vector<Slice>& keys,
      std::vector<std::string>* values) override;

  virtual Status CreateColumnFamily(const ColumnFamilyOptions& cf_options,
                                    const std::string& column_family,
                                    ColumnFamilyHandle** handle) override;
  virtual Status CreateColumnFamilies(
      const ColumnFamilyOptions& cf_options,
      const std::vector<std::string>& column_family_names,
      std::vector<ColumnFamilyHandle*>* handles) override;
  virtual Status CreateColumnFamilies(
      const std::vector<ColumnFamilyDescriptor>& column_families,
      std::vector<ColumnFamilyHandle*>* handles) override;
  virtual Status DropColumnFamily(ColumnFamilyHandle* column_family) override;
  virtual Status DropColumnFamilies(
      const std::vector<ColumnFamilyHandle*>& column_families) override;

  // Returns false if key doesn't exist in the database and true if it may.
  // If value_found is not passed in as null, then return the value if found in
  // memory. On return, if value was found, then value_found will be set to true
  // , otherwise false.
  using DB::KeyMayExist;
  virtual bool KeyMayExist(const ReadOptions& options,
                           ColumnFamilyHandle* column_family, const Slice& key,
                           std::string* value,
                           bool* value_found = nullptr) override;

  using DB::NewIterator;
  virtual Iterator* NewIterator(const ReadOptions& options,
                                ColumnFamilyHandle* column_family) override;
  virtual Status NewIterators(
      const ReadOptions& options,
      const std::vector<ColumnFamilyHandle*>& column_families,
      std::vector<Iterator*>* iterators) override;
  ArenaWrappedDBIter* NewIteratorImpl(const ReadOptions& options,
                                      ColumnFamilyData* cfd,
                                      SequenceNumber snapshot,
<<<<<<< HEAD
=======
                                      ReadCallback* read_callback,
>>>>>>> 492ab7c7
                                      bool allow_blob = false);

  virtual const Snapshot* GetSnapshot() override;
  virtual void ReleaseSnapshot(const Snapshot* snapshot) override;
  using DB::GetProperty;
  virtual bool GetProperty(ColumnFamilyHandle* column_family,
                           const Slice& property, std::string* value) override;
  using DB::GetMapProperty;
  virtual bool GetMapProperty(
      ColumnFamilyHandle* column_family, const Slice& property,
      std::map<std::string, std::string>* value) override;
  using DB::GetIntProperty;
  virtual bool GetIntProperty(ColumnFamilyHandle* column_family,
                              const Slice& property, uint64_t* value) override;
  using DB::GetAggregatedIntProperty;
  virtual bool GetAggregatedIntProperty(const Slice& property,
                                        uint64_t* aggregated_value) override;
  using DB::GetApproximateSizes;
  virtual void GetApproximateSizes(ColumnFamilyHandle* column_family,
                                   const Range* range, int n, uint64_t* sizes,
                                   uint8_t include_flags
                                   = INCLUDE_FILES) override;
  using DB::GetApproximateMemTableStats;
  virtual void GetApproximateMemTableStats(ColumnFamilyHandle* column_family,
                                           const Range& range,
                                           uint64_t* const count,
                                           uint64_t* const size) override;
  using DB::CompactRange;
  virtual Status CompactRange(const CompactRangeOptions& options,
                              ColumnFamilyHandle* column_family,
                              const Slice* begin, const Slice* end) override;

  using DB::CompactFiles;
  virtual Status CompactFiles(const CompactionOptions& compact_options,
                              ColumnFamilyHandle* column_family,
                              const std::vector<std::string>& input_file_names,
                              const int output_level,
                              const int output_path_id = -1) override;

  virtual Status PauseBackgroundWork() override;
  virtual Status ContinueBackgroundWork() override;

  virtual Status EnableAutoCompaction(
      const std::vector<ColumnFamilyHandle*>& column_family_handles) override;

  using DB::SetOptions;
  Status SetOptions(
      ColumnFamilyHandle* column_family,
      const std::unordered_map<std::string, std::string>& options_map) override;

  virtual Status SetDBOptions(
      const std::unordered_map<std::string, std::string>& options_map) override;

  using DB::NumberLevels;
  virtual int NumberLevels(ColumnFamilyHandle* column_family) override;
  using DB::MaxMemCompactionLevel;
  virtual int MaxMemCompactionLevel(ColumnFamilyHandle* column_family) override;
  using DB::Level0StopWriteTrigger;
  virtual int Level0StopWriteTrigger(
      ColumnFamilyHandle* column_family) override;
  virtual const std::string& GetName() const override;
  virtual Env* GetEnv() const override;
  using DB::GetOptions;
  virtual Options GetOptions(ColumnFamilyHandle* column_family) const override;
  using DB::GetDBOptions;
  virtual DBOptions GetDBOptions() const override;
  using DB::Flush;
  virtual Status Flush(const FlushOptions& options,
                       ColumnFamilyHandle* column_family) override;
  virtual Status FlushWAL(bool sync) override;
  virtual Status SyncWAL() override;

  virtual SequenceNumber GetLatestSequenceNumber() const override;
  virtual void SetLastPublishedSequence(SequenceNumber seq);
  // Returns LastSequence in last_seq_same_as_publish_seq_
  // mode and LastAllocatedSequence otherwise. This is useful when visiblility
  // depends also on data written to the WAL but not to the memtable.
  SequenceNumber TEST_GetLastVisibleSequence() const;

<<<<<<< HEAD
=======
  virtual bool SetPreserveDeletesSequenceNumber(SequenceNumber seqnum) override;

>>>>>>> 492ab7c7
  // Whether there is an active snapshot in range [lower_bound, upper_bound).
  bool HasActiveSnapshotInRange(SequenceNumber lower_bound,
                                SequenceNumber upper_bound);

#ifndef ROCKSDB_LITE
  using DB::ResetStats;
  virtual Status ResetStats() override;
  virtual Status DisableFileDeletions() override;
  virtual Status EnableFileDeletions(bool force) override;
  virtual int IsFileDeletionsEnabled() const;
  // All the returned filenames start with "/"
  virtual Status GetLiveFiles(std::vector<std::string>&,
                              uint64_t* manifest_file_size,
                              bool flush_memtable = true) override;
  virtual Status GetSortedWalFiles(VectorLogPtr& files) override;

  virtual Status GetUpdatesSince(
      SequenceNumber seq_number, unique_ptr<TransactionLogIterator>* iter,
      const TransactionLogIterator::ReadOptions&
          read_options = TransactionLogIterator::ReadOptions()) override;
  virtual Status DeleteFile(std::string name) override;
  Status DeleteFilesInRanges(ColumnFamilyHandle* column_family,
                             const RangePtr* ranges, size_t n,
                             bool include_end = true);

  virtual void GetLiveFilesMetaData(
      std::vector<LiveFileMetaData>* metadata) override;

  // Obtains the meta data of the specified column family of the DB.
  // Status::NotFound() will be returned if the current DB does not have
  // any column family match the specified name.
  // TODO(yhchiang): output parameter is placed in the end in this codebase.
  virtual void GetColumnFamilyMetaData(
      ColumnFamilyHandle* column_family,
      ColumnFamilyMetaData* metadata) override;

  Status SuggestCompactRange(ColumnFamilyHandle* column_family,
                             const Slice* begin, const Slice* end) override;

  Status PromoteL0(ColumnFamilyHandle* column_family,
                   int target_level) override;

  // Similar to Write() but will call the callback once on the single write
  // thread to determine whether it is safe to perform the write.
  virtual Status WriteWithCallback(const WriteOptions& write_options,
                                   WriteBatch* my_batch,
                                   WriteCallback* callback);

  // Returns the sequence number that is guaranteed to be smaller than or equal
  // to the sequence number of any key that could be inserted into the current
  // memtables. It can then be assumed that any write with a larger(or equal)
  // sequence number will be present in this memtable or a later memtable.
  //
  // If the earliest sequence number could not be determined,
  // kMaxSequenceNumber will be returned.
  //
  // If include_history=true, will also search Memtables in MemTableList
  // History.
  SequenceNumber GetEarliestMemTableSequenceNumber(SuperVersion* sv,
                                                   bool include_history);

  // For a given key, check to see if there are any records for this key
  // in the memtables, including memtable history.  If cache_only is false,
  // SST files will also be checked.
  //
  // If a key is found, *found_record_for_key will be set to true and
  // *seq will be set to the stored sequence number for the latest
  // operation on this key or kMaxSequenceNumber if unknown.
  // If no key is found, *found_record_for_key will be set to false.
  //
  // Note: If cache_only=false, it is possible for *seq to be set to 0 if
  // the sequence number has been cleared from the record.  If the caller is
  // holding an active db snapshot, we know the missing sequence must be less
  // than the snapshot's sequence number (sequence numbers are only cleared
  // when there are no earlier active snapshots).
  //
  // If NotFound is returned and found_record_for_key is set to false, then no
  // record for this key was found.  If the caller is holding an active db
  // snapshot, we know that no key could have existing after this snapshot
  // (since we do not compact keys that have an earlier snapshot).
  //
  // Returns OK or NotFound on success,
  // other status on unexpected error.
  // TODO(andrewkr): this API need to be aware of range deletion operations
  Status GetLatestSequenceForKey(SuperVersion* sv, const Slice& key,
                                 bool cache_only, SequenceNumber* seq,
                                 bool* found_record_for_key,
                                 bool* is_blob_index = nullptr);

  using DB::IngestExternalFile;
  virtual Status IngestExternalFile(
      ColumnFamilyHandle* column_family,
      const std::vector<std::string>& external_files,
      const IngestExternalFileOptions& ingestion_options) override;

  virtual Status VerifyChecksum() override;

#endif  // ROCKSDB_LITE

  // Similar to GetSnapshot(), but also lets the db know that this snapshot
  // will be used for transaction write-conflict checking.  The DB can then
  // make sure not to compact any keys that would prevent a write-conflict from
  // being detected.
  const Snapshot* GetSnapshotForWriteConflictBoundary();

  // checks if all live files exist on file system and that their file sizes
  // match to our in-memory records
  virtual Status CheckConsistency();

  virtual Status GetDbIdentity(std::string& identity) const override;

  Status RunManualCompaction(ColumnFamilyData* cfd, int input_level,
                             int output_level, uint32_t output_path_id,
                             const Slice* begin, const Slice* end,
                             bool exclusive,
                             bool disallow_trivial_move = false);

  // Return an internal iterator over the current state of the database.
  // The keys of this iterator are internal keys (see format.h).
  // The returned iterator should be deleted when no longer needed.
  InternalIterator* NewInternalIterator(
      Arena* arena, RangeDelAggregator* range_del_agg,
      ColumnFamilyHandle* column_family = nullptr);

#ifndef NDEBUG
  // Extra methods (for testing) that are not in the public DB interface
  // Implemented in db_impl_debug.cc

  // Compact any files in the named level that overlap [*begin, *end]
  Status TEST_CompactRange(int level, const Slice* begin, const Slice* end,
                           ColumnFamilyHandle* column_family = nullptr,
                           bool disallow_trivial_move = false);

  void TEST_SwitchWAL();

  bool TEST_UnableToFlushOldestLog() {
    return unable_to_flush_oldest_log_;
  }

  bool TEST_IsLogGettingFlushed() {
    return alive_log_files_.begin()->getting_flushed;
  }

  Status TEST_SwitchMemtable(ColumnFamilyData* cfd = nullptr);

  // Force current memtable contents to be flushed.
  Status TEST_FlushMemTable(bool wait = true,
                            ColumnFamilyHandle* cfh = nullptr);

  // Wait for memtable compaction
  Status TEST_WaitForFlushMemTable(ColumnFamilyHandle* column_family = nullptr);

  // Wait for any compaction
  Status TEST_WaitForCompact();

  // Return the maximum overlapping data (in bytes) at next level for any
  // file at a level >= 1.
  int64_t TEST_MaxNextLevelOverlappingBytes(ColumnFamilyHandle* column_family =
                                                nullptr);

  // Return the current manifest file no.
  uint64_t TEST_Current_Manifest_FileNo();

  // Returns the number that'll be assigned to the next file that's created.
  uint64_t TEST_Current_Next_FileNo();

  // get total level0 file size. Only for testing.
  uint64_t TEST_GetLevel0TotalSize();

  void TEST_GetFilesMetaData(ColumnFamilyHandle* column_family,
                             std::vector<std::vector<FileMetaData>>* metadata);

  void TEST_LockMutex();

  void TEST_UnlockMutex();

  // REQUIRES: mutex locked
  void* TEST_BeginWrite();

  // REQUIRES: mutex locked
  // pass the pointer that you got from TEST_BeginWrite()
  void TEST_EndWrite(void* w);

  uint64_t TEST_MaxTotalInMemoryState() const {
    return max_total_in_memory_state_;
  }

  size_t TEST_LogsToFreeSize();

  uint64_t TEST_LogfileNumber();

  uint64_t TEST_total_log_size() const { return total_log_size_; }

  // Returns column family name to ImmutableCFOptions map.
  Status TEST_GetAllImmutableCFOptions(
      std::unordered_map<std::string, const ImmutableCFOptions*>* iopts_map);

  // Return the lastest MutableCFOptions of a column family
  Status TEST_GetLatestMutableCFOptions(ColumnFamilyHandle* column_family,
                                        MutableCFOptions* mutable_cf_options);

  Cache* TEST_table_cache() { return table_cache_.get(); }

  WriteController& TEST_write_controler() { return write_controller_; }

  uint64_t TEST_FindMinLogContainingOutstandingPrep();
  uint64_t TEST_FindMinPrepLogReferencedByMemTable();

  int TEST_BGCompactionsAllowed() const;
  int TEST_BGFlushesAllowed() const;

#endif  // NDEBUG

  struct BGJobLimits {
    int max_flushes;
    int max_compactions;
  };
  // Returns maximum background flushes and compactions allowed to be scheduled
  BGJobLimits GetBGJobLimits() const;
  // Need a static version that can be called during SanitizeOptions().
  static BGJobLimits GetBGJobLimits(int max_background_flushes,
                                    int max_background_compactions,
                                    int max_background_jobs,
                                    bool parallelize_compactions);

  // move logs pending closing from job_context to the DB queue and
  // schedule a purge
  void ScheduleBgLogWriterClose(JobContext* job_context);

  uint64_t MinLogNumberToKeep();

  // Returns the list of live files in 'live' and the list
  // of all files in the filesystem in 'candidate_files'.
  // If force == false and the last call was less than
  // db_options_.delete_obsolete_files_period_micros microseconds ago,
  // it will not fill up the job_context
  void FindObsoleteFiles(JobContext* job_context, bool force,
                         bool no_full_scan = false);

  // Diffs the files listed in filenames and those that do not
  // belong to live files are posibly removed. Also, removes all the
  // files in sst_delete_files and log_delete_files.
  // It is not necessary to hold the mutex when invoking this method.
  void PurgeObsoleteFiles(const JobContext& background_contet,
                          bool schedule_only = false);

  void SchedulePurge();

  ColumnFamilyHandle* DefaultColumnFamily() const override;

  const SnapshotList& snapshots() const { return snapshots_; }

  const ImmutableDBOptions& immutable_db_options() const {
    return immutable_db_options_;
  }

  void CancelAllBackgroundWork(bool wait);

  // Find Super version and reference it. Based on options, it might return
  // the thread local cached one.
  // Call ReturnAndCleanupSuperVersion() when it is no longer needed.
  SuperVersion* GetAndRefSuperVersion(ColumnFamilyData* cfd);

  // Similar to the previous function but looks up based on a column family id.
  // nullptr will be returned if this column family no longer exists.
  // REQUIRED: this function should only be called on the write thread or if the
  // mutex is held.
  SuperVersion* GetAndRefSuperVersion(uint32_t column_family_id);

  // Un-reference the super version and clean it up if it is the last reference.
  void CleanupSuperVersion(SuperVersion* sv);

  // Un-reference the super version and return it to thread local cache if
  // needed. If it is the last reference of the super version. Clean it up
  // after un-referencing it.
  void ReturnAndCleanupSuperVersion(ColumnFamilyData* cfd, SuperVersion* sv);

  // Similar to the previous function but looks up based on a column family id.
  // nullptr will be returned if this column family no longer exists.
  // REQUIRED: this function should only be called on the write thread.
  void ReturnAndCleanupSuperVersion(uint32_t colun_family_id, SuperVersion* sv);

  // REQUIRED: this function should only be called on the write thread or if the
  // mutex is held.  Return value only valid until next call to this function or
  // mutex is released.
  ColumnFamilyHandle* GetColumnFamilyHandle(uint32_t column_family_id);

  // Same as above, should called without mutex held and not on write thread.
  ColumnFamilyHandle* GetColumnFamilyHandleUnlocked(uint32_t column_family_id);

  // Returns the number of currently running flushes.
  // REQUIREMENT: mutex_ must be held when calling this function.
  int num_running_flushes() {
    mutex_.AssertHeld();
    return num_running_flushes_;
  }

  // Returns the number of currently running compactions.
  // REQUIREMENT: mutex_ must be held when calling this function.
  int num_running_compactions() {
    mutex_.AssertHeld();
    return num_running_compactions_;
  }

  const WriteController& write_controller() { return write_controller_; }

  InternalIterator* NewInternalIterator(const ReadOptions&,
                                        ColumnFamilyData* cfd,
                                        SuperVersion* super_version,
                                        Arena* arena,
                                        RangeDelAggregator* range_del_agg);

  // hollow transactions shell used for recovery.
  // these will then be passed to TransactionDB so that
  // locks can be reacquired before writing can resume.
  struct RecoveredTransaction {
    uint64_t log_number_;
    std::string name_;
    WriteBatch* batch_;
    // The seq number of the first key in the batch
    SequenceNumber seq_;
    explicit RecoveredTransaction(const uint64_t log, const std::string& name,
                                  WriteBatch* batch, SequenceNumber seq)
        : log_number_(log), name_(name), batch_(batch), seq_(seq) {}

    ~RecoveredTransaction() { delete batch_; }
  };

  bool allow_2pc() const { return immutable_db_options_.allow_2pc; }

  std::unordered_map<std::string, RecoveredTransaction*>
  recovered_transactions() {
    return recovered_transactions_;
  }

  RecoveredTransaction* GetRecoveredTransaction(const std::string& name) {
    auto it = recovered_transactions_.find(name);
    if (it == recovered_transactions_.end()) {
      return nullptr;
    } else {
      return it->second;
    }
  }

  void InsertRecoveredTransaction(const uint64_t log, const std::string& name,
                                  WriteBatch* batch, SequenceNumber seq) {
    recovered_transactions_[name] =
        new RecoveredTransaction(log, name, batch, seq);
    MarkLogAsContainingPrepSection(log);
  }

  void DeleteRecoveredTransaction(const std::string& name) {
    auto it = recovered_transactions_.find(name);
    assert(it != recovered_transactions_.end());
    auto* trx = it->second;
    recovered_transactions_.erase(it);
    MarkLogAsHavingPrepSectionFlushed(trx->log_number_);
    delete trx;
  }

  void DeleteAllRecoveredTransactions() {
    for (auto it = recovered_transactions_.begin();
         it != recovered_transactions_.end(); it++) {
      delete it->second;
    }
    recovered_transactions_.clear();
  }

  void MarkLogAsHavingPrepSectionFlushed(uint64_t log);
  void MarkLogAsContainingPrepSection(uint64_t log);
  void AddToLogsToFreeQueue(log::Writer* log_writer) {
    logs_to_free_queue_.push_back(log_writer);
  }

  void SetSnapshotChecker(SnapshotChecker* snapshot_checker);

  InstrumentedMutex* mutex() { return &mutex_; }

  Status NewDB();

  // This is to be used only by internal rocksdb classes.
  static Status Open(const DBOptions& db_options, const std::string& name,
                     const std::vector<ColumnFamilyDescriptor>& column_families,
                     std::vector<ColumnFamilyHandle*>* handles, DB** dbptr,
                     const bool seq_per_batch);

 protected:
  Env* const env_;
  const std::string dbname_;
  unique_ptr<VersionSet> versions_;
  const DBOptions initial_db_options_;
  const ImmutableDBOptions immutable_db_options_;
  MutableDBOptions mutable_db_options_;
  Statistics* stats_;
  std::unordered_map<std::string, RecoveredTransaction*>
      recovered_transactions_;

  // Except in DB::Open(), WriteOptionsFile can only be called when:
  // Persist options to options file.
  // If need_mutex_lock = false, the method will lock DB mutex.
  // If need_enter_write_thread = false, the method will enter write thread.
  Status WriteOptionsFile(bool need_mutex_lock, bool need_enter_write_thread);

  // The following two functions can only be called when:
  // 1. WriteThread::Writer::EnterUnbatched() is used.
  // 2. db_mutex is NOT held
  Status RenameTempFileToOptionsFile(const std::string& file_name);
  Status DeleteObsoleteOptionsFiles();

  void NotifyOnFlushBegin(ColumnFamilyData* cfd, FileMetaData* file_meta,
                          const MutableCFOptions& mutable_cf_options,
                          int job_id, TableProperties prop);

  void NotifyOnFlushCompleted(ColumnFamilyData* cfd, FileMetaData* file_meta,
                              const MutableCFOptions& mutable_cf_options,
                              int job_id, TableProperties prop);

  void NotifyOnCompactionCompleted(ColumnFamilyData* cfd,
                                   Compaction *c, const Status &st,
                                   const CompactionJobStats& job_stats,
                                   int job_id);
  void NotifyOnMemTableSealed(ColumnFamilyData* cfd,
                              const MemTableInfo& mem_table_info);

#ifndef ROCKSDB_LITE
  void NotifyOnExternalFileIngested(
      ColumnFamilyData* cfd, const ExternalSstFileIngestionJob& ingestion_job);
#endif  // !ROCKSDB_LITE

  void NewThreadStatusCfInfo(ColumnFamilyData* cfd) const;

  void EraseThreadStatusCfInfo(ColumnFamilyData* cfd) const;

  void EraseThreadStatusDbInfo() const;

  // If disable_memtable is set the application logic must guarantee that the
  // batch will still be skipped from memtable during the recovery. In
  // WriteCommitted it is guarnateed since disable_memtable is used for prepare
  // batch which will be written to memtable later during the commit, and in
  // WritePrepared it is guaranteed since it will be used only for WAL markers
  // which will never be written to memtable.
  Status WriteImpl(const WriteOptions& options, WriteBatch* updates,
                   WriteCallback* callback = nullptr,
                   uint64_t* log_used = nullptr, uint64_t log_ref = 0,
                   bool disable_memtable = false, uint64_t* seq_used = nullptr,
                   PreReleaseCallback* pre_release_callback = nullptr);

  Status PipelinedWriteImpl(const WriteOptions& options, WriteBatch* updates,
                            WriteCallback* callback = nullptr,
                            uint64_t* log_used = nullptr, uint64_t log_ref = 0,
                            bool disable_memtable = false,
                            uint64_t* seq_used = nullptr);

  Status WriteImplWALOnly(const WriteOptions& options, WriteBatch* updates,
                          WriteCallback* callback = nullptr,
                          uint64_t* log_used = nullptr, uint64_t log_ref = 0,
                          uint64_t* seq_used = nullptr,
                          PreReleaseCallback* pre_release_callback = nullptr);

  uint64_t FindMinLogContainingOutstandingPrep();
  uint64_t FindMinPrepLogReferencedByMemTable();
  // write cached_recoverable_state_ to memtable if it is not empty
  // The writer must be the leader in write_thread_ and holding mutex_
  Status WriteRecoverableState();

 private:
  friend class DB;
  friend class InternalStats;
  friend class PessimisticTransaction;
  friend class WriteCommittedTxn;
  friend class WritePreparedTxn;
  friend class WritePreparedTxnDB;
  friend class WriteBatchWithIndex;
#ifndef ROCKSDB_LITE
  friend class ForwardIterator;
#endif
  friend struct SuperVersion;
  friend class CompactedDBImpl;
#ifndef NDEBUG
  friend class DBTest2_ReadCallbackTest_Test;
<<<<<<< HEAD
=======
  friend class WriteCallbackTest_WriteWithCallbackTest_Test;
>>>>>>> 492ab7c7
  friend class XFTransactionWriteHandler;
  friend class DBBlobIndexTest;
#endif
  struct CompactionState;

  struct WriteContext {
    SuperVersionContext superversion_context;
    autovector<MemTable*> memtables_to_free_;

    explicit WriteContext(bool create_superversion = false)
        : superversion_context(create_superversion) {}

    ~WriteContext() {
      superversion_context.Clean();
      for (auto& m : memtables_to_free_) {
        delete m;
      }
    }
  };

  struct PrepickedCompaction;
  struct PurgeFileInfo;

  // Recover the descriptor from persistent storage.  May do a significant
  // amount of work to recover recently logged updates.  Any changes to
  // be made to the descriptor are added to *edit.
  Status Recover(const std::vector<ColumnFamilyDescriptor>& column_families,
                 bool read_only = false, bool error_if_log_file_exist = false,
                 bool error_if_data_exists_in_logs = false);

  void MaybeIgnoreError(Status* s) const;

  const Status CreateArchivalDirectory();

  Status CreateColumnFamilyImpl(const ColumnFamilyOptions& cf_options,
                                const std::string& cf_name,
                                ColumnFamilyHandle** handle);

  Status DropColumnFamilyImpl(ColumnFamilyHandle* column_family);

  // Delete any unneeded files and stale in-memory entries.
  void DeleteObsoleteFiles();
  // Delete obsolete files and log status and information of file deletion
  void DeleteObsoleteFileImpl(int job_id, const std::string& fname,
                              FileType type, uint64_t number, uint32_t path_id);

  // Background process needs to call
  //     auto x = CaptureCurrentFileNumberInPendingOutputs()
  //     auto file_num = versions_->NewFileNumber();
  //     <do something>
  //     ReleaseFileNumberFromPendingOutputs(x)
  // This will protect any file with number `file_num` or greater from being
  // deleted while <do something> is running.
  // -----------
  // This function will capture current file number and append it to
  // pending_outputs_. This will prevent any background process to delete any
  // file created after this point.
  std::list<uint64_t>::iterator CaptureCurrentFileNumberInPendingOutputs();
  // This function should be called with the result of
  // CaptureCurrentFileNumberInPendingOutputs(). It then marks that any file
  // created between the calls CaptureCurrentFileNumberInPendingOutputs() and
  // ReleaseFileNumberFromPendingOutputs() can now be deleted (if it's not live
  // and blocked by any other pending_outputs_ calls)
  void ReleaseFileNumberFromPendingOutputs(std::list<uint64_t>::iterator v);

  Status SyncClosedLogs(JobContext* job_context);

  // Flush the in-memory write buffer to storage.  Switches to a new
  // log-file/memtable and writes a new descriptor iff successful.
  Status FlushMemTableToOutputFile(ColumnFamilyData* cfd,
                                   const MutableCFOptions& mutable_cf_options,
                                   bool* madeProgress, JobContext* job_context,
                                   LogBuffer* log_buffer);

  // REQUIRES: log_numbers are sorted in ascending order
  Status RecoverLogFiles(const std::vector<uint64_t>& log_numbers,
                         SequenceNumber* next_sequence, bool read_only);

  // The following two methods are used to flush a memtable to
  // storage. The first one is used at database RecoveryTime (when the
  // database is opened) and is heavyweight because it holds the mutex
  // for the entire period. The second method WriteLevel0Table supports
  // concurrent flush memtables to storage.
  Status WriteLevel0TableForRecovery(int job_id, ColumnFamilyData* cfd,
                                     MemTable* mem, VersionEdit* edit);

  // num_bytes: for slowdown case, delay time is calculated based on
  //            `num_bytes` going through.
  Status DelayWrite(uint64_t num_bytes, const WriteOptions& write_options);

  Status ThrottleLowPriWritesIfNeeded(const WriteOptions& write_options,
                                      WriteBatch* my_batch);

  Status ScheduleFlushes(WriteContext* context);

  Status SwitchMemtable(ColumnFamilyData* cfd, WriteContext* context);

  // Force current memtable contents to be flushed.
  Status FlushMemTable(ColumnFamilyData* cfd, const FlushOptions& options,
                       bool writes_stopped = false);

  // Wait for memtable flushed.
  // If flush_memtable_id is non-null, wait until the memtable with the ID
  // gets flush. Otherwise, wait until the column family don't have any
  // memtable pending flush.
  Status WaitForFlushMemTable(ColumnFamilyData* cfd,
                              const uint64_t* flush_memtable_id = nullptr);

  // REQUIRES: mutex locked
  Status SwitchWAL(WriteContext* write_context);

  // REQUIRES: mutex locked
  Status HandleWriteBufferFull(WriteContext* write_context);

  // REQUIRES: mutex locked
  Status PreprocessWrite(const WriteOptions& write_options, bool* need_log_sync,
                         WriteContext* write_context);

  WriteBatch* MergeBatch(const WriteThread::WriteGroup& write_group,
                         WriteBatch* tmp_batch, size_t* write_with_wal,
                         WriteBatch** to_be_cached_state);

  Status WriteToWAL(const WriteBatch& merged_batch, log::Writer* log_writer,
                    uint64_t* log_used, uint64_t* log_size);

  Status WriteToWAL(const WriteThread::WriteGroup& write_group,
                    log::Writer* log_writer, uint64_t* log_used,
                    bool need_log_sync, bool need_log_dir_sync,
                    SequenceNumber sequence);

  Status ConcurrentWriteToWAL(const WriteThread::WriteGroup& write_group,
                              uint64_t* log_used, SequenceNumber* last_sequence,
                              size_t seq_inc);

  // Used by WriteImpl to update bg_error_ if paranoid check is enabled.
  void WriteCallbackStatusCheck(const Status& status);

  // Used by WriteImpl to update bg_error_ in case of memtable insert error.
  void MemTableInsertStatusCheck(const Status& memtable_insert_status);

#ifndef ROCKSDB_LITE

  Status CompactFilesImpl(const CompactionOptions& compact_options,
                          ColumnFamilyData* cfd, Version* version,
                          const std::vector<std::string>& input_file_names,
                          const int output_level, int output_path_id,
                          JobContext* job_context, LogBuffer* log_buffer);

  // Wait for current IngestExternalFile() calls to finish.
  // REQUIRES: mutex_ held
  void WaitForIngestFile();

#else
  // IngestExternalFile is not supported in ROCKSDB_LITE so this function
  // will be no-op
  void WaitForIngestFile() {}
#endif  // ROCKSDB_LITE

  ColumnFamilyData* GetColumnFamilyDataByName(const std::string& cf_name);

  void MaybeScheduleFlushOrCompaction();
  void SchedulePendingFlush(ColumnFamilyData* cfd);
  void SchedulePendingCompaction(ColumnFamilyData* cfd);
  void SchedulePendingPurge(std::string fname, FileType type, uint64_t number,
                            uint32_t path_id, int job_id);
  static void BGWorkCompaction(void* arg);
  // Runs a pre-chosen universal compaction involving bottom level in a
  // separate, bottom-pri thread pool.
  static void BGWorkBottomCompaction(void* arg);
  static void BGWorkFlush(void* db);
  static void BGWorkPurge(void* arg);
  static void UnscheduleCallback(void* arg);
  void BackgroundCallCompaction(PrepickedCompaction* prepicked_compaction,
                                Env::Priority bg_thread_pri);
  void BackgroundCallFlush();
  void BackgroundCallPurge();
  Status BackgroundCompaction(bool* madeProgress, JobContext* job_context,
                              LogBuffer* log_buffer,
                              PrepickedCompaction* prepicked_compaction);
  Status BackgroundFlush(bool* madeProgress, JobContext* job_context,
                         LogBuffer* log_buffer);

  void PrintStatistics();

  // dump rocksdb.stats to LOG
  void MaybeDumpStats();

  // Return the minimum empty level that could hold the total data in the
  // input level. Return the input level, if such level could not be found.
  int FindMinimumEmptyLevelFitting(ColumnFamilyData* cfd,
      const MutableCFOptions& mutable_cf_options, int level);

  // Move the files in the input level to the target level.
  // If target_level < 0, automatically calculate the minimum level that could
  // hold the data set.
  Status ReFitLevel(ColumnFamilyData* cfd, int level, int target_level = -1);

  // helper functions for adding and removing from flush & compaction queues
  void AddToCompactionQueue(ColumnFamilyData* cfd);
  ColumnFamilyData* PopFirstFromCompactionQueue();
  void AddToFlushQueue(ColumnFamilyData* cfd);
  ColumnFamilyData* PopFirstFromFlushQueue();

  // helper function to call after some of the logs_ were synced
  void MarkLogsSynced(uint64_t up_to, bool synced_dir, const Status& status);

  const Snapshot* GetSnapshotImpl(bool is_write_conflict_boundary);

  uint64_t GetMaxTotalWalSize() const;

  // table_cache_ provides its own synchronization
  std::shared_ptr<Cache> table_cache_;

  // Lock over the persistent DB state.  Non-nullptr iff successfully acquired.
  FileLock* db_lock_;

  // In addition to mutex_, log_write_mutex_ protected writes to logs_ and
  // logfile_number_. With two_write_queues it also protects alive_log_files_,
  // and log_empty_. Refer to the definition of each variable below for more
  // details.
  InstrumentedMutex log_write_mutex_;
  // State below is protected by mutex_
  // With two_write_queues enabled, some of the variables that accessed during
  // WriteToWAL need different synchronization: log_empty_, alive_log_files_,
  // logs_, logfile_number_. Refer to the definition of each variable below for
  // more description.
  mutable InstrumentedMutex mutex_;

  std::atomic<bool> shutting_down_;
  // This condition variable is signaled on these conditions:
  // * whenever bg_compaction_scheduled_ goes down to 0
  // * if AnyManualCompaction, whenever a compaction finishes, even if it hasn't
  // made any progress
  // * whenever a compaction made any progress
  // * whenever bg_flush_scheduled_ or bg_purge_scheduled_ value decreases
  // (i.e. whenever a flush is done, even if it didn't make any progress)
  // * whenever there is an error in background purge, flush or compaction
  // * whenever num_running_ingest_file_ goes to 0.
  InstrumentedCondVar bg_cv_;
  // Writes are protected by locking both mutex_ and log_write_mutex_, and reads
  // must be under either mutex_ or log_write_mutex_. Since after ::Open,
  // logfile_number_ is currently updated only in write_thread_, it can be read
  // from the same write_thread_ without any locks.
  uint64_t logfile_number_;
  std::deque<uint64_t>
      log_recycle_files;  // a list of log files that we can recycle
  bool log_dir_synced_;
  // Without two_write_queues, read and writes to log_empty_ are protected by
  // mutex_. Since it is currently updated/read only in write_thread_, it can be
  // accessed from the same write_thread_ without any locks. With
  // two_write_queues writes, where it can be updated in different threads,
  // read and writes are protected by log_write_mutex_ instead. This is to avoid
  // expesnive mutex_ lock during WAL write, which update log_empty_.
  bool log_empty_;
  ColumnFamilyHandleImpl* default_cf_handle_;
  InternalStats* default_cf_internal_stats_;
  unique_ptr<ColumnFamilyMemTablesImpl> column_family_memtables_;
  struct LogFileNumberSize {
    explicit LogFileNumberSize(uint64_t _number)
        : number(_number) {}
    void AddSize(uint64_t new_size) { size += new_size; }
    uint64_t number;
    uint64_t size = 0;
    bool getting_flushed = false;
  };
  struct LogWriterNumber {
    // pass ownership of _writer
    LogWriterNumber(uint64_t _number, log::Writer* _writer)
        : number(_number), writer(_writer) {}

    log::Writer* ReleaseWriter() {
      auto* w = writer;
      writer = nullptr;
      return w;
    }
    void ClearWriter() {
      delete writer;
      writer = nullptr;
    }

    uint64_t number;
    // Visual Studio doesn't support deque's member to be noncopyable because
    // of a unique_ptr as a member.
    log::Writer* writer;  // own
    // true for some prefix of logs_
    bool getting_synced = false;
  };
  // Without two_write_queues, read and writes to alive_log_files_ are
  // protected by mutex_. However since back() is never popped, and push_back()
  // is done only from write_thread_, the same thread can access the item
  // reffered by back() without mutex_. With two_write_queues_, writes
  // are protected by locking both mutex_ and log_write_mutex_, and reads must
  // be under either mutex_ or log_write_mutex_.
  std::deque<LogFileNumberSize> alive_log_files_;
  // Log files that aren't fully synced, and the current log file.
  // Synchronization:
  //  - push_back() is done from write_thread_ with locked mutex_ and
  //  log_write_mutex_
  //  - pop_front() is done from any thread with locked mutex_ and
  //  log_write_mutex_
  //  - reads are done with either locked mutex_ or log_write_mutex_
  //  - back() and items with getting_synced=true are not popped,
  //  - The same thread that sets getting_synced=true will reset it.
  //  - it follows that the object referred by back() can be safely read from
  //  the write_thread_ without using mutex
  //  - it follows that the items with getting_synced=true can be safely read
  //  from the same thread that has set getting_synced=true
  std::deque<LogWriterNumber> logs_;
  // Signaled when getting_synced becomes false for some of the logs_.
  InstrumentedCondVar log_sync_cv_;
  // This is the app-level state that is written to the WAL but will be used
  // only during recovery. Using this feature enables not writing the state to
  // memtable on normal writes and hence improving the throughput. Each new
  // write of the state will replace the previous state entirely even if the
  // keys in the two consecuitive states do not overlap.
  // It is protected by log_write_mutex_ when two_write_queues_ is enabled.
  // Otherwise only the heaad of write_thread_ can access it.
  WriteBatch cached_recoverable_state_;
  std::atomic<bool> cached_recoverable_state_empty_ = {true};
  std::atomic<uint64_t> total_log_size_;
  // only used for dynamically adjusting max_total_wal_size. it is a sum of
  // [write_buffer_size * max_write_buffer_number] over all column families
  uint64_t max_total_in_memory_state_;
  // If true, we have only one (default) column family. We use this to optimize
  // some code-paths
  bool single_column_family_mode_;
  // If this is non-empty, we need to delete these log files in background
  // threads. Protected by db mutex.
  autovector<log::Writer*> logs_to_free_;

  bool is_snapshot_supported_;

  // Class to maintain directories for all database paths other than main one.
  class Directories {
   public:
    Status SetDirectories(Env* env, const std::string& dbname,
                          const std::string& wal_dir,
                          const std::vector<DbPath>& data_paths);

    Directory* GetDataDir(size_t path_id);

    Directory* GetWalDir() {
      if (wal_dir_) {
        return wal_dir_.get();
      }
      return db_dir_.get();
    }

    Directory* GetDbDir() { return db_dir_.get(); }

   private:
    std::unique_ptr<Directory> db_dir_;
    std::vector<std::unique_ptr<Directory>> data_dirs_;
    std::unique_ptr<Directory> wal_dir_;

    Status CreateAndNewDirectory(Env* env, const std::string& dirname,
                                 std::unique_ptr<Directory>* directory) const;
  };

  Directories directories_;

  WriteBufferManager* write_buffer_manager_;

  WriteThread write_thread_;
  WriteBatch tmp_batch_;
  // The write thread when the writers have no memtable write. This will be used
  // in 2PC to batch the prepares separately from the serial commit.
  WriteThread nonmem_write_thread_;

  WriteController write_controller_;

  unique_ptr<RateLimiter> low_pri_write_rate_limiter_;

  // Size of the last batch group. In slowdown mode, next write needs to
  // sleep if it uses up the quota.
  // Note: This is to protect memtable and compaction. If the batch only writes
  // to the WAL its size need not to be included in this.
  uint64_t last_batch_group_size_;

  FlushScheduler flush_scheduler_;

  SnapshotList snapshots_;

  // For each background job, pending_outputs_ keeps the current file number at
  // the time that background job started.
  // FindObsoleteFiles()/PurgeObsoleteFiles() never deletes any file that has
  // number bigger than any of the file number in pending_outputs_. Since file
  // numbers grow monotonically, this also means that pending_outputs_ is always
  // sorted. After a background job is done executing, its file number is
  // deleted from pending_outputs_, which allows PurgeObsoleteFiles() to clean
  // it up.
  // State is protected with db mutex.
  std::list<uint64_t> pending_outputs_;

  // PurgeFileInfo is a structure to hold information of files to be deleted in
  // purge_queue_
  struct PurgeFileInfo {
    std::string fname;
    FileType type;
    uint64_t number;
    uint32_t path_id;
    int job_id;
    PurgeFileInfo(std::string fn, FileType t, uint64_t num, uint32_t pid,
                  int jid)
        : fname(fn), type(t), number(num), path_id(pid), job_id(jid) {}
  };

  // flush_queue_ and compaction_queue_ hold column families that we need to
  // flush and compact, respectively.
  // A column family is inserted into flush_queue_ when it satisfies condition
  // cfd->imm()->IsFlushPending()
  // A column family is inserted into compaction_queue_ when it satisfied
  // condition cfd->NeedsCompaction()
  // Column families in this list are all Ref()-erenced
  // TODO(icanadi) Provide some kind of ReferencedColumnFamily class that will
  // do RAII on ColumnFamilyData
  // Column families are in this queue when they need to be flushed or
  // compacted. Consumers of these queues are flush and compaction threads. When
  // column family is put on this queue, we increase unscheduled_flushes_ and
  // unscheduled_compactions_. When these variables are bigger than zero, that
  // means we need to schedule background threads for compaction and thread.
  // Once the background threads are scheduled, we decrease unscheduled_flushes_
  // and unscheduled_compactions_. That way we keep track of number of
  // compaction and flush threads we need to schedule. This scheduling is done
  // in MaybeScheduleFlushOrCompaction()
  // invariant(column family present in flush_queue_ <==>
  // ColumnFamilyData::pending_flush_ == true)
  std::deque<ColumnFamilyData*> flush_queue_;
  // invariant(column family present in compaction_queue_ <==>
  // ColumnFamilyData::pending_compaction_ == true)
  std::deque<ColumnFamilyData*> compaction_queue_;

  // A queue to store filenames of the files to be purged
  std::deque<PurgeFileInfo> purge_queue_;

  // A queue to store log writers to close
  std::deque<log::Writer*> logs_to_free_queue_;
  int unscheduled_flushes_;
  int unscheduled_compactions_;

  // count how many background compactions are running or have been scheduled in
  // the BOTTOM pool
  int bg_bottom_compaction_scheduled_;

  // count how many background compactions are running or have been scheduled
  int bg_compaction_scheduled_;

  // stores the number of compactions are currently running
  int num_running_compactions_;

  // number of background memtable flush jobs, submitted to the HIGH pool
  int bg_flush_scheduled_;

  // stores the number of flushes are currently running
  int num_running_flushes_;

  // number of background obsolete file purge jobs, submitted to the HIGH pool
  int bg_purge_scheduled_;

  // Information for a manual compaction
  struct ManualCompactionState {
    ColumnFamilyData* cfd;
    int input_level;
    int output_level;
    uint32_t output_path_id;
    Status status;
    bool done;
    bool in_progress;             // compaction request being processed?
    bool incomplete;              // only part of requested range compacted
    bool exclusive;               // current behavior of only one manual
    bool disallow_trivial_move;   // Force actual compaction to run
    const InternalKey* begin;     // nullptr means beginning of key range
    const InternalKey* end;       // nullptr means end of key range
    InternalKey* manual_end;      // how far we are compacting
    InternalKey tmp_storage;      // Used to keep track of compaction progress
    InternalKey tmp_storage1;     // Used to keep track of compaction progress
  };
  struct PrepickedCompaction {
    // background compaction takes ownership of `compaction`.
    Compaction* compaction;
    // caller retains ownership of `manual_compaction_state` as it is reused
    // across background compactions.
    ManualCompactionState* manual_compaction_state;  // nullptr if non-manual
  };
  std::deque<ManualCompactionState*> manual_compaction_dequeue_;

  struct CompactionArg {
    // caller retains ownership of `db`.
    DBImpl* db;
    // background compaction takes ownership of `prepicked_compaction`.
    PrepickedCompaction* prepicked_compaction;
  };

  // Have we encountered a background error in paranoid mode?
  Status bg_error_;

  // shall we disable deletion of obsolete files
  // if 0 the deletion is enabled.
  // if non-zero, files will not be getting deleted
  // This enables two different threads to call
  // EnableFileDeletions() and DisableFileDeletions()
  // without any synchronization
  int disable_delete_obsolete_files_;

  // last time when DeleteObsoleteFiles with full scan was executed. Originaly
  // initialized with startup time.
  uint64_t delete_obsolete_files_last_run_;

  // last time stats were dumped to LOG
  std::atomic<uint64_t> last_stats_dump_time_microsec_;

  // Each flush or compaction gets its own job id. this counter makes sure
  // they're unique
  std::atomic<int> next_job_id_;

  // A flag indicating whether the current rocksdb database has any
  // data that is not yet persisted into either WAL or SST file.
  // Used when disableWAL is true.
  std::atomic<bool> has_unpersisted_data_;

  // if an attempt was made to flush all column families that
  // the oldest log depends on but uncommited data in the oldest
  // log prevents the log from being released.
  // We must attempt to free the dependent memtables again
  // at a later time after the transaction in the oldest
  // log is fully commited.
  bool unable_to_flush_oldest_log_;

  static const int KEEP_LOG_FILE_NUM = 1000;
  // MSVC version 1800 still does not have constexpr for ::max()
  static const uint64_t kNoTimeOut = port::kMaxUint64;

  std::string db_absolute_path_;

  // The options to access storage files
  const EnvOptions env_options_;

  // Additonal options for compaction and flush
  EnvOptions env_options_for_compaction_;

  // Number of running IngestExternalFile() calls.
  // REQUIRES: mutex held
  int num_running_ingest_file_;

#ifndef ROCKSDB_LITE
  WalManager wal_manager_;
#endif  // ROCKSDB_LITE

  // Unified interface for logging events
  EventLogger event_logger_;

  // A value of > 0 temporarily disables scheduling of background work
  int bg_work_paused_;

  // A value of > 0 temporarily disables scheduling of background compaction
  int bg_compaction_paused_;

  // Guard against multiple concurrent refitting
  bool refitting_level_;

  // Indicate DB was opened successfully
  bool opened_successfully_;

  // minimum log number still containing prepared data.
  // this is used by FindObsoleteFiles to determine which
  // flushed logs we must keep around because they still
  // contain prepared data which has not been flushed or rolled back
  std::priority_queue<uint64_t, std::vector<uint64_t>, std::greater<uint64_t>>
      min_log_with_prep_;

  // to be used in conjunction with min_log_with_prep_.
  // once a transaction with data in log L is committed or rolled back
  // rather than removing the value from the heap we add that value
  // to prepared_section_completed_ which maps LOG -> instance_count
  // since a log could contain multiple prepared sections
  //
  // when trying to determine the minimum log still active we first
  // consult min_log_with_prep_. while that root value maps to
  // a value > 0 in prepared_section_completed_ we decrement the
  // instance_count for that log and pop the root value in
  // min_log_with_prep_. This will work the same as a min_heap
  // where we are deleteing arbitrary elements and the up heaping.
  std::unordered_map<uint64_t, uint64_t> prepared_section_completed_;
  std::mutex prep_heap_mutex_;

  // Callback for compaction to check if a key is visible to a snapshot.
  // REQUIRES: mutex held
  std::unique_ptr<SnapshotChecker> snapshot_checker_;

  // No copying allowed
  DBImpl(const DBImpl&);
  void operator=(const DBImpl&);

  // Background threads call this function, which is just a wrapper around
  // the InstallSuperVersion() function. Background threads carry
  // sv_context which can have new_superversion already
  // allocated.
  // All ColumnFamily state changes go through this function. Here we analyze
  // the new state and we schedule background work if we detect that the new
  // state needs flush or compaction.
  void InstallSuperVersionAndScheduleWork(
      ColumnFamilyData* cfd, SuperVersionContext* sv_context,
      const MutableCFOptions& mutable_cf_options);

#ifndef ROCKSDB_LITE
  using DB::GetPropertiesOfAllTables;
  virtual Status GetPropertiesOfAllTables(ColumnFamilyHandle* column_family,
                                          TablePropertiesCollection* props)
      override;
  virtual Status GetPropertiesOfTablesInRange(
      ColumnFamilyHandle* column_family, const Range* range, std::size_t n,
      TablePropertiesCollection* props) override;

#endif  // ROCKSDB_LITE

  bool GetIntPropertyInternal(ColumnFamilyData* cfd,
                              const DBPropertyInfo& property_info,
                              bool is_locked, uint64_t* value);

  bool HasPendingManualCompaction();
  bool HasExclusiveManualCompaction();
  void AddManualCompaction(ManualCompactionState* m);
  void RemoveManualCompaction(ManualCompactionState* m);
  bool ShouldntRunManualCompaction(ManualCompactionState* m);
  bool HaveManualCompaction(ColumnFamilyData* cfd);
  bool MCOverlap(ManualCompactionState* m, ManualCompactionState* m1);

  size_t GetWalPreallocateBlockSize(uint64_t write_buffer_size) const;
  Env::WriteLifeTimeHint CalculateWALWriteHint() {
    return Env::WLTH_SHORT;
  }

  // When set, we use a seprate queue for writes that dont write to memtable. In
  // 2PC these are the writes at Prepare phase.
  const bool two_write_queues_;
  const bool manual_wal_flush_;
  // Increase the sequence number after writing each batch, whether memtable is
  // disabled for that or not. Otherwise the sequence number is increased after
  // writing each key into memtable. This implies that when disable_memtable is
  // set, the seq is not increased at all.
  //
  // Default: false
  const bool seq_per_batch_;
  // LastSequence also indicates last published sequence visibile to the
  // readers. Otherwise LastPublishedSequence should be used.
  const bool last_seq_same_as_publish_seq_;
  // It indicates that a customized gc algorithm must be used for
  // flush/compaction and if it is not provided vis SnapshotChecker, we should
  // disable gc to be safe.
  const bool use_custom_gc_;

  // Clients must periodically call SetPreserveDeletesSequenceNumber()
  // to advance this seqnum. Default value is 0 which means ALL deletes are
  // preserved. Note that this has no effect if DBOptions.preserve_deletes
  // is set to false.
  std::atomic<SequenceNumber> preserve_deletes_seqnum_;
  const bool preserve_deletes_;
};

extern Options SanitizeOptions(const std::string& db,
                               const Options& src);

extern DBOptions SanitizeOptions(const std::string& db, const DBOptions& src);

extern CompressionType GetCompressionFlush(
    const ImmutableCFOptions& ioptions,
    const MutableCFOptions& mutable_cf_options);

// Fix user-supplied options to be reasonable
template <class T, class V>
static void ClipToRange(T* ptr, V minvalue, V maxvalue) {
  if (static_cast<V>(*ptr) > maxvalue) *ptr = maxvalue;
  if (static_cast<V>(*ptr) < minvalue) *ptr = minvalue;
}

}  // namespace rocksdb<|MERGE_RESOLUTION|>--- conflicted
+++ resolved
@@ -55,10 +55,7 @@
 
 namespace rocksdb {
 
-<<<<<<< HEAD
-=======
 class Arena;
->>>>>>> 492ab7c7
 class ArenaWrappedDBIter;
 class MemTable;
 class TableCache;
@@ -106,12 +103,8 @@
   // Note: 'value_found' from KeyMayExist propagates here
   Status GetImpl(const ReadOptions& options, ColumnFamilyHandle* column_family,
                  const Slice& key, PinnableSlice* value,
-<<<<<<< HEAD
-                 bool* value_found = nullptr, bool* is_blob_index = nullptr);
-=======
                  bool* value_found = nullptr, ReadCallback* callback = nullptr,
                  bool* is_blob_index = nullptr);
->>>>>>> 492ab7c7
 
   using DB::MultiGet;
   virtual std::vector<Status> MultiGet(
@@ -154,10 +147,7 @@
   ArenaWrappedDBIter* NewIteratorImpl(const ReadOptions& options,
                                       ColumnFamilyData* cfd,
                                       SequenceNumber snapshot,
-<<<<<<< HEAD
-=======
                                       ReadCallback* read_callback,
->>>>>>> 492ab7c7
                                       bool allow_blob = false);
 
   virtual const Snapshot* GetSnapshot() override;
@@ -237,11 +227,8 @@
   // depends also on data written to the WAL but not to the memtable.
   SequenceNumber TEST_GetLastVisibleSequence() const;
 
-<<<<<<< HEAD
-=======
   virtual bool SetPreserveDeletesSequenceNumber(SequenceNumber seqnum) override;
 
->>>>>>> 492ab7c7
   // Whether there is an active snapshot in range [lower_bound, upper_bound).
   bool HasActiveSnapshotInRange(SequenceNumber lower_bound,
                                 SequenceNumber upper_bound);
@@ -263,9 +250,8 @@
       const TransactionLogIterator::ReadOptions&
           read_options = TransactionLogIterator::ReadOptions()) override;
   virtual Status DeleteFile(std::string name) override;
-  Status DeleteFilesInRanges(ColumnFamilyHandle* column_family,
-                             const RangePtr* ranges, size_t n,
-                             bool include_end = true);
+  Status DeleteFilesInRange(ColumnFamilyHandle* column_family,
+                            const Slice* begin, const Slice* end);
 
   virtual void GetLiveFilesMetaData(
       std::vector<LiveFileMetaData>* metadata) override;
@@ -722,10 +708,7 @@
   friend class CompactedDBImpl;
 #ifndef NDEBUG
   friend class DBTest2_ReadCallbackTest_Test;
-<<<<<<< HEAD
-=======
   friend class WriteCallbackTest_WriteWithCallbackTest_Test;
->>>>>>> 492ab7c7
   friend class XFTransactionWriteHandler;
   friend class DBBlobIndexTest;
 #endif
