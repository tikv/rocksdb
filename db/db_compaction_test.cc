--- conflicted
+++ resolved
@@ -1517,125 +1517,6 @@
   ASSERT_GT(old_num_files, new_num_files);
 }
 
-<<<<<<< HEAD
-TEST_F(DBCompactionTest, DeleteFilesInRanges) {
-  Options options = CurrentOptions();
-  options.write_buffer_size = 10 * 1024 * 1024;
-  options.max_bytes_for_level_multiplier = 2;
-  options.num_levels = 4;
-  options.max_background_compactions = 3;
-  options.disable_auto_compactions = true;
-
-  DestroyAndReopen(options);
-  int32_t value_size = 10 * 1024;  // 10 KB
-
-  Random rnd(301);
-  std::map<int32_t, std::string> values;
-
-  // file [0 => 100), [100 => 200), ... [900, 1000)
-  for (auto i = 0; i < 10; i++) {
-    for (auto j = 0; j < 100; j++) {
-      auto k = i * 100 + j;
-      values[k] = RandomString(&rnd, value_size);
-      ASSERT_OK(Put(Key(k), values[k]));
-    }
-    ASSERT_OK(Flush());
-  }
-  ASSERT_EQ("10", FilesPerLevel(0));
-  CompactRangeOptions compact_options;
-  compact_options.change_level = true;
-  compact_options.target_level = 2;
-  ASSERT_OK(db_->CompactRange(compact_options, nullptr, nullptr));
-  ASSERT_EQ("0,0,10", FilesPerLevel(0));
-
-  // file [0 => 100), [200 => 300), ... [800, 900)
-  for (auto i = 0; i < 10; i+=2) {
-    for (auto j = 0; j < 100; j++) {
-      auto k = i * 100 + j;
-      ASSERT_OK(Put(Key(k), values[k]));
-    }
-    ASSERT_OK(Flush());
-  }
-  ASSERT_EQ("5,0,10", FilesPerLevel(0));
-  ASSERT_OK(dbfull()->TEST_CompactRange(0, nullptr, nullptr));
-  ASSERT_EQ("0,5,10", FilesPerLevel(0));
-
-  // Delete files in range [0, 299] (inclusive)
-  {
-    auto begin_str1 = Key(0), end_str1 = Key(100);
-    auto begin_str2 = Key(100), end_str2 = Key(200);
-    auto begin_str3 = Key(200), end_str3 = Key(299);
-    Slice begin1(begin_str1), end1(end_str1);
-    Slice begin2(begin_str2), end2(end_str2);
-    Slice begin3(begin_str3), end3(end_str3);
-    std::vector<RangePtr> ranges;
-    ranges.push_back(RangePtr(&begin1, &end1));
-    ranges.push_back(RangePtr(&begin2, &end2));
-    ranges.push_back(RangePtr(&begin3, &end3));
-    ASSERT_OK(DeleteFilesInRanges(db_, db_->DefaultColumnFamily(),
-                                  ranges.data(), ranges.size()));
-    ASSERT_EQ("0,3,7", FilesPerLevel(0));
-
-    // Keys [0, 300) should not exist.
-    for (auto i = 0; i < 300; i++) {
-      ReadOptions ropts;
-      std::string result;
-      auto s = db_->Get(ropts, Key(i), &result);
-      ASSERT_TRUE(s.IsNotFound());
-    }
-    for (auto i = 300; i < 1000; i++) {
-      ASSERT_EQ(Get(Key(i)), values[i]);
-    }
-  }
-
-  // Delete files in range [600, 999) (exclusive)
-  {
-    auto begin_str1 = Key(600), end_str1 = Key(800);
-    auto begin_str2 = Key(700), end_str2 = Key(900);
-    auto begin_str3 = Key(800), end_str3 = Key(999);
-    Slice begin1(begin_str1), end1(end_str1);
-    Slice begin2(begin_str2), end2(end_str2);
-    Slice begin3(begin_str3), end3(end_str3);
-    std::vector<RangePtr> ranges;
-    ranges.push_back(RangePtr(&begin1, &end1));
-    ranges.push_back(RangePtr(&begin2, &end2));
-    ranges.push_back(RangePtr(&begin3, &end3));
-    ASSERT_OK(DeleteFilesInRanges(db_, db_->DefaultColumnFamily(),
-                                  ranges.data(), ranges.size(), false));
-    ASSERT_EQ("0,1,4", FilesPerLevel(0));
-
-    // Keys [600, 900) should not exist.
-    for (auto i = 600; i < 900; i++) {
-      ReadOptions ropts;
-      std::string result;
-      auto s = db_->Get(ropts, Key(i), &result);
-      ASSERT_TRUE(s.IsNotFound());
-    }
-    for (auto i = 300; i < 600; i++) {
-      ASSERT_EQ(Get(Key(i)), values[i]);
-    }
-    for (auto i = 900; i < 1000; i++) {
-      ASSERT_EQ(Get(Key(i)), values[i]);
-    }
-  }
-
-  // Delete all files.
-  {
-    RangePtr range;
-    ASSERT_OK(DeleteFilesInRanges(db_, db_->DefaultColumnFamily(), &range, 1));
-    ASSERT_EQ("", FilesPerLevel(0));
-
-    for (auto i = 0; i < 1000; i++) {
-      ReadOptions ropts;
-      std::string result;
-      auto s = db_->Get(ropts, Key(i), &result);
-      ASSERT_TRUE(s.IsNotFound());
-    }
-  }
-}
-
-=======
->>>>>>> 492ab7c7
 TEST_F(DBCompactionTest, DeleteFileRangeFileEndpointsOverlapBug) {
   // regression test for #2833: groups of files whose user-keys overlap at the
   // endpoints could be split by `DeleteFilesInRange`. This caused old data to
@@ -1682,13 +1563,8 @@
 
   // Verify `DeleteFilesInRange` can't drop only file 0 which would cause
   // "1 -> vals[0]" to reappear.
-<<<<<<< HEAD
-  Slice begin = Key(0);
-  Slice end = Key(1);
-=======
   std::string begin_str = Key(0), end_str = Key(1);
   Slice begin = begin_str, end = end_str;
->>>>>>> 492ab7c7
   ASSERT_OK(DeleteFilesInRange(db_, db_->DefaultColumnFamily(), &begin, &end));
   ASSERT_EQ(vals[1], Get(Key(1)));
 
