//  Copyright (c) 2011-present, Facebook, Inc.  All rights reserved.
//  This source code is licensed under both the GPLv2 (found in the
//  COPYING file in the root directory) and Apache 2.0 License
//  (found in the LICENSE.Apache file in the root directory).
//
// Copyright (c) 2011 The LevelDB Authors. All rights reserved.
// Use of this source code is governed by a BSD-style license that can be
// found in the LICENSE file. See the AUTHORS file for names of contributors.

#include <tuple>

#include "db/blob/blob_index.h"
#include "db/db_test_util.h"
#include "env/mock_env.h"
#include "port/port.h"
#include "port/stack_trace.h"
#include "rocksdb/concurrent_task_limiter.h"
#include "rocksdb/experimental.h"
#include "rocksdb/sst_file_writer.h"
#include "rocksdb/utilities/convenience.h"
#include "test_util/sync_point.h"
#include "test_util/testutil.h"
#include "util/concurrent_task_limiter_impl.h"
#include "util/random.h"
#include "utilities/fault_injection_env.h"
#include "utilities/fault_injection_fs.h"

namespace ROCKSDB_NAMESPACE {

// SYNC_POINT is not supported in released Windows mode.
#if !defined(ROCKSDB_LITE)

class CompactionStatsCollector : public EventListener {
 public:
  CompactionStatsCollector()
      : compaction_completed_(
            static_cast<int>(CompactionReason::kNumOfReasons)) {
    for (auto& v : compaction_completed_) {
      v.store(0);
    }
  }

  ~CompactionStatsCollector() override {}

  void OnCompactionCompleted(DB* /* db */,
                             const CompactionJobInfo& info) override {
    int k = static_cast<int>(info.compaction_reason);
    int num_of_reasons = static_cast<int>(CompactionReason::kNumOfReasons);
    assert(k >= 0 && k < num_of_reasons);
    compaction_completed_[k]++;
  }

  void OnExternalFileIngested(
      DB* /* db */, const ExternalFileIngestionInfo& /* info */) override {
    int k = static_cast<int>(CompactionReason::kExternalSstIngestion);
    compaction_completed_[k]++;
  }

  void OnFlushCompleted(DB* /* db */, const FlushJobInfo& /* info */) override {
    int k = static_cast<int>(CompactionReason::kFlush);
    compaction_completed_[k]++;
  }

  int NumberOfCompactions(CompactionReason reason) const {
    int num_of_reasons = static_cast<int>(CompactionReason::kNumOfReasons);
    int k = static_cast<int>(reason);
    assert(k >= 0 && k < num_of_reasons);
    return compaction_completed_.at(k).load();
  }

 private:
  std::vector<std::atomic<int>> compaction_completed_;
};

class DBCompactionTest : public DBTestBase {
 public:
  DBCompactionTest()
      : DBTestBase("db_compaction_test", /*env_do_fsync=*/true) {}

 protected:
  /*
   * Verifies compaction stats of cfd are valid.
   *
   * For each level of cfd, its compaction stats are valid if
   * 1) sum(stat.counts) == stat.count, and
   * 2) stat.counts[i] == collector.NumberOfCompactions(i)
   */
  void VerifyCompactionStats(ColumnFamilyData& cfd,
                             const CompactionStatsCollector& collector) {
#ifndef NDEBUG
    InternalStats* internal_stats_ptr = cfd.internal_stats();
    ASSERT_NE(internal_stats_ptr, nullptr);
    const std::vector<InternalStats::CompactionStats>& comp_stats =
        internal_stats_ptr->TEST_GetCompactionStats();
    const int num_of_reasons =
        static_cast<int>(CompactionReason::kNumOfReasons);
    std::vector<int> counts(num_of_reasons, 0);
    // Count the number of compactions caused by each CompactionReason across
    // all levels.
    for (const auto& stat : comp_stats) {
      int sum = 0;
      for (int i = 0; i < num_of_reasons; i++) {
        counts[i] += stat.counts[i];
        sum += stat.counts[i];
      }
      ASSERT_EQ(sum, stat.count);
    }
    // Verify InternalStats bookkeeping matches that of
    // CompactionStatsCollector, assuming that all compactions complete.
    for (int i = 0; i < num_of_reasons; i++) {
      ASSERT_EQ(collector.NumberOfCompactions(static_cast<CompactionReason>(i)),
                counts[i]);
    }
#endif /* NDEBUG */
  }
};

class DBCompactionTestWithParam
    : public DBTestBase,
      public testing::WithParamInterface<std::tuple<uint32_t, bool>> {
 public:
  DBCompactionTestWithParam()
      : DBTestBase("db_compaction_test", /*env_do_fsync=*/true) {
    max_subcompactions_ = std::get<0>(GetParam());
    exclusive_manual_compaction_ = std::get<1>(GetParam());
  }

  // Required if inheriting from testing::WithParamInterface<>
  static void SetUpTestCase() {}
  static void TearDownTestCase() {}

  uint32_t max_subcompactions_;
  bool exclusive_manual_compaction_;
};

class DBCompactionTestWithBottommostParam
    : public DBTestBase,
      public testing::WithParamInterface<BottommostLevelCompaction> {
 public:
  DBCompactionTestWithBottommostParam()
      : DBTestBase("db_compaction_test", /*env_do_fsync=*/true) {
    bottommost_level_compaction_ = GetParam();
  }

  BottommostLevelCompaction bottommost_level_compaction_;
};

class DBCompactionDirectIOTest : public DBCompactionTest,
                                 public ::testing::WithParamInterface<bool> {
 public:
  DBCompactionDirectIOTest() : DBCompactionTest() {}
};

// Param = true : target level is non-empty
// Param = false: level between target level and source level
//  is not empty.
class ChangeLevelConflictsWithAuto
    : public DBCompactionTest,
      public ::testing::WithParamInterface<bool> {
 public:
  ChangeLevelConflictsWithAuto() : DBCompactionTest() {}
};

// Param = true: grab the compaction pressure token (enable
// parallel compactions)
// Param = false: Not grab the token (no parallel compactions)
class RoundRobinSubcompactionsAgainstPressureToken
    : public DBCompactionTest,
      public ::testing::WithParamInterface<bool> {
 public:
  RoundRobinSubcompactionsAgainstPressureToken() {
    grab_pressure_token_ = GetParam();
  }
  bool grab_pressure_token_;
};

class RoundRobinSubcompactionsAgainstResources
    : public DBCompactionTest,
      public ::testing::WithParamInterface<std::tuple<int, int>> {
 public:
  RoundRobinSubcompactionsAgainstResources() {
    total_low_pri_threads_ = std::get<0>(GetParam());
    max_compaction_limits_ = std::get<1>(GetParam());
  }
  int total_low_pri_threads_;
  int max_compaction_limits_;
};

namespace {
class FlushedFileCollector : public EventListener {
 public:
  FlushedFileCollector() {}
  ~FlushedFileCollector() override {}

  void OnFlushCompleted(DB* /*db*/, const FlushJobInfo& info) override {
    std::lock_guard<std::mutex> lock(mutex_);
    flushed_files_.push_back(info.file_path);
  }

  std::vector<std::string> GetFlushedFiles() {
    std::lock_guard<std::mutex> lock(mutex_);
    std::vector<std::string> result;
    for (auto fname : flushed_files_) {
      result.push_back(fname);
    }
    return result;
  }

  void ClearFlushedFiles() { flushed_files_.clear(); }

 private:
  std::vector<std::string> flushed_files_;
  std::mutex mutex_;
};

class SstStatsCollector : public EventListener {
 public:
  SstStatsCollector() : num_ssts_creation_started_(0) {}

  void OnTableFileCreationStarted(
      const TableFileCreationBriefInfo& /* info */) override {
    ++num_ssts_creation_started_;
  }

  int num_ssts_creation_started() { return num_ssts_creation_started_; }

 private:
  std::atomic<int> num_ssts_creation_started_;
};

static const int kCDTValueSize = 1000;
static const int kCDTKeysPerBuffer = 4;
static const int kCDTNumLevels = 8;
Options DeletionTriggerOptions(Options options) {
  options.compression = kNoCompression;
  options.write_buffer_size = kCDTKeysPerBuffer * (kCDTValueSize + 24);
  options.min_write_buffer_number_to_merge = 1;
  options.max_write_buffer_size_to_maintain = 0;
  options.num_levels = kCDTNumLevels;
  options.level0_file_num_compaction_trigger = 1;
  options.target_file_size_base = options.write_buffer_size * 2;
  options.target_file_size_multiplier = 2;
  options.max_bytes_for_level_base =
      options.target_file_size_base * options.target_file_size_multiplier;
  options.max_bytes_for_level_multiplier = 2;
  options.disable_auto_compactions = false;
  options.compaction_options_universal.max_size_amplification_percent = 100;
  return options;
}

bool HaveOverlappingKeyRanges(
    const Comparator* c,
    const SstFileMetaData& a, const SstFileMetaData& b) {
  if (c->CompareWithoutTimestamp(a.smallestkey, b.smallestkey) >= 0) {
    if (c->CompareWithoutTimestamp(a.smallestkey, b.largestkey) <= 0) {
      // b.smallestkey <= a.smallestkey <= b.largestkey
      return true;
    }
  } else if (c->CompareWithoutTimestamp(a.largestkey, b.smallestkey) >= 0) {
    // a.smallestkey < b.smallestkey <= a.largestkey
    return true;
  }
  if (c->CompareWithoutTimestamp(a.largestkey, b.largestkey) <= 0) {
    if (c->CompareWithoutTimestamp(a.largestkey, b.smallestkey) >= 0) {
      // b.smallestkey <= a.largestkey <= b.largestkey
      return true;
    }
  } else if (c->CompareWithoutTimestamp(a.smallestkey, b.largestkey) <= 0) {
    // a.smallestkey <= b.largestkey < a.largestkey
    return true;
  }
  return false;
}

// Identifies all files between level "min_level" and "max_level"
// which has overlapping key range with "input_file_meta".
void GetOverlappingFileNumbersForLevelCompaction(
    const ColumnFamilyMetaData& cf_meta,
    const Comparator* comparator,
    int min_level, int max_level,
    const SstFileMetaData* input_file_meta,
    std::set<std::string>* overlapping_file_names) {
  std::set<const SstFileMetaData*> overlapping_files;
  overlapping_files.insert(input_file_meta);
  for (int m = min_level; m <= max_level; ++m) {
    for (auto& file : cf_meta.levels[m].files) {
      for (auto* included_file : overlapping_files) {
        if (HaveOverlappingKeyRanges(
                comparator, *included_file, file)) {
          overlapping_files.insert(&file);
          overlapping_file_names->insert(file.name);
          break;
        }
      }
    }
  }
}

void VerifyCompactionResult(
    const ColumnFamilyMetaData& cf_meta,
    const std::set<std::string>& overlapping_file_numbers) {
#ifndef NDEBUG
  for (auto& level : cf_meta.levels) {
    for (auto& file : level.files) {
      assert(overlapping_file_numbers.find(file.name) ==
             overlapping_file_numbers.end());
    }
  }
#endif
}

const SstFileMetaData* PickFileRandomly(
    const ColumnFamilyMetaData& cf_meta,
    Random* rand,
    int* level = nullptr) {
  auto file_id = rand->Uniform(static_cast<int>(
      cf_meta.file_count)) + 1;
  for (auto& level_meta : cf_meta.levels) {
    if (file_id <= level_meta.files.size()) {
      if (level != nullptr) {
        *level = level_meta.level;
      }
      auto result = rand->Uniform(file_id);
      return &(level_meta.files[result]);
    }
    file_id -= static_cast<uint32_t>(level_meta.files.size());
  }
  assert(false);
  return nullptr;
}
}  // anonymous namespace

#if !defined(ROCKSDB_VALGRIND_RUN) || defined(ROCKSDB_FULL_VALGRIND_RUN)
// All the TEST_P tests run once with sub_compactions disabled (i.e.
// options.max_subcompactions = 1) and once with it enabled
TEST_P(DBCompactionTestWithParam, CompactionDeletionTrigger) {
  for (int tid = 0; tid < 3; ++tid) {
    uint64_t db_size[2];
    Options options = DeletionTriggerOptions(CurrentOptions());
    options.max_subcompactions = max_subcompactions_;

    if (tid == 1) {
      // the following only disable stats update in DB::Open()
      // and should not affect the result of this test.
      options.skip_stats_update_on_db_open = true;
    } else if (tid == 2) {
      // third pass with universal compaction
      options.compaction_style = kCompactionStyleUniversal;
      options.num_levels = 1;
    }

    DestroyAndReopen(options);
    Random rnd(301);

    const int kTestSize = kCDTKeysPerBuffer * 1024;
    std::vector<std::string> values;
    for (int k = 0; k < kTestSize; ++k) {
      values.push_back(rnd.RandomString(kCDTValueSize));
      ASSERT_OK(Put(Key(k), values[k]));
    }
    ASSERT_OK(dbfull()->TEST_WaitForFlushMemTable());
    ASSERT_OK(dbfull()->TEST_WaitForCompact());
    ASSERT_OK(Size(Key(0), Key(kTestSize - 1), &db_size[0]));

    for (int k = 0; k < kTestSize; ++k) {
      ASSERT_OK(Delete(Key(k)));
    }
    ASSERT_OK(Flush());
    ASSERT_OK(dbfull()->TEST_WaitForCompact());
    ASSERT_OK(Size(Key(0), Key(kTestSize - 1), &db_size[1]));

    if (options.compaction_style == kCompactionStyleUniversal) {
      // Claim: in universal compaction none of the original data will remain
      // once compactions settle.
      //
      // Proof: The compensated size of the file containing the most tombstones
      // is enough on its own to trigger size amp compaction. Size amp
      // compaction is a full compaction, so all tombstones meet the obsolete
      // keys they cover.
      ASSERT_EQ(0, db_size[1]);
    } else {
      // Claim: in level compaction at most `db_size[0] / 2` of the original
      // data will remain once compactions settle.
      //
      // Proof: Assume the original data is all in the bottom level. If it were
      // not, it would meet its tombstone sooner. The original data size is
      // large enough to require fanout to bottom level to be greater than
      // `max_bytes_for_level_multiplier == 2`. In the level just above,
      // tombstones must cover less than `db_size[0] / 4` bytes since fanout >=
      // 2 and file size is compensated by doubling the size of values we expect
      // are covered (`kDeletionWeightOnCompaction == 2`). The tombstones in
      // levels above must cover less than `db_size[0] / 8` bytes of original
      // data, `db_size[0] / 16`, and so on.
      ASSERT_GT(db_size[0] / 2, db_size[1]);
    }
  }
}
#endif  // !defined(ROCKSDB_VALGRIND_RUN) || defined(ROCKSDB_FULL_VALGRIND_RUN)

TEST_F(DBCompactionTest, SkipStatsUpdateTest) {
  // This test verify UpdateAccumulatedStats is not on
  // if options.skip_stats_update_on_db_open = true
  // The test will need to be updated if the internal behavior changes.

  Options options = DeletionTriggerOptions(CurrentOptions());
  options.disable_auto_compactions = true;
  options.env = env_;
  DestroyAndReopen(options);
  Random rnd(301);

  const int kTestSize = kCDTKeysPerBuffer * 512;
  std::vector<std::string> values;
  for (int k = 0; k < kTestSize; ++k) {
    values.push_back(rnd.RandomString(kCDTValueSize));
    ASSERT_OK(Put(Key(k), values[k]));
  }

  ASSERT_OK(Flush());

  Close();

  int update_acc_stats_called = 0;
  ROCKSDB_NAMESPACE::SyncPoint::GetInstance()->SetCallBack(
      "VersionStorageInfo::UpdateAccumulatedStats",
      [&](void* /* arg */) { ++update_acc_stats_called; });
  SyncPoint::GetInstance()->EnableProcessing();

  // Reopen the DB with stats-update disabled
  options.skip_stats_update_on_db_open = true;
  options.max_open_files = 20;
  Reopen(options);

  ASSERT_EQ(update_acc_stats_called, 0);

  // Repeat the reopen process, but this time we enable
  // stats-update.
  options.skip_stats_update_on_db_open = false;
  Reopen(options);

  ASSERT_GT(update_acc_stats_called, 0);

  SyncPoint::GetInstance()->ClearAllCallBacks();
  SyncPoint::GetInstance()->DisableProcessing();
}

TEST_F(DBCompactionTest, TestTableReaderForCompaction) {
  Options options = CurrentOptions();
  options.env = env_;
  options.max_open_files = 20;
  options.level0_file_num_compaction_trigger = 3;
  // Avoid many shards with small max_open_files, where as little as
  // two table insertions could lead to an LRU eviction, depending on
  // hash values.
  options.table_cache_numshardbits = 2;
  DestroyAndReopen(options);
  Random rnd(301);

  int num_table_cache_lookup = 0;
  int num_new_table_reader = 0;
  ROCKSDB_NAMESPACE::SyncPoint::GetInstance()->SetCallBack(
      "TableCache::FindTable:0", [&](void* arg) {
        assert(arg != nullptr);
        bool no_io = *(reinterpret_cast<bool*>(arg));
        if (!no_io) {
          // filter out cases for table properties queries.
          num_table_cache_lookup++;
        }
      });
  ROCKSDB_NAMESPACE::SyncPoint::GetInstance()->SetCallBack(
      "TableCache::GetTableReader:0",
      [&](void* /*arg*/) { num_new_table_reader++; });
  ROCKSDB_NAMESPACE::SyncPoint::GetInstance()->EnableProcessing();

  for (int k = 0; k < options.level0_file_num_compaction_trigger; ++k) {
    ASSERT_OK(Put(Key(k), Key(k)));
    ASSERT_OK(Put(Key(10 - k), "bar"));
    if (k < options.level0_file_num_compaction_trigger - 1) {
      num_table_cache_lookup = 0;
      ASSERT_OK(Flush());
      ASSERT_OK(dbfull()->TEST_WaitForCompact());
      // preloading iterator issues one table cache lookup and create
      // a new table reader, if not preloaded.
      int old_num_table_cache_lookup = num_table_cache_lookup;
      ASSERT_GE(num_table_cache_lookup, 1);
      ASSERT_EQ(num_new_table_reader, 1);

      num_table_cache_lookup = 0;
      num_new_table_reader = 0;
      ASSERT_EQ(Key(k), Get(Key(k)));
      // lookup iterator from table cache and no need to create a new one.
      ASSERT_EQ(old_num_table_cache_lookup + num_table_cache_lookup, 2);
      ASSERT_EQ(num_new_table_reader, 0);
    }
  }

  num_table_cache_lookup = 0;
  num_new_table_reader = 0;
  ASSERT_OK(Flush());
  ASSERT_OK(dbfull()->TEST_WaitForCompact());
  // Preloading iterator issues one table cache lookup and creates
  // a new table reader. One file is created for flush and one for compaction.
  // Compaction inputs make no table cache look-up for data/range deletion
  // iterators
  // May preload table cache too.
  ASSERT_GE(num_table_cache_lookup, 2);
  int old_num_table_cache_lookup2 = num_table_cache_lookup;

  // Create new iterator for:
  // (1) 1 for verifying flush results
  // (2) 1 for verifying compaction results.
  // (3) New TableReaders will not be created for compaction inputs
  ASSERT_EQ(num_new_table_reader, 2);

  num_table_cache_lookup = 0;
  num_new_table_reader = 0;
  ASSERT_EQ(Key(1), Get(Key(1)));
  ASSERT_EQ(num_table_cache_lookup + old_num_table_cache_lookup2, 5);
  ASSERT_EQ(num_new_table_reader, 0);

  num_table_cache_lookup = 0;
  num_new_table_reader = 0;
  CompactRangeOptions cro;
  cro.change_level = true;
  cro.target_level = 2;
  cro.bottommost_level_compaction = BottommostLevelCompaction::kForceOptimized;
  ASSERT_OK(db_->CompactRange(cro, nullptr, nullptr));
  // Only verifying compaction outputs issues one table cache lookup
  // for both data block and range deletion block).
  // May preload table cache too.
  ASSERT_GE(num_table_cache_lookup, 1);
  old_num_table_cache_lookup2 = num_table_cache_lookup;
  // One for verifying compaction results.
  // No new iterator created for compaction.
  ASSERT_EQ(num_new_table_reader, 1);

  num_table_cache_lookup = 0;
  num_new_table_reader = 0;
  ASSERT_EQ(Key(1), Get(Key(1)));
  ASSERT_EQ(num_table_cache_lookup + old_num_table_cache_lookup2, 3);
  ASSERT_EQ(num_new_table_reader, 0);

  ROCKSDB_NAMESPACE::SyncPoint::GetInstance()->ClearAllCallBacks();
}

TEST_P(DBCompactionTestWithParam, CompactionDeletionTriggerReopen) {
  for (int tid = 0; tid < 2; ++tid) {
    uint64_t db_size[3];
    Options options = DeletionTriggerOptions(CurrentOptions());
    options.max_subcompactions = max_subcompactions_;

    if (tid == 1) {
      // second pass with universal compaction
      options.compaction_style = kCompactionStyleUniversal;
      options.num_levels = 1;
    }

    DestroyAndReopen(options);
    Random rnd(301);

    // round 1 --- insert key/value pairs.
    const int kTestSize = kCDTKeysPerBuffer * 512;
    std::vector<std::string> values;
    for (int k = 0; k < kTestSize; ++k) {
      values.push_back(rnd.RandomString(kCDTValueSize));
      ASSERT_OK(Put(Key(k), values[k]));
    }
    ASSERT_OK(dbfull()->TEST_WaitForFlushMemTable());
    ASSERT_OK(dbfull()->TEST_WaitForCompact());
    ASSERT_OK(Size(Key(0), Key(kTestSize - 1), &db_size[0]));
    Close();

    // round 2 --- disable auto-compactions and issue deletions.
    options.create_if_missing = false;
    options.disable_auto_compactions = true;
    Reopen(options);

    for (int k = 0; k < kTestSize; ++k) {
      ASSERT_OK(Delete(Key(k)));
    }
    ASSERT_OK(Size(Key(0), Key(kTestSize - 1), &db_size[1]));
    Close();
    // as auto_compaction is off, we shouldn't see any reduction in db size.
    ASSERT_LE(db_size[0], db_size[1]);

    // round 3 --- reopen db with auto_compaction on and see if
    // deletion compensation still work.
    options.disable_auto_compactions = false;
    Reopen(options);
    // insert relatively small amount of data to trigger auto compaction.
    for (int k = 0; k < kTestSize / 10; ++k) {
      ASSERT_OK(Put(Key(k), values[k]));
    }
    ASSERT_OK(dbfull()->TEST_WaitForFlushMemTable());
    ASSERT_OK(dbfull()->TEST_WaitForCompact());
    ASSERT_OK(Size(Key(0), Key(kTestSize - 1), &db_size[2]));
    // this time we're expecting significant drop in size.
    //
    // See "CompactionDeletionTrigger" test for proof that at most
    // `db_size[0] / 2` of the original data remains. In addition to that, this
    // test inserts `db_size[0] / 10` to push the tombstones into SST files and
    // then through automatic compactions. So in total `3 * db_size[0] / 5` of
    // the original data may remain.
    ASSERT_GT(3 * db_size[0] / 5, db_size[2]);
  }
}

TEST_F(DBCompactionTest, CompactRangeBottomPri) {
  ASSERT_OK(Put(Key(50), ""));
  ASSERT_OK(Flush());
  ASSERT_OK(Put(Key(100), ""));
  ASSERT_OK(Flush());
  ASSERT_OK(Put(Key(200), ""));
  ASSERT_OK(Flush());

  {
    CompactRangeOptions cro;
    cro.change_level = true;
    cro.target_level = 2;
    ASSERT_OK(dbfull()->CompactRange(cro, nullptr, nullptr));
  }
  ASSERT_EQ("0,0,3", FilesPerLevel(0));

  ASSERT_OK(Put(Key(1), ""));
  ASSERT_OK(Put(Key(199), ""));
  ASSERT_OK(Flush());
  ASSERT_OK(Put(Key(2), ""));
  ASSERT_OK(Put(Key(199), ""));
  ASSERT_OK(Flush());
  ASSERT_EQ("2,0,3", FilesPerLevel(0));

  // Now we have 2 L0 files, and 3 L2 files, and a manual compaction will
  // be triggered.
  // Two compaction jobs will run. One compacts 2 L0 files in Low Pri Pool
  // and one compact to L2 in bottom pri pool.
  int low_pri_count = 0;
  int bottom_pri_count = 0;
  SyncPoint::GetInstance()->SetCallBack(
      "ThreadPoolImpl::Impl::BGThread:BeforeRun", [&](void* arg) {
        Env::Priority* pri = reinterpret_cast<Env::Priority*>(arg);
        // First time is low pri pool in the test case.
        if (low_pri_count == 0 && bottom_pri_count == 0) {
          ASSERT_EQ(Env::Priority::LOW, *pri);
        }
        if (*pri == Env::Priority::LOW) {
          low_pri_count++;
        } else {
          bottom_pri_count++;
        }
      });
  SyncPoint::GetInstance()->EnableProcessing();
  env_->SetBackgroundThreads(1, Env::Priority::BOTTOM);
  ASSERT_OK(dbfull()->CompactRange(CompactRangeOptions(), nullptr, nullptr));
  ASSERT_EQ(1, low_pri_count);
  ASSERT_EQ(1, bottom_pri_count);
  ASSERT_EQ("0,0,2", FilesPerLevel(0));

  // Recompact bottom most level uses bottom pool
  CompactRangeOptions cro;
  cro.bottommost_level_compaction = BottommostLevelCompaction::kForce;
  ASSERT_OK(dbfull()->CompactRange(cro, nullptr, nullptr));
  ASSERT_EQ(1, low_pri_count);
  ASSERT_EQ(2, bottom_pri_count);

  env_->SetBackgroundThreads(0, Env::Priority::BOTTOM);
  ASSERT_OK(dbfull()->CompactRange(cro, nullptr, nullptr));
  // Low pri pool is used if bottom pool has size 0.
  ASSERT_EQ(2, low_pri_count);
  ASSERT_EQ(2, bottom_pri_count);

  SyncPoint::GetInstance()->DisableProcessing();
}

TEST_F(DBCompactionTest, DisableStatsUpdateReopen) {
  uint64_t db_size[3];
  for (int test = 0; test < 2; ++test) {
    Options options = DeletionTriggerOptions(CurrentOptions());
    options.skip_stats_update_on_db_open = (test == 0);

    env_->random_read_counter_.Reset();
    DestroyAndReopen(options);
    Random rnd(301);

    // round 1 --- insert key/value pairs.
    const int kTestSize = kCDTKeysPerBuffer * 512;
    std::vector<std::string> values;
    for (int k = 0; k < kTestSize; ++k) {
      values.push_back(rnd.RandomString(kCDTValueSize));
      ASSERT_OK(Put(Key(k), values[k]));
    }
    ASSERT_OK(Flush());
    ASSERT_OK(dbfull()->TEST_WaitForCompact());
    // L1 and L2 can fit deletions iff size compensation does not take effect,
    // i.e., when `skip_stats_update_on_db_open == true`. Move any remaining
    // files at or above L2 down to L3 to ensure obsolete data does not
    // accidentally meet its tombstone above L3. This makes the final size more
    // deterministic and easy to see whether size compensation for deletions
    // took effect.
    MoveFilesToLevel(3 /* level */);
    ASSERT_OK(Size(Key(0), Key(kTestSize - 1), &db_size[0]));
    Close();

    // round 2 --- disable auto-compactions and issue deletions.
    options.create_if_missing = false;
    options.disable_auto_compactions = true;

    env_->random_read_counter_.Reset();
    Reopen(options);

    for (int k = 0; k < kTestSize; ++k) {
      ASSERT_OK(Delete(Key(k)));
    }
    ASSERT_OK(Size(Key(0), Key(kTestSize - 1), &db_size[1]));
    Close();
    // as auto_compaction is off, we shouldn't see any reduction in db size.
    ASSERT_LE(db_size[0], db_size[1]);

    // round 3 --- reopen db with auto_compaction on and see if
    // deletion compensation still work.
    options.disable_auto_compactions = false;
    Reopen(options);
    ASSERT_OK(dbfull()->TEST_WaitForFlushMemTable());
    ASSERT_OK(dbfull()->TEST_WaitForCompact());
    ASSERT_OK(Size(Key(0), Key(kTestSize - 1), &db_size[2]));

    if (options.skip_stats_update_on_db_open) {
      // If update stats on DB::Open is disable, we don't expect
      // deletion entries taking effect.
      //
      // The deletions are small enough to fit in L1 and L2, and obsolete keys
      // were moved to L3+, so none of the original data should have been
      // dropped.
      ASSERT_LE(db_size[0], db_size[2]);
    } else {
      // Otherwise, we should see a significant drop in db size.
      //
      // See "CompactionDeletionTrigger" test for proof that at most
      // `db_size[0] / 2` of the original data remains.
      ASSERT_GT(db_size[0] / 2, db_size[2]);
    }
  }
}


TEST_P(DBCompactionTestWithParam, CompactionTrigger) {
  const int kNumKeysPerFile = 100;

  Options options = CurrentOptions();
  options.write_buffer_size = 110 << 10;  // 110KB
  options.arena_block_size = 4 << 10;
  options.num_levels = 3;
  options.level0_file_num_compaction_trigger = 3;
  options.max_subcompactions = max_subcompactions_;
  options.memtable_factory.reset(
      test::NewSpecialSkipListFactory(kNumKeysPerFile));
  CreateAndReopenWithCF({"pikachu"}, options);

  Random rnd(301);

  for (int num = 0; num < options.level0_file_num_compaction_trigger - 1;
       num++) {
    std::vector<std::string> values;
    // Write 100KB (100 values, each 1K)
    for (int i = 0; i < kNumKeysPerFile; i++) {
      values.push_back(rnd.RandomString(990));
      ASSERT_OK(Put(1, Key(i), values[i]));
    }
    // put extra key to trigger flush
    ASSERT_OK(Put(1, "", ""));
    ASSERT_OK(dbfull()->TEST_WaitForFlushMemTable(handles_[1]));
    ASSERT_EQ(NumTableFilesAtLevel(0, 1), num + 1);
  }

  // generate one more file in level-0, and should trigger level-0 compaction
  std::vector<std::string> values;
  for (int i = 0; i < kNumKeysPerFile; i++) {
    values.push_back(rnd.RandomString(990));
    ASSERT_OK(Put(1, Key(i), values[i]));
  }
  // put extra key to trigger flush
  ASSERT_OK(Put(1, "", ""));
  ASSERT_OK(dbfull()->TEST_WaitForCompact());

  ASSERT_EQ(NumTableFilesAtLevel(0, 1), 0);
  ASSERT_EQ(NumTableFilesAtLevel(1, 1), 1);
}

TEST_F(DBCompactionTest, BGCompactionsAllowed) {
  // Create several column families. Make compaction triggers in all of them
  // and see number of compactions scheduled to be less than allowed.
  const int kNumKeysPerFile = 100;

  Options options = CurrentOptions();
  options.write_buffer_size = 110 << 10;  // 110KB
  options.arena_block_size = 4 << 10;
  options.num_levels = 3;
  // Should speed up compaction when there are 4 files.
  options.level0_file_num_compaction_trigger = 2;
  options.level0_slowdown_writes_trigger = 20;
  options.soft_pending_compaction_bytes_limit = 1 << 30;  // Infinitely large
  options.max_background_compactions = 3;
  options.memtable_factory.reset(
      test::NewSpecialSkipListFactory(kNumKeysPerFile));

  // Block all threads in thread pool.
  const size_t kTotalTasks = 4;
  env_->SetBackgroundThreads(4, Env::LOW);
  test::SleepingBackgroundTask sleeping_tasks[kTotalTasks];
  for (size_t i = 0; i < kTotalTasks; i++) {
    env_->Schedule(&test::SleepingBackgroundTask::DoSleepTask,
                   &sleeping_tasks[i], Env::Priority::LOW);
    sleeping_tasks[i].WaitUntilSleeping();
  }

  CreateAndReopenWithCF({"one", "two", "three"}, options);

  Random rnd(301);
  for (int cf = 0; cf < 4; cf++) {
    for (int num = 0; num < options.level0_file_num_compaction_trigger; num++) {
      for (int i = 0; i < kNumKeysPerFile; i++) {
        ASSERT_OK(Put(cf, Key(i), ""));
      }
      // put extra key to trigger flush
      ASSERT_OK(Put(cf, "", ""));
      ASSERT_OK(dbfull()->TEST_WaitForFlushMemTable(handles_[cf]));
      ASSERT_EQ(NumTableFilesAtLevel(0, cf), num + 1);
    }
  }

  // Now all column families qualify compaction but only one should be
  // scheduled, because no column family hits speed up condition.
  ASSERT_EQ(1u, env_->GetThreadPoolQueueLen(Env::Priority::LOW));

  // Create two more files for one column family, which triggers speed up
  // condition, three compactions will be scheduled.
  for (int num = 0; num < options.level0_file_num_compaction_trigger; num++) {
    for (int i = 0; i < kNumKeysPerFile; i++) {
      ASSERT_OK(Put(2, Key(i), ""));
    }
    // put extra key to trigger flush
    ASSERT_OK(Put(2, "", ""));
    ASSERT_OK(dbfull()->TEST_WaitForFlushMemTable(handles_[2]));
    ASSERT_EQ(options.level0_file_num_compaction_trigger + num + 1,
              NumTableFilesAtLevel(0, 2));
  }
  ASSERT_EQ(3U, env_->GetThreadPoolQueueLen(Env::Priority::LOW));

  // Unblock all threads to unblock all compactions.
  for (size_t i = 0; i < kTotalTasks; i++) {
    sleeping_tasks[i].WakeUp();
    sleeping_tasks[i].WaitUntilDone();
  }
  ASSERT_OK(dbfull()->TEST_WaitForCompact());

  // Verify number of compactions allowed will come back to 1.

  for (size_t i = 0; i < kTotalTasks; i++) {
    sleeping_tasks[i].Reset();
    env_->Schedule(&test::SleepingBackgroundTask::DoSleepTask,
                   &sleeping_tasks[i], Env::Priority::LOW);
    sleeping_tasks[i].WaitUntilSleeping();
  }
  for (int cf = 0; cf < 4; cf++) {
    for (int num = 0; num < options.level0_file_num_compaction_trigger; num++) {
      for (int i = 0; i < kNumKeysPerFile; i++) {
        ASSERT_OK(Put(cf, Key(i), ""));
      }
      // put extra key to trigger flush
      ASSERT_OK(Put(cf, "", ""));
      ASSERT_OK(dbfull()->TEST_WaitForFlushMemTable(handles_[cf]));
      ASSERT_EQ(NumTableFilesAtLevel(0, cf), num + 1);
    }
  }

  // Now all column families qualify compaction but only one should be
  // scheduled, because no column family hits speed up condition.
  ASSERT_EQ(1U, env_->GetThreadPoolQueueLen(Env::Priority::LOW));

  for (size_t i = 0; i < kTotalTasks; i++) {
    sleeping_tasks[i].WakeUp();
    sleeping_tasks[i].WaitUntilDone();
  }
}

TEST_P(DBCompactionTestWithParam, CompactionsGenerateMultipleFiles) {
  Options options = CurrentOptions();
  options.write_buffer_size = 100000000;        // Large write buffer
  options.max_subcompactions = max_subcompactions_;
  CreateAndReopenWithCF({"pikachu"}, options);

  Random rnd(301);

  // Write 8MB (80 values, each 100K)
  ASSERT_EQ(NumTableFilesAtLevel(0, 1), 0);
  std::vector<std::string> values;
  for (int i = 0; i < 80; i++) {
    values.push_back(rnd.RandomString(100000));
    ASSERT_OK(Put(1, Key(i), values[i]));
  }

  // Reopening moves updates to level-0
  ReopenWithColumnFamilies({"default", "pikachu"}, options);
  ASSERT_OK(dbfull()->TEST_CompactRange(0, nullptr, nullptr, handles_[1],
                                        true /* disallow trivial move */));

  ASSERT_EQ(NumTableFilesAtLevel(0, 1), 0);
  ASSERT_GT(NumTableFilesAtLevel(1, 1), 1);
  for (int i = 0; i < 80; i++) {
    ASSERT_EQ(Get(1, Key(i)), values[i]);
  }
}

TEST_F(DBCompactionTest, MinorCompactionsHappen) {
  do {
    Options options = CurrentOptions();
    options.write_buffer_size = 10000;
    CreateAndReopenWithCF({"pikachu"}, options);

    const int N = 500;

    int starting_num_tables = TotalTableFiles(1);
    for (int i = 0; i < N; i++) {
      ASSERT_OK(Put(1, Key(i), Key(i) + std::string(1000, 'v')));
    }
    int ending_num_tables = TotalTableFiles(1);
    ASSERT_GT(ending_num_tables, starting_num_tables);

    for (int i = 0; i < N; i++) {
      ASSERT_EQ(Key(i) + std::string(1000, 'v'), Get(1, Key(i)));
    }

    ReopenWithColumnFamilies({"default", "pikachu"}, options);

    for (int i = 0; i < N; i++) {
      ASSERT_EQ(Key(i) + std::string(1000, 'v'), Get(1, Key(i)));
    }
  } while (ChangeCompactOptions());
}

TEST_F(DBCompactionTest, UserKeyCrossFile1) {
  Options options = CurrentOptions();
  options.compaction_style = kCompactionStyleLevel;
  options.level0_file_num_compaction_trigger = 3;

  DestroyAndReopen(options);

  // create first file and flush to l0
  ASSERT_OK(Put("4", "A"));
  ASSERT_OK(Put("3", "A"));
  ASSERT_OK(Flush());
  ASSERT_OK(dbfull()->TEST_WaitForFlushMemTable());

  ASSERT_OK(Put("2", "A"));
  ASSERT_OK(Delete("3"));
  ASSERT_OK(Flush());
  ASSERT_OK(dbfull()->TEST_WaitForFlushMemTable());
  ASSERT_EQ("NOT_FOUND", Get("3"));

  // move both files down to l1
  ASSERT_OK(dbfull()->CompactRange(CompactRangeOptions(), nullptr, nullptr));
  ASSERT_EQ("NOT_FOUND", Get("3"));

  for (int i = 0; i < 3; i++) {
    ASSERT_OK(Put("2", "B"));
    ASSERT_OK(Flush());
    ASSERT_OK(dbfull()->TEST_WaitForFlushMemTable());
  }
  ASSERT_OK(dbfull()->TEST_WaitForCompact());

  ASSERT_EQ("NOT_FOUND", Get("3"));
}

TEST_F(DBCompactionTest, UserKeyCrossFile2) {
  Options options = CurrentOptions();
  options.compaction_style = kCompactionStyleLevel;
  options.level0_file_num_compaction_trigger = 3;

  DestroyAndReopen(options);

  // create first file and flush to l0
  ASSERT_OK(Put("4", "A"));
  ASSERT_OK(Put("3", "A"));
  ASSERT_OK(Flush());
  ASSERT_OK(dbfull()->TEST_WaitForFlushMemTable());

  ASSERT_OK(Put("2", "A"));
  ASSERT_OK(SingleDelete("3"));
  ASSERT_OK(Flush());
  ASSERT_OK(dbfull()->TEST_WaitForFlushMemTable());
  ASSERT_EQ("NOT_FOUND", Get("3"));

  // move both files down to l1
  ASSERT_OK(dbfull()->CompactRange(CompactRangeOptions(), nullptr, nullptr));
  ASSERT_EQ("NOT_FOUND", Get("3"));

  for (int i = 0; i < 3; i++) {
    ASSERT_OK(Put("2", "B"));
    ASSERT_OK(Flush());
    ASSERT_OK(dbfull()->TEST_WaitForFlushMemTable());
  }
  ASSERT_OK(dbfull()->TEST_WaitForCompact());

  ASSERT_EQ("NOT_FOUND", Get("3"));
}

TEST_F(DBCompactionTest, CompactionSstPartitioner) {
  Options options = CurrentOptions();
  options.compaction_style = kCompactionStyleLevel;
  options.level0_file_num_compaction_trigger = 3;
  std::shared_ptr<SstPartitionerFactory> factory(
      NewSstPartitionerFixedPrefixFactory(4));
  options.sst_partitioner_factory = factory;

  DestroyAndReopen(options);

  // create first file and flush to l0
  ASSERT_OK(Put("aaaa1", "A"));
  ASSERT_OK(Put("bbbb1", "B"));
  ASSERT_OK(Flush());
  ASSERT_OK(dbfull()->TEST_WaitForFlushMemTable());

  ASSERT_OK(Put("aaaa1", "A2"));
  ASSERT_OK(Flush());
  ASSERT_OK(dbfull()->TEST_WaitForFlushMemTable());

  // move both files down to l1
  ASSERT_OK(dbfull()->CompactRange(CompactRangeOptions(), nullptr, nullptr));

  std::vector<LiveFileMetaData> files;
  dbfull()->GetLiveFilesMetaData(&files);
  ASSERT_EQ(2, files.size());
  ASSERT_EQ("A2", Get("aaaa1"));
  ASSERT_EQ("B", Get("bbbb1"));
}

TEST_F(DBCompactionTest, CompactionSstPartitionerNonTrivial) {
  Options options = CurrentOptions();
  options.compaction_style = kCompactionStyleLevel;
  options.level0_file_num_compaction_trigger = 1;
  std::shared_ptr<SstPartitionerFactory> factory(
      NewSstPartitionerFixedPrefixFactory(4));
  options.sst_partitioner_factory = factory;

  DestroyAndReopen(options);

  // create first file and flush to l0
  ASSERT_OK(Put("aaaa1", "A"));
  ASSERT_OK(Put("bbbb1", "B"));
  ASSERT_OK(Flush());
  ASSERT_OK(dbfull()->TEST_WaitForFlushMemTable());
  ASSERT_OK(dbfull()->TEST_WaitForCompact(true));

  std::vector<LiveFileMetaData> files;
  dbfull()->GetLiveFilesMetaData(&files);
  ASSERT_EQ(2, files.size());
  ASSERT_EQ("A", Get("aaaa1"));
  ASSERT_EQ("B", Get("bbbb1"));
}

TEST_F(DBCompactionTest, ZeroSeqIdCompaction) {
  Options options = CurrentOptions();
  options.compaction_style = kCompactionStyleLevel;
  options.level0_file_num_compaction_trigger = 3;

  FlushedFileCollector* collector = new FlushedFileCollector();
  options.listeners.emplace_back(collector);

  // compaction options
  CompactionOptions compact_opt;
  compact_opt.compression = kNoCompression;
  compact_opt.output_file_size_limit = 4096;
  const size_t key_len =
    static_cast<size_t>(compact_opt.output_file_size_limit) / 5;

  DestroyAndReopen(options);

  std::vector<const Snapshot*> snaps;

  // create first file and flush to l0
  for (auto& key : {"1", "2", "3", "3", "3", "3"}) {
    ASSERT_OK(Put(key, std::string(key_len, 'A')));
    snaps.push_back(dbfull()->GetSnapshot());
  }
  ASSERT_OK(Flush());
  ASSERT_OK(dbfull()->TEST_WaitForFlushMemTable());

  // create second file and flush to l0
  for (auto& key : {"3", "4", "5", "6", "7", "8"}) {
    ASSERT_OK(Put(key, std::string(key_len, 'A')));
    snaps.push_back(dbfull()->GetSnapshot());
  }
  ASSERT_OK(Flush());
  ASSERT_OK(dbfull()->TEST_WaitForFlushMemTable());

  // move both files down to l1
  ASSERT_OK(
      dbfull()->CompactFiles(compact_opt, collector->GetFlushedFiles(), 1));

  // release snap so that first instance of key(3) can have seqId=0
  for (auto snap : snaps) {
    dbfull()->ReleaseSnapshot(snap);
  }

  // create 3 files in l0 so to trigger compaction
  for (int i = 0; i < options.level0_file_num_compaction_trigger; i++) {
    ASSERT_OK(Put("2", std::string(1, 'A')));
    ASSERT_OK(Flush());
    ASSERT_OK(dbfull()->TEST_WaitForFlushMemTable());
  }

  ASSERT_OK(dbfull()->TEST_WaitForCompact());
  ASSERT_OK(Put("", ""));
}

TEST_F(DBCompactionTest, ManualCompactionUnknownOutputSize) {
  // github issue #2249
  Options options = CurrentOptions();
  options.compaction_style = kCompactionStyleLevel;
  options.level0_file_num_compaction_trigger = 3;
  DestroyAndReopen(options);

  // create two files in l1 that we can compact
  for (int i = 0; i < 2; ++i) {
    for (int j = 0; j < options.level0_file_num_compaction_trigger; j++) {
      ASSERT_OK(Put(std::to_string(2 * i), std::string(1, 'A')));
      ASSERT_OK(Put(std::to_string(2 * i + 1), std::string(1, 'A')));
      ASSERT_OK(Flush());
      ASSERT_OK(dbfull()->TEST_WaitForFlushMemTable());
    }
    ASSERT_OK(dbfull()->TEST_WaitForCompact());
  }
  ASSERT_OK(
      dbfull()->SetOptions({{"level0_file_num_compaction_trigger", "2"}}));
  ASSERT_OK(dbfull()->TEST_WaitForCompact());
  ASSERT_EQ(NumTableFilesAtLevel(0, 0), 0);
  ASSERT_EQ(NumTableFilesAtLevel(1, 0), 2);
  ASSERT_OK(
      dbfull()->SetOptions({{"level0_file_num_compaction_trigger", "3"}}));

  ColumnFamilyMetaData cf_meta;
  dbfull()->GetColumnFamilyMetaData(dbfull()->DefaultColumnFamily(), &cf_meta);
  ASSERT_EQ(2, cf_meta.levels[1].files.size());
  std::vector<std::string> input_filenames;
  for (const auto& sst_file : cf_meta.levels[1].files) {
    input_filenames.push_back(sst_file.name);
  }

  // note CompactionOptions::output_file_size_limit is unset.
  CompactionOptions compact_opt;
  compact_opt.compression = kNoCompression;
  ASSERT_OK(dbfull()->CompactFiles(compact_opt, input_filenames, 1));
}

// Check that writes done during a memtable compaction are recovered
// if the database is shutdown during the memtable compaction.
TEST_F(DBCompactionTest, RecoverDuringMemtableCompaction) {
  do {
    Options options = CurrentOptions();
    options.env = env_;
    CreateAndReopenWithCF({"pikachu"}, options);

    // Trigger a long memtable compaction and reopen the database during it
    ASSERT_OK(Put(1, "foo", "v1"));  // Goes to 1st log file
    ASSERT_OK(Put(1, "big1", std::string(10000000, 'x')));  // Fills memtable
    ASSERT_OK(Put(1, "big2", std::string(1000, 'y')));  // Triggers compaction
    ASSERT_OK(Put(1, "bar", "v2"));                     // Goes to new log file

    ReopenWithColumnFamilies({"default", "pikachu"}, options);
    ASSERT_EQ("v1", Get(1, "foo"));
    ASSERT_EQ("v2", Get(1, "bar"));
    ASSERT_EQ(std::string(10000000, 'x'), Get(1, "big1"));
    ASSERT_EQ(std::string(1000, 'y'), Get(1, "big2"));
  } while (ChangeOptions());
}

TEST_P(DBCompactionTestWithParam, TrivialMoveOneFile) {
  int32_t trivial_move = 0;
  ROCKSDB_NAMESPACE::SyncPoint::GetInstance()->SetCallBack(
      "DBImpl::BackgroundCompaction:TrivialMove",
      [&](void* /*arg*/) { trivial_move++; });
  ROCKSDB_NAMESPACE::SyncPoint::GetInstance()->EnableProcessing();

  Options options = CurrentOptions();
  options.write_buffer_size = 100000000;
  options.max_subcompactions = max_subcompactions_;
  DestroyAndReopen(options);

  int32_t num_keys = 80;
  int32_t value_size = 100 * 1024;  // 100 KB

  Random rnd(301);
  std::vector<std::string> values;
  for (int i = 0; i < num_keys; i++) {
    values.push_back(rnd.RandomString(value_size));
    ASSERT_OK(Put(Key(i), values[i]));
  }

  // Reopening moves updates to L0
  Reopen(options);
  ASSERT_EQ(NumTableFilesAtLevel(0, 0), 1);  // 1 file in L0
  ASSERT_EQ(NumTableFilesAtLevel(1, 0), 0);  // 0 files in L1

  std::vector<LiveFileMetaData> metadata;
  db_->GetLiveFilesMetaData(&metadata);
  ASSERT_EQ(metadata.size(), 1U);
  LiveFileMetaData level0_file = metadata[0];  // L0 file meta

  CompactRangeOptions cro;
  cro.exclusive_manual_compaction = exclusive_manual_compaction_;

  // Compaction will initiate a trivial move from L0 to L1
  ASSERT_OK(dbfull()->CompactRange(cro, nullptr, nullptr));

  // File moved From L0 to L1
  ASSERT_EQ(NumTableFilesAtLevel(0, 0), 0);  // 0 files in L0
  ASSERT_EQ(NumTableFilesAtLevel(1, 0), 1);  // 1 file in L1

  metadata.clear();
  db_->GetLiveFilesMetaData(&metadata);
  ASSERT_EQ(metadata.size(), 1U);
  ASSERT_EQ(metadata[0].name /* level1_file.name */, level0_file.name);
  ASSERT_EQ(metadata[0].size /* level1_file.size */, level0_file.size);

  for (int i = 0; i < num_keys; i++) {
    ASSERT_EQ(Get(Key(i)), values[i]);
  }

  ASSERT_EQ(trivial_move, 1);
  ROCKSDB_NAMESPACE::SyncPoint::GetInstance()->DisableProcessing();
}

TEST_P(DBCompactionTestWithParam, TrivialMoveNonOverlappingFiles) {
  int32_t trivial_move = 0;
  int32_t non_trivial_move = 0;
  ROCKSDB_NAMESPACE::SyncPoint::GetInstance()->SetCallBack(
      "DBImpl::BackgroundCompaction:TrivialMove",
      [&](void* /*arg*/) { trivial_move++; });
  ROCKSDB_NAMESPACE::SyncPoint::GetInstance()->SetCallBack(
      "DBImpl::BackgroundCompaction:NonTrivial",
      [&](void* /*arg*/) { non_trivial_move++; });
  ROCKSDB_NAMESPACE::SyncPoint::GetInstance()->EnableProcessing();

  Options options = CurrentOptions();
  options.disable_auto_compactions = true;
  options.write_buffer_size = 10 * 1024 * 1024;
  options.max_subcompactions = max_subcompactions_;

  DestroyAndReopen(options);
  // non overlapping ranges
  std::vector<std::pair<int32_t, int32_t>> ranges = {
    {100, 199},
    {300, 399},
    {0, 99},
    {200, 299},
    {600, 699},
    {400, 499},
    {500, 550},
    {551, 599},
  };
  int32_t value_size = 10 * 1024;  // 10 KB

  Random rnd(301);
  std::map<int32_t, std::string> values;
  for (size_t i = 0; i < ranges.size(); i++) {
    for (int32_t j = ranges[i].first; j <= ranges[i].second; j++) {
      values[j] = rnd.RandomString(value_size);
      ASSERT_OK(Put(Key(j), values[j]));
    }
    ASSERT_OK(Flush());
  }

  int32_t level0_files = NumTableFilesAtLevel(0, 0);
  ASSERT_EQ(level0_files, ranges.size());    // Multiple files in L0
  ASSERT_EQ(NumTableFilesAtLevel(1, 0), 0);  // No files in L1

  CompactRangeOptions cro;
  cro.exclusive_manual_compaction = exclusive_manual_compaction_;

  // Since data is non-overlapping we expect compaction to initiate
  // a trivial move
  ASSERT_OK(db_->CompactRange(cro, nullptr, nullptr));
  // We expect that all the files were trivially moved from L0 to L1
  ASSERT_EQ(NumTableFilesAtLevel(0, 0), 0);
  ASSERT_EQ(NumTableFilesAtLevel(1, 0) /* level1_files */, level0_files);

  for (size_t i = 0; i < ranges.size(); i++) {
    for (int32_t j = ranges[i].first; j <= ranges[i].second; j++) {
      ASSERT_EQ(Get(Key(j)), values[j]);
    }
  }

  ASSERT_EQ(trivial_move, 1);
  ASSERT_EQ(non_trivial_move, 0);

  trivial_move = 0;
  non_trivial_move = 0;
  values.clear();
  DestroyAndReopen(options);
  // Same ranges as above but overlapping
  ranges = {
    {100, 199},
    {300, 399},
    {0, 99},
    {200, 299},
    {600, 699},
    {400, 499},
    {500, 560},  // this range overlap with the next one
    {551, 599},
  };
  for (size_t i = 0; i < ranges.size(); i++) {
    for (int32_t j = ranges[i].first; j <= ranges[i].second; j++) {
      values[j] = rnd.RandomString(value_size);
      ASSERT_OK(Put(Key(j), values[j]));
    }
    ASSERT_OK(Flush());
  }

  ASSERT_OK(db_->CompactRange(cro, nullptr, nullptr));

  for (size_t i = 0; i < ranges.size(); i++) {
    for (int32_t j = ranges[i].first; j <= ranges[i].second; j++) {
      ASSERT_EQ(Get(Key(j)), values[j]);
    }
  }
  ASSERT_EQ(trivial_move, 0);
  ASSERT_EQ(non_trivial_move, 1);

  ROCKSDB_NAMESPACE::SyncPoint::GetInstance()->DisableProcessing();
}

TEST_P(DBCompactionTestWithParam, TrivialMoveTargetLevel) {
  int32_t trivial_move = 0;
  int32_t non_trivial_move = 0;
  ROCKSDB_NAMESPACE::SyncPoint::GetInstance()->SetCallBack(
      "DBImpl::BackgroundCompaction:TrivialMove",
      [&](void* /*arg*/) { trivial_move++; });
  ROCKSDB_NAMESPACE::SyncPoint::GetInstance()->SetCallBack(
      "DBImpl::BackgroundCompaction:NonTrivial",
      [&](void* /*arg*/) { non_trivial_move++; });
  ROCKSDB_NAMESPACE::SyncPoint::GetInstance()->EnableProcessing();

  Options options = CurrentOptions();
  options.disable_auto_compactions = true;
  options.write_buffer_size = 10 * 1024 * 1024;
  options.num_levels = 7;
  options.max_subcompactions = max_subcompactions_;

  DestroyAndReopen(options);
  int32_t value_size = 10 * 1024;  // 10 KB

  // Add 2 non-overlapping files
  Random rnd(301);
  std::map<int32_t, std::string> values;

  // file 1 [0 => 300]
  for (int32_t i = 0; i <= 300; i++) {
    values[i] = rnd.RandomString(value_size);
    ASSERT_OK(Put(Key(i), values[i]));
  }
  ASSERT_OK(Flush());

  // file 2 [600 => 700]
  for (int32_t i = 600; i <= 700; i++) {
    values[i] = rnd.RandomString(value_size);
    ASSERT_OK(Put(Key(i), values[i]));
  }
  ASSERT_OK(Flush());

  // 2 files in L0
  ASSERT_EQ("2", FilesPerLevel(0));
  CompactRangeOptions compact_options;
  compact_options.change_level = true;
  compact_options.target_level = 6;
  compact_options.exclusive_manual_compaction = exclusive_manual_compaction_;
  ASSERT_OK(db_->CompactRange(compact_options, nullptr, nullptr));
  // 2 files in L6
  ASSERT_EQ("0,0,0,0,0,0,2", FilesPerLevel(0));

  ASSERT_EQ(trivial_move, 1);
  ASSERT_EQ(non_trivial_move, 0);

  for (int32_t i = 0; i <= 300; i++) {
    ASSERT_EQ(Get(Key(i)), values[i]);
  }
  for (int32_t i = 600; i <= 700; i++) {
    ASSERT_EQ(Get(Key(i)), values[i]);
  }
}

TEST_P(DBCompactionTestWithParam, PartialOverlappingL0) {
  class SubCompactionEventListener : public EventListener {
   public:
    void OnSubcompactionCompleted(const SubcompactionJobInfo&) override {
      sub_compaction_finished_++;
    }
    std::atomic<int> sub_compaction_finished_{0};
  };

  Options options = CurrentOptions();
  options.disable_auto_compactions = true;
  options.write_buffer_size = 10 * 1024 * 1024;
  options.max_subcompactions = max_subcompactions_;
  SubCompactionEventListener* listener = new SubCompactionEventListener();
  options.listeners.emplace_back(listener);

  DestroyAndReopen(options);

  // For subcompactino to trigger, output level needs to be non-empty.
  ASSERT_OK(Put("key", ""));
  ASSERT_OK(Put("kez", ""));
  ASSERT_OK(Flush());
  ASSERT_OK(Put("key", ""));
  ASSERT_OK(Put("kez", ""));
  ASSERT_OK(Flush());
  ASSERT_OK(db_->CompactRange(CompactRangeOptions(), nullptr, nullptr));

  // Ranges that are only briefly overlapping so that they won't be trivially
  // moved but subcompaction ranges would only contain a subset of files.
  std::vector<std::pair<int32_t, int32_t>> ranges = {
      {100, 199}, {198, 399}, {397, 600}, {598, 800}, {799, 900}, {895, 999},
  };
  int32_t value_size = 10 * 1024;  // 10 KB

  Random rnd(301);
  std::map<int32_t, std::string> values;
  for (size_t i = 0; i < ranges.size(); i++) {
    for (int32_t j = ranges[i].first; j <= ranges[i].second; j++) {
      values[j] = rnd.RandomString(value_size);
      ASSERT_OK(Put(Key(j), values[j]));
    }
    ASSERT_OK(Flush());
  }

  int32_t level0_files = NumTableFilesAtLevel(0, 0);
  ASSERT_EQ(level0_files, ranges.size());    // Multiple files in L0
  ASSERT_EQ(NumTableFilesAtLevel(1, 0), 1);  // One file in L1

  listener->sub_compaction_finished_ = 0;
  ASSERT_OK(db_->EnableAutoCompaction({db_->DefaultColumnFamily()}));
  ASSERT_OK(dbfull()->TEST_WaitForCompact());
  if (max_subcompactions_ > 3) {
    // RocksDB might not generate the exact number of sub compactions.
    // Here we validate that at least subcompaction happened.
    ASSERT_GT(listener->sub_compaction_finished_.load(), 2);
  }

  // We expect that all the files were compacted to L1
  ASSERT_EQ(NumTableFilesAtLevel(0, 0), 0);
  ASSERT_GT(NumTableFilesAtLevel(1, 0), 1);

  for (size_t i = 0; i < ranges.size(); i++) {
    for (int32_t j = ranges[i].first; j <= ranges[i].second; j++) {
      ASSERT_EQ(Get(Key(j)), values[j]);
    }
  }
}

TEST_P(DBCompactionTestWithParam, ManualCompactionPartial) {
  int32_t trivial_move = 0;
  int32_t non_trivial_move = 0;
  ROCKSDB_NAMESPACE::SyncPoint::GetInstance()->SetCallBack(
      "DBImpl::BackgroundCompaction:TrivialMove",
      [&](void* /*arg*/) { trivial_move++; });
  ROCKSDB_NAMESPACE::SyncPoint::GetInstance()->SetCallBack(
      "DBImpl::BackgroundCompaction:NonTrivial",
      [&](void* /*arg*/) { non_trivial_move++; });
  bool first = true;
  // Purpose of dependencies:
  // 4 -> 1: ensure the order of two non-trivial compactions
  // 5 -> 2 and 5 -> 3: ensure we do a check before two non-trivial compactions
  // are installed
  ROCKSDB_NAMESPACE::SyncPoint::GetInstance()->LoadDependency(
      {{"DBCompaction::ManualPartial:4", "DBCompaction::ManualPartial:1"},
       {"DBCompaction::ManualPartial:5", "DBCompaction::ManualPartial:2"},
       {"DBCompaction::ManualPartial:5", "DBCompaction::ManualPartial:3"}});
  ROCKSDB_NAMESPACE::SyncPoint::GetInstance()->SetCallBack(
      "DBImpl::BackgroundCompaction:NonTrivial:AfterRun", [&](void* /*arg*/) {
        if (first) {
          first = false;
          TEST_SYNC_POINT("DBCompaction::ManualPartial:4");
          TEST_SYNC_POINT("DBCompaction::ManualPartial:3");
        } else {  // second non-trivial compaction
          TEST_SYNC_POINT("DBCompaction::ManualPartial:2");
        }
      });

  ROCKSDB_NAMESPACE::SyncPoint::GetInstance()->EnableProcessing();

  Options options = CurrentOptions();
  options.write_buffer_size = 10 * 1024 * 1024;
  options.num_levels = 7;
  options.max_subcompactions = max_subcompactions_;
  options.level0_file_num_compaction_trigger = 3;
  options.max_background_compactions = 3;
  options.target_file_size_base = 1 << 23;  // 8 MB

  DestroyAndReopen(options);
  int32_t value_size = 10 * 1024;  // 10 KB

  // Add 2 non-overlapping files
  Random rnd(301);
  std::map<int32_t, std::string> values;

  // file 1 [0 => 100]
  for (int32_t i = 0; i < 100; i++) {
    values[i] = rnd.RandomString(value_size);
    ASSERT_OK(Put(Key(i), values[i]));
  }
  ASSERT_OK(Flush());

  // file 2 [100 => 300]
  for (int32_t i = 100; i < 300; i++) {
    values[i] = rnd.RandomString(value_size);
    ASSERT_OK(Put(Key(i), values[i]));
  }
  ASSERT_OK(Flush());

  // 2 files in L0
  ASSERT_EQ("2", FilesPerLevel(0));
  CompactRangeOptions compact_options;
  compact_options.change_level = true;
  compact_options.target_level = 6;
  compact_options.exclusive_manual_compaction = exclusive_manual_compaction_;
  // Trivial move the two non-overlapping files to level 6
  ASSERT_OK(db_->CompactRange(compact_options, nullptr, nullptr));
  // 2 files in L6
  ASSERT_EQ("0,0,0,0,0,0,2", FilesPerLevel(0));

  ASSERT_EQ(trivial_move, 1);
  ASSERT_EQ(non_trivial_move, 0);

  // file 3 [ 0 => 200]
  for (int32_t i = 0; i < 200; i++) {
    values[i] = rnd.RandomString(value_size);
    ASSERT_OK(Put(Key(i), values[i]));
  }
  ASSERT_OK(Flush());

  // 1 files in L0
  ASSERT_EQ("1,0,0,0,0,0,2", FilesPerLevel(0));
  ASSERT_OK(dbfull()->TEST_CompactRange(0, nullptr, nullptr, nullptr, false));
  ASSERT_OK(dbfull()->TEST_CompactRange(1, nullptr, nullptr, nullptr, false));
  ASSERT_OK(dbfull()->TEST_CompactRange(2, nullptr, nullptr, nullptr, false));
  ASSERT_OK(dbfull()->TEST_CompactRange(3, nullptr, nullptr, nullptr, false));
  ASSERT_OK(dbfull()->TEST_CompactRange(4, nullptr, nullptr, nullptr, false));
  // 2 files in L6, 1 file in L5
  ASSERT_EQ("0,0,0,0,0,1,2", FilesPerLevel(0));

  ASSERT_EQ(trivial_move, 6);
  ASSERT_EQ(non_trivial_move, 0);

  ROCKSDB_NAMESPACE::port::Thread threads([&] {
    compact_options.change_level = false;
    compact_options.exclusive_manual_compaction = false;
    std::string begin_string = Key(0);
    std::string end_string = Key(199);
    Slice begin(begin_string);
    Slice end(end_string);
    // First non-trivial compaction is triggered
    ASSERT_OK(db_->CompactRange(compact_options, &begin, &end));
  });

  TEST_SYNC_POINT("DBCompaction::ManualPartial:1");
  // file 4 [300 => 400)
  for (int32_t i = 300; i <= 400; i++) {
    values[i] = rnd.RandomString(value_size);
    ASSERT_OK(Put(Key(i), values[i]));
  }
  ASSERT_OK(Flush());

  // file 5 [400 => 500)
  for (int32_t i = 400; i <= 500; i++) {
    values[i] = rnd.RandomString(value_size);
    ASSERT_OK(Put(Key(i), values[i]));
  }
  ASSERT_OK(Flush());

  // file 6 [500 => 600)
  for (int32_t i = 500; i <= 600; i++) {
    values[i] = rnd.RandomString(value_size);
    ASSERT_OK(Put(Key(i), values[i]));
  }
  // Second non-trivial compaction is triggered
  ASSERT_OK(Flush());

  // Before two non-trivial compactions are installed, there are 3 files in L0
  ASSERT_EQ("3,0,0,0,0,1,2", FilesPerLevel(0));
  TEST_SYNC_POINT("DBCompaction::ManualPartial:5");

  ASSERT_OK(dbfull()->TEST_WaitForFlushMemTable());
  ASSERT_OK(dbfull()->TEST_WaitForCompact());
  // After two non-trivial compactions are installed, there is 1 file in L6, and
  // 1 file in L1
  ASSERT_EQ("0,1,0,0,0,0,1", FilesPerLevel(0));
  threads.join();

  for (int32_t i = 0; i < 600; i++) {
    ASSERT_EQ(Get(Key(i)), values[i]);
  }
}

// Disable as the test is flaky.
TEST_F(DBCompactionTest, DISABLED_ManualPartialFill) {
  int32_t trivial_move = 0;
  int32_t non_trivial_move = 0;
  ROCKSDB_NAMESPACE::SyncPoint::GetInstance()->SetCallBack(
      "DBImpl::BackgroundCompaction:TrivialMove",
      [&](void* /*arg*/) { trivial_move++; });
  ROCKSDB_NAMESPACE::SyncPoint::GetInstance()->SetCallBack(
      "DBImpl::BackgroundCompaction:NonTrivial",
      [&](void* /*arg*/) { non_trivial_move++; });
  bool first = true;
  bool second = true;
  ROCKSDB_NAMESPACE::SyncPoint::GetInstance()->LoadDependency(
      {{"DBCompaction::PartialFill:4", "DBCompaction::PartialFill:1"},
       {"DBCompaction::PartialFill:2", "DBCompaction::PartialFill:3"}});
  ROCKSDB_NAMESPACE::SyncPoint::GetInstance()->SetCallBack(
      "DBImpl::BackgroundCompaction:NonTrivial:AfterRun", [&](void* /*arg*/) {
        if (first) {
          TEST_SYNC_POINT("DBCompaction::PartialFill:4");
          first = false;
          TEST_SYNC_POINT("DBCompaction::PartialFill:3");
        } else if (second) {
        }
      });

  ROCKSDB_NAMESPACE::SyncPoint::GetInstance()->EnableProcessing();

  Options options = CurrentOptions();
  options.write_buffer_size = 10 * 1024 * 1024;
  options.max_bytes_for_level_multiplier = 2;
  options.num_levels = 4;
  options.level0_file_num_compaction_trigger = 3;
  options.max_background_compactions = 3;

  DestroyAndReopen(options);
  // make sure all background compaction jobs can be scheduled
  auto stop_token =
      dbfull()->TEST_write_controler().GetCompactionPressureToken();
  int32_t value_size = 10 * 1024;  // 10 KB

  // Add 2 non-overlapping files
  Random rnd(301);
  std::map<int32_t, std::string> values;

  // file 1 [0 => 100]
  for (int32_t i = 0; i < 100; i++) {
    values[i] = rnd.RandomString(value_size);
    ASSERT_OK(Put(Key(i), values[i]));
  }
  ASSERT_OK(Flush());

  // file 2 [100 => 300]
  for (int32_t i = 100; i < 300; i++) {
    values[i] = rnd.RandomString(value_size);
    ASSERT_OK(Put(Key(i), values[i]));
  }
  ASSERT_OK(Flush());

  // 2 files in L0
  ASSERT_EQ("2", FilesPerLevel(0));
  CompactRangeOptions compact_options;
  compact_options.change_level = true;
  compact_options.target_level = 2;
  ASSERT_OK(db_->CompactRange(compact_options, nullptr, nullptr));
  // 2 files in L2
  ASSERT_EQ("0,0,2", FilesPerLevel(0));

  ASSERT_EQ(trivial_move, 1);
  ASSERT_EQ(non_trivial_move, 0);

  // file 3 [ 0 => 200]
  for (int32_t i = 0; i < 200; i++) {
    values[i] = rnd.RandomString(value_size);
    ASSERT_OK(Put(Key(i), values[i]));
  }
  ASSERT_OK(Flush());

  // 2 files in L2, 1 in L0
  ASSERT_EQ("1,0,2", FilesPerLevel(0));
  ASSERT_OK(dbfull()->TEST_CompactRange(0, nullptr, nullptr, nullptr, false));
  // 2 files in L2, 1 in L1
  ASSERT_EQ("0,1,2", FilesPerLevel(0));

  ASSERT_EQ(trivial_move, 2);
  ASSERT_EQ(non_trivial_move, 0);

  ROCKSDB_NAMESPACE::port::Thread threads([&] {
    compact_options.change_level = false;
    compact_options.exclusive_manual_compaction = false;
    std::string begin_string = Key(0);
    std::string end_string = Key(199);
    Slice begin(begin_string);
    Slice end(end_string);
    ASSERT_OK(db_->CompactRange(compact_options, &begin, &end));
  });

  TEST_SYNC_POINT("DBCompaction::PartialFill:1");
  // Many files 4 [300 => 4300)
  for (int32_t i = 0; i <= 5; i++) {
    for (int32_t j = 300; j < 4300; j++) {
      if (j == 2300) {
        ASSERT_OK(Flush());
        ASSERT_OK(dbfull()->TEST_WaitForFlushMemTable());
      }
      values[j] = rnd.RandomString(value_size);
      ASSERT_OK(Put(Key(j), values[j]));
    }
  }

  // Verify level sizes
  uint64_t target_size = 4 * options.max_bytes_for_level_base;
  for (int32_t i = 1; i < options.num_levels; i++) {
    ASSERT_LE(SizeAtLevel(i), target_size);
    target_size = static_cast<uint64_t>(target_size *
                                        options.max_bytes_for_level_multiplier);
  }

  TEST_SYNC_POINT("DBCompaction::PartialFill:2");
  ASSERT_OK(dbfull()->TEST_WaitForFlushMemTable());
  ASSERT_OK(dbfull()->TEST_WaitForCompact());
  threads.join();

  for (int32_t i = 0; i < 4300; i++) {
    ASSERT_EQ(Get(Key(i)), values[i]);
  }
}

TEST_F(DBCompactionTest, ManualCompactionWithUnorderedWrite) {
  ROCKSDB_NAMESPACE::SyncPoint::GetInstance()->LoadDependency(
      {{"DBImpl::WriteImpl:UnorderedWriteAfterWriteWAL",
        "DBCompactionTest::ManualCompactionWithUnorderedWrite:WaitWriteWAL"},
       {"DBImpl::WaitForPendingWrites:BeforeBlock",
        "DBImpl::WriteImpl:BeforeUnorderedWriteMemtable"}});

  Options options = CurrentOptions();
  options.unordered_write = true;
  DestroyAndReopen(options);
  ASSERT_OK(Put("foo", "v1"));
  ASSERT_OK(Flush());

  ASSERT_OK(Put("bar", "v1"));
  ROCKSDB_NAMESPACE::SyncPoint::GetInstance()->EnableProcessing();
  port::Thread writer([&]() { ASSERT_OK(Put("foo", "v2")); });

  TEST_SYNC_POINT(
      "DBCompactionTest::ManualCompactionWithUnorderedWrite:WaitWriteWAL");
  ASSERT_OK(db_->CompactRange(CompactRangeOptions(), nullptr, nullptr));

  writer.join();
  ASSERT_EQ(Get("foo"), "v2");

  SyncPoint::GetInstance()->DisableProcessing();
  SyncPoint::GetInstance()->ClearAllCallBacks();

  Reopen(options);
  ASSERT_EQ(Get("foo"), "v2");
}

TEST_F(DBCompactionTest, DeleteFileRange) {
  Options options = CurrentOptions();
  options.write_buffer_size = 10 * 1024 * 1024;
  options.max_bytes_for_level_multiplier = 2;
  options.num_levels = 4;
  options.level0_file_num_compaction_trigger = 3;
  options.max_background_compactions = 3;

  DestroyAndReopen(options);
  int32_t value_size = 10 * 1024;  // 10 KB

  // Add 2 non-overlapping files
  Random rnd(301);
  std::map<int32_t, std::string> values;

  // file 1 [0 => 100]
  for (int32_t i = 0; i < 100; i++) {
    values[i] = rnd.RandomString(value_size);
    ASSERT_OK(Put(Key(i), values[i]));
  }
  ASSERT_OK(Flush());

  // file 2 [100 => 300]
  for (int32_t i = 100; i < 300; i++) {
    values[i] = rnd.RandomString(value_size);
    ASSERT_OK(Put(Key(i), values[i]));
  }
  ASSERT_OK(Flush());

  // 2 files in L0
  ASSERT_EQ("2", FilesPerLevel(0));
  CompactRangeOptions compact_options;
  compact_options.change_level = true;
  compact_options.target_level = 2;
  ASSERT_OK(db_->CompactRange(compact_options, nullptr, nullptr));
  // 2 files in L2
  ASSERT_EQ("0,0,2", FilesPerLevel(0));

  // file 3 [ 0 => 200]
  for (int32_t i = 0; i < 200; i++) {
    values[i] = rnd.RandomString(value_size);
    ASSERT_OK(Put(Key(i), values[i]));
  }
  ASSERT_OK(Flush());

  // Many files 4 [300 => 4300)
  for (int32_t i = 0; i <= 5; i++) {
    for (int32_t j = 300; j < 4300; j++) {
      if (j == 2300) {
        ASSERT_OK(Flush());
        ASSERT_OK(dbfull()->TEST_WaitForFlushMemTable());
      }
      values[j] = rnd.RandomString(value_size);
      ASSERT_OK(Put(Key(j), values[j]));
    }
  }
  ASSERT_OK(Flush());
  ASSERT_OK(dbfull()->TEST_WaitForFlushMemTable());
  ASSERT_OK(dbfull()->TEST_WaitForCompact());

  // Verify level sizes
  uint64_t target_size = 4 * options.max_bytes_for_level_base;
  for (int32_t i = 1; i < options.num_levels; i++) {
    ASSERT_LE(SizeAtLevel(i), target_size);
    target_size = static_cast<uint64_t>(target_size *
                                        options.max_bytes_for_level_multiplier);
  }

  const size_t old_num_files = CountFiles();
  std::string begin_string = Key(1000);
  std::string end_string = Key(2000);
  Slice begin(begin_string);
  Slice end(end_string);
  ASSERT_OK(DeleteFilesInRange(db_, db_->DefaultColumnFamily(), &begin, &end));

  int32_t deleted_count = 0;
  for (int32_t i = 0; i < 4300; i++) {
    if (i < 1000 || i > 2000) {
      ASSERT_EQ(Get(Key(i)), values[i]);
    } else {
      ReadOptions roptions;
      std::string result;
      Status s = db_->Get(roptions, Key(i), &result);
      ASSERT_TRUE(s.IsNotFound() || s.ok());
      if (s.IsNotFound()) {
        deleted_count++;
      }
    }
  }
  ASSERT_GT(deleted_count, 0);
  begin_string = Key(5000);
  end_string = Key(6000);
  Slice begin1(begin_string);
  Slice end1(end_string);
  // Try deleting files in range which contain no keys
  ASSERT_OK(
      DeleteFilesInRange(db_, db_->DefaultColumnFamily(), &begin1, &end1));

  // Push data from level 0 to level 1 to force all data to be deleted
  // Note that we don't delete level 0 files
  compact_options.change_level = true;
  compact_options.target_level = 1;
  ASSERT_OK(db_->CompactRange(compact_options, nullptr, nullptr));
  ASSERT_OK(dbfull()->TEST_WaitForCompact());

  ASSERT_OK(
      DeleteFilesInRange(db_, db_->DefaultColumnFamily(), nullptr, nullptr));

  int32_t deleted_count2 = 0;
  for (int32_t i = 0; i < 4300; i++) {
    ReadOptions roptions;
    std::string result;
    ASSERT_TRUE(db_->Get(roptions, Key(i), &result).IsNotFound());
    deleted_count2++;
  }
  ASSERT_GT(deleted_count2, deleted_count);
  const size_t new_num_files = CountFiles();
  ASSERT_GT(old_num_files, new_num_files);
}

TEST_F(DBCompactionTest, DeleteFilesInRanges) {
  Options options = CurrentOptions();
  options.write_buffer_size = 10 * 1024 * 1024;
  options.max_bytes_for_level_multiplier = 2;
  options.num_levels = 4;
  options.max_background_compactions = 3;
  options.disable_auto_compactions = true;

  DestroyAndReopen(options);
  int32_t value_size = 10 * 1024;  // 10 KB

  Random rnd(301);
  std::map<int32_t, std::string> values;

  // file [0 => 100), [100 => 200), ... [900, 1000)
  for (auto i = 0; i < 10; i++) {
    for (auto j = 0; j < 100; j++) {
      auto k = i * 100 + j;
      values[k] = rnd.RandomString(value_size);
      ASSERT_OK(Put(Key(k), values[k]));
    }
    ASSERT_OK(Flush());
  }
  ASSERT_EQ("10", FilesPerLevel(0));
  CompactRangeOptions compact_options;
  compact_options.change_level = true;
  compact_options.target_level = 2;
  ASSERT_OK(db_->CompactRange(compact_options, nullptr, nullptr));
  ASSERT_EQ("0,0,10", FilesPerLevel(0));

  // file [0 => 100), [200 => 300), ... [800, 900)
  for (auto i = 0; i < 10; i+=2) {
    for (auto j = 0; j < 100; j++) {
      auto k = i * 100 + j;
      ASSERT_OK(Put(Key(k), values[k]));
    }
    ASSERT_OK(Flush());
  }
  ASSERT_EQ("5,0,10", FilesPerLevel(0));
  ASSERT_OK(dbfull()->TEST_CompactRange(0, nullptr, nullptr));
  ASSERT_EQ("0,5,10", FilesPerLevel(0));

  // Delete files in range [0, 299] (inclusive)
  {
    auto begin_str1 = Key(0), end_str1 = Key(100);
    auto begin_str2 = Key(100), end_str2 = Key(200);
    auto begin_str3 = Key(200), end_str3 = Key(299);
    Slice begin1(begin_str1), end1(end_str1);
    Slice begin2(begin_str2), end2(end_str2);
    Slice begin3(begin_str3), end3(end_str3);
    std::vector<RangePtr> ranges;
    ranges.push_back(RangePtr(&begin1, &end1));
    ranges.push_back(RangePtr(&begin2, &end2));
    ranges.push_back(RangePtr(&begin3, &end3));
    ASSERT_OK(DeleteFilesInRanges(db_, db_->DefaultColumnFamily(),
                                  ranges.data(), ranges.size()));
    ASSERT_EQ("0,3,7", FilesPerLevel(0));

    // Keys [0, 300) should not exist.
    for (auto i = 0; i < 300; i++) {
      ReadOptions ropts;
      std::string result;
      auto s = db_->Get(ropts, Key(i), &result);
      ASSERT_TRUE(s.IsNotFound());
    }
    for (auto i = 300; i < 1000; i++) {
      ASSERT_EQ(Get(Key(i)), values[i]);
    }
  }

  // Delete files in range [600, 999) (exclusive)
  {
    auto begin_str1 = Key(600), end_str1 = Key(800);
    auto begin_str2 = Key(700), end_str2 = Key(900);
    auto begin_str3 = Key(800), end_str3 = Key(999);
    Slice begin1(begin_str1), end1(end_str1);
    Slice begin2(begin_str2), end2(end_str2);
    Slice begin3(begin_str3), end3(end_str3);
    std::vector<RangePtr> ranges;
    ranges.push_back(RangePtr(&begin1, &end1));
    ranges.push_back(RangePtr(&begin2, &end2));
    ranges.push_back(RangePtr(&begin3, &end3));
    ASSERT_OK(DeleteFilesInRanges(db_, db_->DefaultColumnFamily(),
                                  ranges.data(), ranges.size(), false));
    ASSERT_EQ("0,1,4", FilesPerLevel(0));

    // Keys [600, 900) should not exist.
    for (auto i = 600; i < 900; i++) {
      ReadOptions ropts;
      std::string result;
      auto s = db_->Get(ropts, Key(i), &result);
      ASSERT_TRUE(s.IsNotFound());
    }
    for (auto i = 300; i < 600; i++) {
      ASSERT_EQ(Get(Key(i)), values[i]);
    }
    for (auto i = 900; i < 1000; i++) {
      ASSERT_EQ(Get(Key(i)), values[i]);
    }
  }

  // Delete all files.
  {
    RangePtr range;
    ASSERT_OK(DeleteFilesInRanges(db_, db_->DefaultColumnFamily(), &range, 1));
    ASSERT_EQ("", FilesPerLevel(0));

    for (auto i = 0; i < 1000; i++) {
      ReadOptions ropts;
      std::string result;
      auto s = db_->Get(ropts, Key(i), &result);
      ASSERT_TRUE(s.IsNotFound());
    }
  }
}

TEST_F(DBCompactionTest, DeleteFileRangeFileEndpointsOverlapBug) {
  // regression test for #2833: groups of files whose user-keys overlap at the
  // endpoints could be split by `DeleteFilesInRange`. This caused old data to
  // reappear, either because a new version of the key was removed, or a range
  // deletion was partially dropped. It could also cause non-overlapping
  // invariant to be violated if the files dropped by DeleteFilesInRange were
  // a subset of files that a range deletion spans.
  const int kNumL0Files = 2;
  const int kValSize = 8 << 10;  // 8KB
  Options options = CurrentOptions();
  options.level0_file_num_compaction_trigger = kNumL0Files;
  options.target_file_size_base = 1 << 10;  // 1KB
  DestroyAndReopen(options);

  // The snapshot prevents key 1 from having its old version dropped. The low
  // `target_file_size_base` ensures two keys will be in each output file.
  const Snapshot* snapshot = nullptr;
  Random rnd(301);
  // The value indicates which flush the key belonged to, which is enough
  // for us to determine the keys' relative ages. After L0 flushes finish,
  // files look like:
  //
  // File 0: 0 -> vals[0], 1 -> vals[0]
  // File 1:               1 -> vals[1], 2 -> vals[1]
  //
  // Then L0->L1 compaction happens, which outputs keys as follows:
  //
  // File 0: 0 -> vals[0], 1 -> vals[1]
  // File 1:               1 -> vals[0], 2 -> vals[1]
  //
  // DeleteFilesInRange shouldn't be allowed to drop just file 0, as that
  // would cause `1 -> vals[0]` (an older key) to reappear.
  std::string vals[kNumL0Files];
  for (int i = 0; i < kNumL0Files; ++i) {
    vals[i] = rnd.RandomString(kValSize);
    ASSERT_OK(Put(Key(i), vals[i]));
    ASSERT_OK(Put(Key(i + 1), vals[i]));
    ASSERT_OK(Flush());
    if (i == 0) {
      snapshot = db_->GetSnapshot();
    }
  }
  ASSERT_OK(dbfull()->TEST_WaitForCompact());

  // Verify `DeleteFilesInRange` can't drop only file 0 which would cause
  // "1 -> vals[0]" to reappear.
  std::string begin_str = Key(0), end_str = Key(1);
  Slice begin = begin_str, end = end_str;
  ASSERT_OK(DeleteFilesInRange(db_, db_->DefaultColumnFamily(), &begin, &end));
  ASSERT_EQ(vals[1], Get(Key(1)));

  db_->ReleaseSnapshot(snapshot);
}

TEST_P(DBCompactionTestWithParam, TrivialMoveToLastLevelWithFiles) {
  int32_t trivial_move = 0;
  int32_t non_trivial_move = 0;
  ROCKSDB_NAMESPACE::SyncPoint::GetInstance()->SetCallBack(
      "DBImpl::BackgroundCompaction:TrivialMove",
      [&](void* /*arg*/) { trivial_move++; });
  ROCKSDB_NAMESPACE::SyncPoint::GetInstance()->SetCallBack(
      "DBImpl::BackgroundCompaction:NonTrivial",
      [&](void* /*arg*/) { non_trivial_move++; });
  ROCKSDB_NAMESPACE::SyncPoint::GetInstance()->EnableProcessing();

  Options options = CurrentOptions();
  options.write_buffer_size = 100000000;
  options.max_subcompactions = max_subcompactions_;
  DestroyAndReopen(options);

  int32_t value_size = 10 * 1024;  // 10 KB

  Random rnd(301);
  std::vector<std::string> values;
  // File with keys [ 0 => 99 ]
  for (int i = 0; i < 100; i++) {
    values.push_back(rnd.RandomString(value_size));
    ASSERT_OK(Put(Key(i), values[i]));
  }
  ASSERT_OK(Flush());

  ASSERT_EQ("1", FilesPerLevel(0));
  // Compaction will do L0=>L1 (trivial move) then move L1 files to L3
  CompactRangeOptions compact_options;
  compact_options.change_level = true;
  compact_options.target_level = 3;
  compact_options.exclusive_manual_compaction = exclusive_manual_compaction_;
  ASSERT_OK(db_->CompactRange(compact_options, nullptr, nullptr));
  ASSERT_EQ("0,0,0,1", FilesPerLevel(0));
  ASSERT_EQ(trivial_move, 1);
  ASSERT_EQ(non_trivial_move, 0);

  // File with keys [ 100 => 199 ]
  for (int i = 100; i < 200; i++) {
    values.push_back(rnd.RandomString(value_size));
    ASSERT_OK(Put(Key(i), values[i]));
  }
  ASSERT_OK(Flush());

  ASSERT_EQ("1,0,0,1", FilesPerLevel(0));
  CompactRangeOptions cro;
  cro.exclusive_manual_compaction = exclusive_manual_compaction_;
  // Compaction will do L0=>L1 L1=>L2 L2=>L3 (3 trivial moves)
  ASSERT_OK(db_->CompactRange(cro, nullptr, nullptr));
  ASSERT_EQ("0,0,0,2", FilesPerLevel(0));
  ASSERT_EQ(trivial_move, 4);
  ASSERT_EQ(non_trivial_move, 0);

  for (int i = 0; i < 200; i++) {
    ASSERT_EQ(Get(Key(i)), values[i]);
  }

  ROCKSDB_NAMESPACE::SyncPoint::GetInstance()->DisableProcessing();
}

TEST_P(DBCompactionTestWithParam, LevelCompactionThirdPath) {
  Options options = CurrentOptions();
  options.db_paths.emplace_back(dbname_, 500 * 1024);
  options.db_paths.emplace_back(dbname_ + "_2", 4 * 1024 * 1024);
  options.db_paths.emplace_back(dbname_ + "_3", 1024 * 1024 * 1024);
  options.memtable_factory.reset(
      test::NewSpecialSkipListFactory(KNumKeysByGenerateNewFile - 1));
  options.compaction_style = kCompactionStyleLevel;
  options.write_buffer_size = 110 << 10;  // 110KB
  options.arena_block_size = 4 << 10;
  options.level0_file_num_compaction_trigger = 2;
  options.num_levels = 4;
  options.max_bytes_for_level_base = 400 * 1024;
  options.max_subcompactions = max_subcompactions_;

  DestroyAndReopen(options);

  Random rnd(301);
  int key_idx = 0;

  // First three 110KB files are not going to second path.
  // After that, (100K, 200K)
  for (int num = 0; num < 3; num++) {
    GenerateNewFile(&rnd, &key_idx);
  }

  // Another 110KB triggers a compaction to 400K file to fill up first path
  GenerateNewFile(&rnd, &key_idx);
  ASSERT_EQ(3, GetSstFileCount(options.db_paths[1].path));

  // (1, 4)
  GenerateNewFile(&rnd, &key_idx);
  ASSERT_EQ("1,4", FilesPerLevel(0));
  ASSERT_EQ(4, GetSstFileCount(options.db_paths[1].path));
  ASSERT_EQ(1, GetSstFileCount(dbname_));

  // (1, 4, 1)
  GenerateNewFile(&rnd, &key_idx);
  ASSERT_EQ("1,4,1", FilesPerLevel(0));
  ASSERT_EQ(1, GetSstFileCount(options.db_paths[2].path));
  ASSERT_EQ(4, GetSstFileCount(options.db_paths[1].path));
  ASSERT_EQ(1, GetSstFileCount(dbname_));

  // (1, 4, 2)
  GenerateNewFile(&rnd, &key_idx);
  ASSERT_EQ("1,4,2", FilesPerLevel(0));
  ASSERT_EQ(2, GetSstFileCount(options.db_paths[2].path));
  ASSERT_EQ(4, GetSstFileCount(options.db_paths[1].path));
  ASSERT_EQ(1, GetSstFileCount(dbname_));

  // (1, 4, 3)
  GenerateNewFile(&rnd, &key_idx);
  ASSERT_EQ("1,4,3", FilesPerLevel(0));
  ASSERT_EQ(3, GetSstFileCount(options.db_paths[2].path));
  ASSERT_EQ(4, GetSstFileCount(options.db_paths[1].path));
  ASSERT_EQ(1, GetSstFileCount(dbname_));

  // (1, 4, 4)
  GenerateNewFile(&rnd, &key_idx);
  ASSERT_EQ("1,4,4", FilesPerLevel(0));
  ASSERT_EQ(4, GetSstFileCount(options.db_paths[2].path));
  ASSERT_EQ(4, GetSstFileCount(options.db_paths[1].path));
  ASSERT_EQ(1, GetSstFileCount(dbname_));

  // (1, 4, 5)
  GenerateNewFile(&rnd, &key_idx);
  ASSERT_EQ("1,4,5", FilesPerLevel(0));
  ASSERT_EQ(5, GetSstFileCount(options.db_paths[2].path));
  ASSERT_EQ(4, GetSstFileCount(options.db_paths[1].path));
  ASSERT_EQ(1, GetSstFileCount(dbname_));

  // (1, 4, 6)
  GenerateNewFile(&rnd, &key_idx);
  ASSERT_EQ("1,4,6", FilesPerLevel(0));
  ASSERT_EQ(6, GetSstFileCount(options.db_paths[2].path));
  ASSERT_EQ(4, GetSstFileCount(options.db_paths[1].path));
  ASSERT_EQ(1, GetSstFileCount(dbname_));

  // (1, 4, 7)
  GenerateNewFile(&rnd, &key_idx);
  ASSERT_EQ("1,4,7", FilesPerLevel(0));
  ASSERT_EQ(7, GetSstFileCount(options.db_paths[2].path));
  ASSERT_EQ(4, GetSstFileCount(options.db_paths[1].path));
  ASSERT_EQ(1, GetSstFileCount(dbname_));

  // (1, 4, 8)
  GenerateNewFile(&rnd, &key_idx);
  ASSERT_EQ("1,4,8", FilesPerLevel(0));
  ASSERT_EQ(8, GetSstFileCount(options.db_paths[2].path));
  ASSERT_EQ(4, GetSstFileCount(options.db_paths[1].path));
  ASSERT_EQ(1, GetSstFileCount(dbname_));

  for (int i = 0; i < key_idx; i++) {
    auto v = Get(Key(i));
    ASSERT_NE(v, "NOT_FOUND");
    ASSERT_TRUE(v.size() == 1 || v.size() == 990);
  }

  Reopen(options);

  for (int i = 0; i < key_idx; i++) {
    auto v = Get(Key(i));
    ASSERT_NE(v, "NOT_FOUND");
    ASSERT_TRUE(v.size() == 1 || v.size() == 990);
  }

  Destroy(options);
}

TEST_P(DBCompactionTestWithParam, LevelCompactionPathUse) {
  Options options = CurrentOptions();
  options.db_paths.emplace_back(dbname_, 500 * 1024);
  options.db_paths.emplace_back(dbname_ + "_2", 4 * 1024 * 1024);
  options.db_paths.emplace_back(dbname_ + "_3", 1024 * 1024 * 1024);
  options.memtable_factory.reset(
      test::NewSpecialSkipListFactory(KNumKeysByGenerateNewFile - 1));
  options.compaction_style = kCompactionStyleLevel;
  options.write_buffer_size = 110 << 10;  // 110KB
  options.arena_block_size = 4 << 10;
  options.level0_file_num_compaction_trigger = 2;
  options.num_levels = 4;
  options.max_bytes_for_level_base = 400 * 1024;
  options.max_subcompactions = max_subcompactions_;

  DestroyAndReopen(options);

  Random rnd(301);
  int key_idx = 0;

  // Always gets compacted into 1 Level1 file,
  // 0/1 Level 0 file
  for (int num = 0; num < 3; num++) {
    key_idx = 0;
    GenerateNewFile(&rnd, &key_idx);
  }

  key_idx = 0;
  GenerateNewFile(&rnd, &key_idx);
  ASSERT_EQ(1, GetSstFileCount(options.db_paths[1].path));

  key_idx = 0;
  GenerateNewFile(&rnd, &key_idx);
  ASSERT_EQ("1,1", FilesPerLevel(0));
  ASSERT_EQ(1, GetSstFileCount(options.db_paths[1].path));
  ASSERT_EQ(1, GetSstFileCount(dbname_));

  key_idx = 0;
  GenerateNewFile(&rnd, &key_idx);
  ASSERT_EQ("0,1", FilesPerLevel(0));
  ASSERT_EQ(0, GetSstFileCount(options.db_paths[2].path));
  ASSERT_EQ(1, GetSstFileCount(options.db_paths[1].path));
  ASSERT_EQ(0, GetSstFileCount(dbname_));

  key_idx = 0;
  GenerateNewFile(&rnd, &key_idx);
  ASSERT_EQ("1,1", FilesPerLevel(0));
  ASSERT_EQ(0, GetSstFileCount(options.db_paths[2].path));
  ASSERT_EQ(1, GetSstFileCount(options.db_paths[1].path));
  ASSERT_EQ(1, GetSstFileCount(dbname_));

  key_idx = 0;
  GenerateNewFile(&rnd, &key_idx);
  ASSERT_EQ("0,1", FilesPerLevel(0));
  ASSERT_EQ(0, GetSstFileCount(options.db_paths[2].path));
  ASSERT_EQ(1, GetSstFileCount(options.db_paths[1].path));
  ASSERT_EQ(0, GetSstFileCount(dbname_));

  key_idx = 0;
  GenerateNewFile(&rnd, &key_idx);
  ASSERT_EQ("1,1", FilesPerLevel(0));
  ASSERT_EQ(0, GetSstFileCount(options.db_paths[2].path));
  ASSERT_EQ(1, GetSstFileCount(options.db_paths[1].path));
  ASSERT_EQ(1, GetSstFileCount(dbname_));

  key_idx = 0;
  GenerateNewFile(&rnd, &key_idx);
  ASSERT_EQ("0,1", FilesPerLevel(0));
  ASSERT_EQ(0, GetSstFileCount(options.db_paths[2].path));
  ASSERT_EQ(1, GetSstFileCount(options.db_paths[1].path));
  ASSERT_EQ(0, GetSstFileCount(dbname_));

  key_idx = 0;
  GenerateNewFile(&rnd, &key_idx);
  ASSERT_EQ("1,1", FilesPerLevel(0));
  ASSERT_EQ(0, GetSstFileCount(options.db_paths[2].path));
  ASSERT_EQ(1, GetSstFileCount(options.db_paths[1].path));
  ASSERT_EQ(1, GetSstFileCount(dbname_));

  key_idx = 0;
  GenerateNewFile(&rnd, &key_idx);
  ASSERT_EQ("0,1", FilesPerLevel(0));
  ASSERT_EQ(0, GetSstFileCount(options.db_paths[2].path));
  ASSERT_EQ(1, GetSstFileCount(options.db_paths[1].path));
  ASSERT_EQ(0, GetSstFileCount(dbname_));

  key_idx = 0;
  GenerateNewFile(&rnd, &key_idx);
  ASSERT_EQ("1,1", FilesPerLevel(0));
  ASSERT_EQ(0, GetSstFileCount(options.db_paths[2].path));
  ASSERT_EQ(1, GetSstFileCount(options.db_paths[1].path));
  ASSERT_EQ(1, GetSstFileCount(dbname_));

  for (int i = 0; i < key_idx; i++) {
    auto v = Get(Key(i));
    ASSERT_NE(v, "NOT_FOUND");
    ASSERT_TRUE(v.size() == 1 || v.size() == 990);
  }

  Reopen(options);

  for (int i = 0; i < key_idx; i++) {
    auto v = Get(Key(i));
    ASSERT_NE(v, "NOT_FOUND");
    ASSERT_TRUE(v.size() == 1 || v.size() == 990);
  }

  Destroy(options);
}

TEST_P(DBCompactionTestWithParam, LevelCompactionCFPathUse) {
  Options options = CurrentOptions();
  options.db_paths.emplace_back(dbname_, 500 * 1024);
  options.db_paths.emplace_back(dbname_ + "_2", 4 * 1024 * 1024);
  options.db_paths.emplace_back(dbname_ + "_3", 1024 * 1024 * 1024);
  options.memtable_factory.reset(
      test::NewSpecialSkipListFactory(KNumKeysByGenerateNewFile - 1));
  options.compaction_style = kCompactionStyleLevel;
  options.write_buffer_size = 110 << 10;  // 110KB
  options.arena_block_size = 4 << 10;
  options.level0_file_num_compaction_trigger = 2;
  options.num_levels = 4;
  options.max_bytes_for_level_base = 400 * 1024;
  options.max_subcompactions = max_subcompactions_;

  std::vector<Options> option_vector;
  option_vector.emplace_back(options);
  ColumnFamilyOptions cf_opt1(options), cf_opt2(options);
  // Configure CF1 specific paths.
  cf_opt1.cf_paths.emplace_back(dbname_ + "cf1", 500 * 1024);
  cf_opt1.cf_paths.emplace_back(dbname_ + "cf1_2", 4 * 1024 * 1024);
  cf_opt1.cf_paths.emplace_back(dbname_ + "cf1_3", 1024 * 1024 * 1024);
  option_vector.emplace_back(DBOptions(options), cf_opt1);
  CreateColumnFamilies({"one"},option_vector[1]);

  // Configure CF2 specific paths.
  cf_opt2.cf_paths.emplace_back(dbname_ + "cf2", 500 * 1024);
  cf_opt2.cf_paths.emplace_back(dbname_ + "cf2_2", 4 * 1024 * 1024);
  cf_opt2.cf_paths.emplace_back(dbname_ + "cf2_3", 1024 * 1024 * 1024);
  option_vector.emplace_back(DBOptions(options), cf_opt2);
  CreateColumnFamilies({"two"},option_vector[2]);

  ReopenWithColumnFamilies({"default", "one", "two"}, option_vector);

  Random rnd(301);
  int key_idx = 0;
  int key_idx1 = 0;
  int key_idx2 = 0;

  auto generate_file = [&]() {
    GenerateNewFile(0, &rnd, &key_idx);
    GenerateNewFile(1, &rnd, &key_idx1);
    GenerateNewFile(2, &rnd, &key_idx2);
  };

  auto check_sstfilecount = [&](int path_id, int expected) {
    ASSERT_EQ(expected, GetSstFileCount(options.db_paths[path_id].path));
    ASSERT_EQ(expected, GetSstFileCount(cf_opt1.cf_paths[path_id].path));
    ASSERT_EQ(expected, GetSstFileCount(cf_opt2.cf_paths[path_id].path));
  };

  auto check_filesperlevel = [&](const std::string& expected) {
    ASSERT_EQ(expected, FilesPerLevel(0));
    ASSERT_EQ(expected, FilesPerLevel(1));
    ASSERT_EQ(expected, FilesPerLevel(2));
  };

  auto check_getvalues = [&]() {
    for (int i = 0; i < key_idx; i++) {
      auto v = Get(0, Key(i));
      ASSERT_NE(v, "NOT_FOUND");
      ASSERT_TRUE(v.size() == 1 || v.size() == 990);
    }

    for (int i = 0; i < key_idx1; i++) {
      auto v = Get(1, Key(i));
      ASSERT_NE(v, "NOT_FOUND");
      ASSERT_TRUE(v.size() == 1 || v.size() == 990);
    }

    for (int i = 0; i < key_idx2; i++) {
      auto v = Get(2, Key(i));
      ASSERT_NE(v, "NOT_FOUND");
      ASSERT_TRUE(v.size() == 1 || v.size() == 990);
    }
  };

  // Check that default column family uses db_paths.
  // And Column family "one" uses cf_paths.

  // The compaction in level0 outputs the sst files in level1.
  // The first path cannot hold level1's data(400KB+400KB > 500KB),
  // so every compaction move a sst file to second path. Please
  // refer to LevelCompactionBuilder::GetPathId.
  for (int num = 0; num < 3; num++) {
    generate_file();
  }
  check_sstfilecount(0, 1);
  check_sstfilecount(1, 2);

  generate_file();
  check_sstfilecount(1, 3);

  // (1, 4)
  generate_file();
  check_filesperlevel("1,4");
  check_sstfilecount(1, 4);
  check_sstfilecount(0, 1);

  // (1, 4, 1)
  generate_file();
  check_filesperlevel("1,4,1");
  check_sstfilecount(2, 1);
  check_sstfilecount(1, 4);
  check_sstfilecount(0, 1);

  // (1, 4, 2)
  generate_file();
  check_filesperlevel("1,4,2");
  check_sstfilecount(2, 2);
  check_sstfilecount(1, 4);
  check_sstfilecount(0, 1);

  check_getvalues();

  {  // Also verify GetLiveFilesStorageInfo with db_paths / cf_paths
    std::vector<LiveFileStorageInfo> new_infos;
    LiveFilesStorageInfoOptions lfsio;
    lfsio.wal_size_for_flush = UINT64_MAX;  // no flush
    ASSERT_OK(db_->GetLiveFilesStorageInfo(lfsio, &new_infos));
    std::unordered_map<std::string, int> live_sst_by_dir;
    for (auto& info : new_infos) {
      if (info.file_type == kTableFile) {
        live_sst_by_dir[info.directory]++;
        // Verify file on disk (no directory confusion)
        uint64_t size;
        ASSERT_OK(env_->GetFileSize(
            info.directory + "/" + info.relative_filename, &size));
        ASSERT_EQ(info.size, size);
      }
    }
    ASSERT_EQ(3U * 3U, live_sst_by_dir.size());
    for (auto& paths : {options.db_paths, cf_opt1.cf_paths, cf_opt2.cf_paths}) {
      ASSERT_EQ(1, live_sst_by_dir[paths[0].path]);
      ASSERT_EQ(4, live_sst_by_dir[paths[1].path]);
      ASSERT_EQ(2, live_sst_by_dir[paths[2].path]);
    }
  }

  ReopenWithColumnFamilies({"default", "one", "two"}, option_vector);

  check_getvalues();

  Destroy(options, true);
}

TEST_P(DBCompactionTestWithParam, ConvertCompactionStyle) {
  Random rnd(301);
  int max_key_level_insert = 200;
  int max_key_universal_insert = 600;

  // Stage 1: generate a db with level compaction
  Options options = CurrentOptions();
  options.write_buffer_size = 110 << 10;  // 110KB
  options.arena_block_size = 4 << 10;
  options.num_levels = 4;
  options.level0_file_num_compaction_trigger = 3;
  options.max_bytes_for_level_base = 500 << 10;  // 500KB
  options.max_bytes_for_level_multiplier = 1;
  options.target_file_size_base = 200 << 10;  // 200KB
  options.target_file_size_multiplier = 1;
  options.max_subcompactions = max_subcompactions_;
  CreateAndReopenWithCF({"pikachu"}, options);

  for (int i = 0; i <= max_key_level_insert; i++) {
    // each value is 10K
    ASSERT_OK(Put(1, Key(i), rnd.RandomString(10000)));
  }
  ASSERT_OK(Flush(1));
  ASSERT_OK(dbfull()->TEST_WaitForCompact());

  ASSERT_GT(TotalTableFiles(1, 4), 1);
  int non_level0_num_files = 0;
  for (int i = 1; i < options.num_levels; i++) {
    non_level0_num_files += NumTableFilesAtLevel(i, 1);
  }
  ASSERT_GT(non_level0_num_files, 0);

  // Stage 2: reopen with universal compaction - should fail
  options = CurrentOptions();
  options.compaction_style = kCompactionStyleUniversal;
  options.num_levels = 1;
  options = CurrentOptions(options);
  Status s = TryReopenWithColumnFamilies({"default", "pikachu"}, options);
  ASSERT_TRUE(s.IsInvalidArgument());

  // Stage 3: compact into a single file and move the file to level 0
  options = CurrentOptions();
  options.disable_auto_compactions = true;
  options.target_file_size_base = INT_MAX;
  options.target_file_size_multiplier = 1;
  options.max_bytes_for_level_base = INT_MAX;
  options.max_bytes_for_level_multiplier = 1;
  options.num_levels = 4;
  options = CurrentOptions(options);
  ReopenWithColumnFamilies({"default", "pikachu"}, options);

  CompactRangeOptions compact_options;
  compact_options.change_level = true;
  compact_options.target_level = 0;
  // cannot use kForceOptimized here because the compaction here is expected
  // to generate one output file
  compact_options.bottommost_level_compaction =
      BottommostLevelCompaction::kForce;
  compact_options.exclusive_manual_compaction = exclusive_manual_compaction_;
  ASSERT_OK(
      dbfull()->CompactRange(compact_options, handles_[1], nullptr, nullptr));

  // Only 1 file in L0
  ASSERT_EQ("1", FilesPerLevel(1));

  // Stage 4: re-open in universal compaction style and do some db operations
  options = CurrentOptions();
  options.compaction_style = kCompactionStyleUniversal;
  options.num_levels = 4;
  options.write_buffer_size = 110 << 10;  // 110KB
  options.arena_block_size = 4 << 10;
  options.level0_file_num_compaction_trigger = 3;
  options = CurrentOptions(options);
  ReopenWithColumnFamilies({"default", "pikachu"}, options);

  options.num_levels = 1;
  ReopenWithColumnFamilies({"default", "pikachu"}, options);

  for (int i = max_key_level_insert / 2; i <= max_key_universal_insert; i++) {
    ASSERT_OK(Put(1, Key(i), rnd.RandomString(10000)));
  }
  ASSERT_OK(dbfull()->Flush(FlushOptions()));
  ASSERT_OK(Flush(1));
  ASSERT_OK(dbfull()->TEST_WaitForCompact());

  for (int i = 1; i < options.num_levels; i++) {
    ASSERT_EQ(NumTableFilesAtLevel(i, 1), 0);
  }

  // verify keys inserted in both level compaction style and universal
  // compaction style
  std::string keys_in_db;
  Iterator* iter = dbfull()->NewIterator(ReadOptions(), handles_[1]);
  ASSERT_OK(iter->status());
  for (iter->SeekToFirst(); iter->Valid(); iter->Next()) {
    keys_in_db.append(iter->key().ToString());
    keys_in_db.push_back(',');
  }
  delete iter;

  std::string expected_keys;
  for (int i = 0; i <= max_key_universal_insert; i++) {
    expected_keys.append(Key(i));
    expected_keys.push_back(',');
  }

  ASSERT_EQ(keys_in_db, expected_keys);
}

TEST_F(DBCompactionTest, L0_CompactionBug_Issue44_a) {
  do {
    CreateAndReopenWithCF({"pikachu"}, CurrentOptions());
    ASSERT_OK(Put(1, "b", "v"));
    ReopenWithColumnFamilies({"default", "pikachu"}, CurrentOptions());
    ASSERT_OK(Delete(1, "b"));
    ASSERT_OK(Delete(1, "a"));
    ReopenWithColumnFamilies({"default", "pikachu"}, CurrentOptions());
    ASSERT_OK(Delete(1, "a"));
    ReopenWithColumnFamilies({"default", "pikachu"}, CurrentOptions());
    ASSERT_OK(Put(1, "a", "v"));
    ReopenWithColumnFamilies({"default", "pikachu"}, CurrentOptions());
    ReopenWithColumnFamilies({"default", "pikachu"}, CurrentOptions());
    ASSERT_EQ("(a->v)", Contents(1));
    env_->SleepForMicroseconds(1000000);  // Wait for compaction to finish
    ASSERT_EQ("(a->v)", Contents(1));
  } while (ChangeCompactOptions());
}

TEST_F(DBCompactionTest, L0_CompactionBug_Issue44_b) {
  do {
    CreateAndReopenWithCF({"pikachu"}, CurrentOptions());
    ASSERT_OK(Put(1, "", ""));
    ReopenWithColumnFamilies({"default", "pikachu"}, CurrentOptions());
    ASSERT_OK(Delete(1, "e"));
    ASSERT_OK(Put(1, "", ""));
    ReopenWithColumnFamilies({"default", "pikachu"}, CurrentOptions());
    ASSERT_OK(Put(1, "c", "cv"));
    ReopenWithColumnFamilies({"default", "pikachu"}, CurrentOptions());
    ASSERT_OK(Put(1, "", ""));
    ReopenWithColumnFamilies({"default", "pikachu"}, CurrentOptions());
    ASSERT_OK(Put(1, "", ""));
    env_->SleepForMicroseconds(1000000);  // Wait for compaction to finish
    ReopenWithColumnFamilies({"default", "pikachu"}, CurrentOptions());
    ASSERT_OK(Put(1, "d", "dv"));
    ReopenWithColumnFamilies({"default", "pikachu"}, CurrentOptions());
    ASSERT_OK(Put(1, "", ""));
    ReopenWithColumnFamilies({"default", "pikachu"}, CurrentOptions());
    ASSERT_OK(Delete(1, "d"));
    ASSERT_OK(Delete(1, "b"));
    ReopenWithColumnFamilies({"default", "pikachu"}, CurrentOptions());
    ASSERT_EQ("(->)(c->cv)", Contents(1));
    env_->SleepForMicroseconds(1000000);  // Wait for compaction to finish
    ASSERT_EQ("(->)(c->cv)", Contents(1));
  } while (ChangeCompactOptions());
}

TEST_F(DBCompactionTest, ManualAutoRace) {
  CreateAndReopenWithCF({"pikachu"}, CurrentOptions());
  ROCKSDB_NAMESPACE::SyncPoint::GetInstance()->LoadDependency(
      {{"DBImpl::BGWorkCompaction", "DBCompactionTest::ManualAutoRace:1"},
       {"DBImpl::RunManualCompaction:WaitScheduled",
        "BackgroundCallCompaction:0"}});

  ROCKSDB_NAMESPACE::SyncPoint::GetInstance()->EnableProcessing();

  ASSERT_OK(Put(1, "foo", ""));
  ASSERT_OK(Put(1, "bar", ""));
  ASSERT_OK(Flush(1));
  ASSERT_OK(Put(1, "foo", ""));
  ASSERT_OK(Put(1, "bar", ""));
  // Generate four files in CF 0, which should trigger an auto compaction
  ASSERT_OK(Put("foo", ""));
  ASSERT_OK(Put("bar", ""));
  ASSERT_OK(Flush());
  ASSERT_OK(Put("foo", ""));
  ASSERT_OK(Put("bar", ""));
  ASSERT_OK(Flush());
  ASSERT_OK(Put("foo", ""));
  ASSERT_OK(Put("bar", ""));
  ASSERT_OK(Flush());
  ASSERT_OK(Put("foo", ""));
  ASSERT_OK(Put("bar", ""));
  ASSERT_OK(Flush());

  // The auto compaction is scheduled but waited until here
  TEST_SYNC_POINT("DBCompactionTest::ManualAutoRace:1");
  // The auto compaction will wait until the manual compaction is registerd
  // before processing so that it will be cancelled.
  CompactRangeOptions cro;
  cro.exclusive_manual_compaction = true;
  ASSERT_OK(dbfull()->CompactRange(cro, handles_[1], nullptr, nullptr));
  ASSERT_EQ("0,1", FilesPerLevel(1));

  // Eventually the cancelled compaction will be rescheduled and executed.
  ASSERT_OK(dbfull()->TEST_WaitForCompact());
  ASSERT_EQ("0,1", FilesPerLevel(0));
  ROCKSDB_NAMESPACE::SyncPoint::GetInstance()->DisableProcessing();
}

TEST_P(DBCompactionTestWithParam, ManualCompaction) {
  Options options = CurrentOptions();
  options.max_subcompactions = max_subcompactions_;
  options.statistics = ROCKSDB_NAMESPACE::CreateDBStatistics();
  CreateAndReopenWithCF({"pikachu"}, options);

  // iter - 0 with 7 levels
  // iter - 1 with 3 levels
  for (int iter = 0; iter < 2; ++iter) {
    MakeTables(3, "p", "q", 1);
    ASSERT_EQ("1,1,1", FilesPerLevel(1));

    // Compaction range falls before files
    Compact(1, "", "c");
    ASSERT_EQ("1,1,1", FilesPerLevel(1));

    // Compaction range falls after files
    Compact(1, "r", "z");
    ASSERT_EQ("1,1,1", FilesPerLevel(1));

    // Compaction range overlaps files
    Compact(1, "p", "q");
    ASSERT_EQ("0,0,1", FilesPerLevel(1));

    // Populate a different range
    MakeTables(3, "c", "e", 1);
    ASSERT_EQ("1,1,2", FilesPerLevel(1));

    // Compact just the new range
    Compact(1, "b", "f");
    ASSERT_EQ("0,0,2", FilesPerLevel(1));

    // Compact all
    MakeTables(1, "a", "z", 1);
    ASSERT_EQ("1,0,2", FilesPerLevel(1));

    uint64_t prev_block_cache_add =
        options.statistics->getTickerCount(BLOCK_CACHE_ADD);
    CompactRangeOptions cro;
    cro.exclusive_manual_compaction = exclusive_manual_compaction_;
    ASSERT_OK(db_->CompactRange(cro, handles_[1], nullptr, nullptr));
    // Verify manual compaction doesn't fill block cache
    ASSERT_EQ(prev_block_cache_add,
              options.statistics->getTickerCount(BLOCK_CACHE_ADD));

    ASSERT_EQ("0,0,1", FilesPerLevel(1));

    if (iter == 0) {
      options = CurrentOptions();
      options.num_levels = 3;
      options.create_if_missing = true;
      options.statistics = ROCKSDB_NAMESPACE::CreateDBStatistics();
      DestroyAndReopen(options);
      CreateAndReopenWithCF({"pikachu"}, options);
    }
  }
}


TEST_P(DBCompactionTestWithParam, ManualLevelCompactionOutputPathId) {
  Options options = CurrentOptions();
  options.db_paths.emplace_back(dbname_ + "_2", 2 * 10485760);
  options.db_paths.emplace_back(dbname_ + "_3", 100 * 10485760);
  options.db_paths.emplace_back(dbname_ + "_4", 120 * 10485760);
  options.max_subcompactions = max_subcompactions_;
  CreateAndReopenWithCF({"pikachu"}, options);

  // iter - 0 with 7 levels
  // iter - 1 with 3 levels
  for (int iter = 0; iter < 2; ++iter) {
    for (int i = 0; i < 3; ++i) {
      ASSERT_OK(Put(1, "p", "begin"));
      ASSERT_OK(Put(1, "q", "end"));
      ASSERT_OK(Flush(1));
    }
    ASSERT_EQ("3", FilesPerLevel(1));
    ASSERT_EQ(3, GetSstFileCount(options.db_paths[0].path));
    ASSERT_EQ(0, GetSstFileCount(dbname_));

    // Compaction range falls before files
    Compact(1, "", "c");
    ASSERT_EQ("3", FilesPerLevel(1));

    // Compaction range falls after files
    Compact(1, "r", "z");
    ASSERT_EQ("3", FilesPerLevel(1));

    // Compaction range overlaps files
    Compact(1, "p", "q", 1);
    ASSERT_OK(dbfull()->TEST_WaitForCompact());
    ASSERT_EQ("0,1", FilesPerLevel(1));
    ASSERT_EQ(1, GetSstFileCount(options.db_paths[1].path));
    ASSERT_EQ(0, GetSstFileCount(options.db_paths[0].path));
    ASSERT_EQ(0, GetSstFileCount(dbname_));

    // Populate a different range
    for (int i = 0; i < 3; ++i) {
      ASSERT_OK(Put(1, "c", "begin"));
      ASSERT_OK(Put(1, "e", "end"));
      ASSERT_OK(Flush(1));
    }
    ASSERT_EQ("3,1", FilesPerLevel(1));

    // Compact just the new range
    Compact(1, "b", "f", 1);
    ASSERT_OK(dbfull()->TEST_WaitForCompact());
    ASSERT_EQ("0,2", FilesPerLevel(1));
    ASSERT_EQ(2, GetSstFileCount(options.db_paths[1].path));
    ASSERT_EQ(0, GetSstFileCount(options.db_paths[0].path));
    ASSERT_EQ(0, GetSstFileCount(dbname_));

    // Compact all
    ASSERT_OK(Put(1, "a", "begin"));
    ASSERT_OK(Put(1, "z", "end"));
    ASSERT_OK(Flush(1));
    ASSERT_EQ("1,2", FilesPerLevel(1));
    ASSERT_EQ(2, GetSstFileCount(options.db_paths[1].path));
    ASSERT_EQ(1, GetSstFileCount(options.db_paths[0].path));
    CompactRangeOptions compact_options;
    compact_options.target_path_id = 1;
    compact_options.exclusive_manual_compaction = exclusive_manual_compaction_;
    ASSERT_OK(
        db_->CompactRange(compact_options, handles_[1], nullptr, nullptr));
    ASSERT_OK(dbfull()->TEST_WaitForCompact());

    ASSERT_EQ("0,1", FilesPerLevel(1));
    ASSERT_EQ(1, GetSstFileCount(options.db_paths[1].path));
    ASSERT_EQ(0, GetSstFileCount(options.db_paths[0].path));
    ASSERT_EQ(0, GetSstFileCount(dbname_));

    if (iter == 0) {
      DestroyAndReopen(options);
      options = CurrentOptions();
      options.db_paths.emplace_back(dbname_ + "_2", 2 * 10485760);
      options.db_paths.emplace_back(dbname_ + "_3", 100 * 10485760);
      options.db_paths.emplace_back(dbname_ + "_4", 120 * 10485760);
      options.max_background_flushes = 1;
      options.num_levels = 3;
      options.create_if_missing = true;
      CreateAndReopenWithCF({"pikachu"}, options);
    }
  }
}

TEST_F(DBCompactionTest, FilesDeletedAfterCompaction) {
  do {
    CreateAndReopenWithCF({"pikachu"}, CurrentOptions());
    ASSERT_OK(Put(1, "foo", "v2"));
    Compact(1, "a", "z");
    const size_t num_files = CountLiveFiles();
    for (int i = 0; i < 10; i++) {
      ASSERT_OK(Put(1, "foo", "v2"));
      Compact(1, "a", "z");
    }
    ASSERT_EQ(CountLiveFiles(), num_files);
  } while (ChangeCompactOptions());
}

// Check level comapction with compact files
TEST_P(DBCompactionTestWithParam, DISABLED_CompactFilesOnLevelCompaction) {
  const int kTestKeySize = 16;
  const int kTestValueSize = 984;
  const int kEntrySize = kTestKeySize + kTestValueSize;
  const int kEntriesPerBuffer = 100;
  Options options;
  options.create_if_missing = true;
  options.write_buffer_size = kEntrySize * kEntriesPerBuffer;
  options.compaction_style = kCompactionStyleLevel;
  options.target_file_size_base = options.write_buffer_size;
  options.max_bytes_for_level_base = options.target_file_size_base * 2;
  options.level0_stop_writes_trigger = 2;
  options.max_bytes_for_level_multiplier = 2;
  options.compression = kNoCompression;
  options.max_subcompactions = max_subcompactions_;
  options = CurrentOptions(options);
  CreateAndReopenWithCF({"pikachu"}, options);

  Random rnd(301);
  for (int key = 64 * kEntriesPerBuffer; key >= 0; --key) {
    ASSERT_OK(Put(1, std::to_string(key), rnd.RandomString(kTestValueSize)));
  }
  ASSERT_OK(dbfull()->TEST_WaitForFlushMemTable(handles_[1]));
  ASSERT_OK(dbfull()->TEST_WaitForCompact());

  ColumnFamilyMetaData cf_meta;
  dbfull()->GetColumnFamilyMetaData(handles_[1], &cf_meta);
  int output_level = static_cast<int>(cf_meta.levels.size()) - 1;
  for (int file_picked = 5; file_picked > 0; --file_picked) {
    std::set<std::string> overlapping_file_names;
    std::vector<std::string> compaction_input_file_names;
    for (int f = 0; f < file_picked; ++f) {
      int level = 0;
      auto file_meta = PickFileRandomly(cf_meta, &rnd, &level);
      compaction_input_file_names.push_back(file_meta->name);
      GetOverlappingFileNumbersForLevelCompaction(
          cf_meta, options.comparator, level, output_level,
          file_meta, &overlapping_file_names);
    }

    ASSERT_OK(dbfull()->CompactFiles(
        CompactionOptions(), handles_[1],
        compaction_input_file_names,
        output_level));

    // Make sure all overlapping files do not exist after compaction
    dbfull()->GetColumnFamilyMetaData(handles_[1], &cf_meta);
    VerifyCompactionResult(cf_meta, overlapping_file_names);
  }

  // make sure all key-values are still there.
  for (int key = 64 * kEntriesPerBuffer; key >= 0; --key) {
    ASSERT_NE(Get(1, std::to_string(key)), "NOT_FOUND");
  }
}

TEST_P(DBCompactionTestWithParam, PartialCompactionFailure) {
  Options options;
  const int kKeySize = 16;
  const int kKvSize = 1000;
  const int kKeysPerBuffer = 100;
  const int kNumL1Files = 5;
  options.create_if_missing = true;
  options.write_buffer_size = kKeysPerBuffer * kKvSize;
  options.max_write_buffer_number = 2;
  options.target_file_size_base =
      options.write_buffer_size *
      (options.max_write_buffer_number - 1);
  options.level0_file_num_compaction_trigger = kNumL1Files;
  options.max_bytes_for_level_base =
      options.level0_file_num_compaction_trigger *
      options.target_file_size_base;
  options.max_bytes_for_level_multiplier = 2;
  options.compression = kNoCompression;
  options.max_subcompactions = max_subcompactions_;

  env_->SetBackgroundThreads(1, Env::HIGH);
  env_->SetBackgroundThreads(1, Env::LOW);
  // stop the compaction thread until we simulate the file creation failure.
  test::SleepingBackgroundTask sleeping_task_low;
  env_->Schedule(&test::SleepingBackgroundTask::DoSleepTask, &sleeping_task_low,
                 Env::Priority::LOW);

  options.env = env_;

  DestroyAndReopen(options);

  const int kNumInsertedKeys =
      options.level0_file_num_compaction_trigger *
      (options.max_write_buffer_number - 1) *
      kKeysPerBuffer;

  Random rnd(301);
  std::vector<std::string> keys;
  std::vector<std::string> values;
  for (int k = 0; k < kNumInsertedKeys; ++k) {
    keys.emplace_back(rnd.RandomString(kKeySize));
    values.emplace_back(rnd.RandomString(kKvSize - kKeySize));
    ASSERT_OK(Put(Slice(keys[k]), Slice(values[k])));
    ASSERT_OK(dbfull()->TEST_WaitForFlushMemTable());
  }

  ASSERT_OK(dbfull()->TEST_FlushMemTable(true));
  // Make sure the number of L0 files can trigger compaction.
  ASSERT_GE(NumTableFilesAtLevel(0),
            options.level0_file_num_compaction_trigger);

  auto previous_num_level0_files = NumTableFilesAtLevel(0);

  // Fail the first file creation.
  env_->non_writable_count_ = 1;
  sleeping_task_low.WakeUp();
  sleeping_task_low.WaitUntilDone();

  // Expect compaction to fail here as one file will fail its
  // creation.
  ASSERT_TRUE(!dbfull()->TEST_WaitForCompact().ok());

  // Verify L0 -> L1 compaction does fail.
  ASSERT_EQ(NumTableFilesAtLevel(1), 0);

  // Verify all L0 files are still there.
  ASSERT_EQ(NumTableFilesAtLevel(0), previous_num_level0_files);

  // All key-values must exist after compaction fails.
  for (int k = 0; k < kNumInsertedKeys; ++k) {
    ASSERT_EQ(values[k], Get(keys[k]));
  }

  env_->non_writable_count_ = 0;

  // Make sure RocksDB will not get into corrupted state.
  Reopen(options);

  // Verify again after reopen.
  for (int k = 0; k < kNumInsertedKeys; ++k) {
    ASSERT_EQ(values[k], Get(keys[k]));
  }
}

TEST_P(DBCompactionTestWithParam, DeleteMovedFileAfterCompaction) {
  // iter 1 -- delete_obsolete_files_period_micros == 0
  for (int iter = 0; iter < 2; ++iter) {
    // This test triggers move compaction and verifies that the file is not
    // deleted when it's part of move compaction
    Options options = CurrentOptions();
    options.env = env_;
    if (iter == 1) {
      options.delete_obsolete_files_period_micros = 0;
    }
    options.create_if_missing = true;
    options.level0_file_num_compaction_trigger =
        2;  // trigger compaction when we have 2 files
    OnFileDeletionListener* listener = new OnFileDeletionListener();
    options.listeners.emplace_back(listener);
    options.max_subcompactions = max_subcompactions_;
    DestroyAndReopen(options);

    Random rnd(301);
    // Create two 1MB sst files
    for (int i = 0; i < 2; ++i) {
      // Create 1MB sst file
      for (int j = 0; j < 100; ++j) {
        ASSERT_OK(Put(Key(i * 50 + j), rnd.RandomString(10 * 1024)));
      }
      ASSERT_OK(Flush());
    }
    // this should execute L0->L1
    ASSERT_OK(dbfull()->TEST_WaitForCompact());
    ASSERT_EQ("0,1", FilesPerLevel(0));

    // block compactions
    test::SleepingBackgroundTask sleeping_task;
    env_->Schedule(&test::SleepingBackgroundTask::DoSleepTask, &sleeping_task,
                   Env::Priority::LOW);

    options.max_bytes_for_level_base = 1024 * 1024;  // 1 MB
    Reopen(options);
    std::unique_ptr<Iterator> iterator(db_->NewIterator(ReadOptions()));
    ASSERT_EQ("0,1", FilesPerLevel(0));
    // let compactions go
    sleeping_task.WakeUp();
    sleeping_task.WaitUntilDone();

    // this should execute L1->L2 (move)
    ASSERT_OK(dbfull()->TEST_WaitForCompact());

    ASSERT_EQ("0,0,1", FilesPerLevel(0));

    std::vector<LiveFileMetaData> metadata;
    db_->GetLiveFilesMetaData(&metadata);
    ASSERT_EQ(metadata.size(), 1U);
    auto moved_file_name = metadata[0].name;

    // Create two more 1MB sst files
    for (int i = 0; i < 2; ++i) {
      // Create 1MB sst file
      for (int j = 0; j < 100; ++j) {
        ASSERT_OK(Put(Key(i * 50 + j + 100), rnd.RandomString(10 * 1024)));
      }
      ASSERT_OK(Flush());
    }
    // this should execute both L0->L1 and L1->L2 (merge with previous file)
    ASSERT_OK(dbfull()->TEST_WaitForCompact());

    ASSERT_EQ("0,0,2", FilesPerLevel(0));

    // iterator is holding the file
    ASSERT_OK(env_->FileExists(dbname_ + moved_file_name));

    listener->SetExpectedFileName(dbname_ + moved_file_name);
    ASSERT_OK(iterator->status());
    iterator.reset();

    // this file should have been compacted away
    ASSERT_NOK(env_->FileExists(dbname_ + moved_file_name));
    listener->VerifyMatchedCount(1);
  }
}

TEST_P(DBCompactionTestWithParam, CompressLevelCompaction) {
  if (!Zlib_Supported()) {
    return;
  }
  Options options = CurrentOptions();
  options.memtable_factory.reset(
      test::NewSpecialSkipListFactory(KNumKeysByGenerateNewFile - 1));
  options.compaction_style = kCompactionStyleLevel;
  options.write_buffer_size = 110 << 10;  // 110KB
  options.arena_block_size = 4 << 10;
  options.level0_file_num_compaction_trigger = 2;
  options.num_levels = 4;
  options.max_bytes_for_level_base = 400 * 1024;
  options.max_subcompactions = max_subcompactions_;
  // First two levels have no compression, so that a trivial move between
  // them will be allowed. Level 2 has Zlib compression so that a trivial
  // move to level 3 will not be allowed
  options.compression_per_level = {kNoCompression, kNoCompression,
                                   kZlibCompression};
  int matches = 0, didnt_match = 0, trivial_move = 0, non_trivial = 0;

  ROCKSDB_NAMESPACE::SyncPoint::GetInstance()->SetCallBack(
      "Compaction::InputCompressionMatchesOutput:Matches",
      [&](void* /*arg*/) { matches++; });
  ROCKSDB_NAMESPACE::SyncPoint::GetInstance()->SetCallBack(
      "Compaction::InputCompressionMatchesOutput:DidntMatch",
      [&](void* /*arg*/) { didnt_match++; });
  ROCKSDB_NAMESPACE::SyncPoint::GetInstance()->SetCallBack(
      "DBImpl::BackgroundCompaction:NonTrivial",
      [&](void* /*arg*/) { non_trivial++; });
  ROCKSDB_NAMESPACE::SyncPoint::GetInstance()->SetCallBack(
      "DBImpl::BackgroundCompaction:TrivialMove",
      [&](void* /*arg*/) { trivial_move++; });
  ROCKSDB_NAMESPACE::SyncPoint::GetInstance()->EnableProcessing();

  Reopen(options);

  Random rnd(301);
  int key_idx = 0;

  // First three 110KB files are going to level 0
  // After that, (100K, 200K)
  for (int num = 0; num < 3; num++) {
    GenerateNewFile(&rnd, &key_idx);
  }

  // Another 110KB triggers a compaction to 400K file to fill up level 0
  GenerateNewFile(&rnd, &key_idx);
  ASSERT_EQ(4, GetSstFileCount(dbname_));

  // (1, 4)
  GenerateNewFile(&rnd, &key_idx);
  ASSERT_EQ("1,4", FilesPerLevel(0));

  // (1, 4, 1)
  GenerateNewFile(&rnd, &key_idx);
  ASSERT_EQ("1,4,1", FilesPerLevel(0));

  // (1, 4, 2)
  GenerateNewFile(&rnd, &key_idx);
  ASSERT_EQ("1,4,2", FilesPerLevel(0));

  // (1, 4, 3)
  GenerateNewFile(&rnd, &key_idx);
  ASSERT_EQ("1,4,3", FilesPerLevel(0));

  // (1, 4, 4)
  GenerateNewFile(&rnd, &key_idx);
  ASSERT_EQ("1,4,4", FilesPerLevel(0));

  // (1, 4, 5)
  GenerateNewFile(&rnd, &key_idx);
  ASSERT_EQ("1,4,5", FilesPerLevel(0));

  // (1, 4, 6)
  GenerateNewFile(&rnd, &key_idx);
  ASSERT_EQ("1,4,6", FilesPerLevel(0));

  // (1, 4, 7)
  GenerateNewFile(&rnd, &key_idx);
  ASSERT_EQ("1,4,7", FilesPerLevel(0));

  // (1, 4, 8)
  GenerateNewFile(&rnd, &key_idx);
  ASSERT_EQ("1,4,8", FilesPerLevel(0));

  ASSERT_EQ(matches, 12);
  // Currently, the test relies on the number of calls to
  // InputCompressionMatchesOutput() per compaction.
  const int kCallsToInputCompressionMatch = 2;
  ASSERT_EQ(didnt_match, 8 * kCallsToInputCompressionMatch);
  ASSERT_EQ(trivial_move, 12);
  ASSERT_EQ(non_trivial, 8);

  ROCKSDB_NAMESPACE::SyncPoint::GetInstance()->DisableProcessing();

  for (int i = 0; i < key_idx; i++) {
    auto v = Get(Key(i));
    ASSERT_NE(v, "NOT_FOUND");
    ASSERT_TRUE(v.size() == 1 || v.size() == 990);
  }

  Reopen(options);

  for (int i = 0; i < key_idx; i++) {
    auto v = Get(Key(i));
    ASSERT_NE(v, "NOT_FOUND");
    ASSERT_TRUE(v.size() == 1 || v.size() == 990);
  }

  Destroy(options);
}

TEST_F(DBCompactionTest, SanitizeCompactionOptionsTest) {
  Options options = CurrentOptions();
  options.max_background_compactions = 5;
  options.soft_pending_compaction_bytes_limit = 0;
  options.hard_pending_compaction_bytes_limit = 100;
  options.create_if_missing = true;
  DestroyAndReopen(options);
  ASSERT_EQ(100, db_->GetOptions().soft_pending_compaction_bytes_limit);

  options.max_background_compactions = 3;
  options.soft_pending_compaction_bytes_limit = 200;
  options.hard_pending_compaction_bytes_limit = 150;
  DestroyAndReopen(options);
  ASSERT_EQ(150, db_->GetOptions().soft_pending_compaction_bytes_limit);
}

// This tests for a bug that could cause two level0 compactions running
// concurrently
// TODO(aekmekji): Make sure that the reason this fails when run with
// max_subcompactions > 1 is not a correctness issue but just inherent to
// running parallel L0-L1 compactions
TEST_F(DBCompactionTest, SuggestCompactRangeNoTwoLevel0Compactions) {
  Options options = CurrentOptions();
  options.compaction_style = kCompactionStyleLevel;
  options.write_buffer_size = 110 << 10;
  options.arena_block_size = 4 << 10;
  options.level0_file_num_compaction_trigger = 4;
  options.num_levels = 4;
  options.compression = kNoCompression;
  options.max_bytes_for_level_base = 450 << 10;
  options.target_file_size_base = 98 << 10;
  options.max_write_buffer_number = 2;
  options.max_background_compactions = 2;

  DestroyAndReopen(options);

  // fill up the DB
  Random rnd(301);
  for (int num = 0; num < 10; num++) {
    GenerateNewRandomFile(&rnd);
  }
  ASSERT_OK(db_->CompactRange(CompactRangeOptions(), nullptr, nullptr));

  ROCKSDB_NAMESPACE::SyncPoint::GetInstance()->LoadDependency(
      {{"CompactionJob::Run():Start",
        "DBCompactionTest::SuggestCompactRangeNoTwoLevel0Compactions:1"},
       {"DBCompactionTest::SuggestCompactRangeNoTwoLevel0Compactions:2",
        "CompactionJob::Run():End"}});

  ROCKSDB_NAMESPACE::SyncPoint::GetInstance()->EnableProcessing();

  // trigger L0 compaction
  for (int num = 0; num < options.level0_file_num_compaction_trigger + 1;
       num++) {
    GenerateNewRandomFile(&rnd, /* nowait */ true);
    ASSERT_OK(Flush());
  }

  TEST_SYNC_POINT(
      "DBCompactionTest::SuggestCompactRangeNoTwoLevel0Compactions:1");

  GenerateNewRandomFile(&rnd, /* nowait */ true);
  ASSERT_OK(dbfull()->TEST_WaitForFlushMemTable());
  ASSERT_OK(experimental::SuggestCompactRange(db_, nullptr, nullptr));
  for (int num = 0; num < options.level0_file_num_compaction_trigger + 1;
       num++) {
    GenerateNewRandomFile(&rnd, /* nowait */ true);
    ASSERT_OK(Flush());
  }

  TEST_SYNC_POINT(
      "DBCompactionTest::SuggestCompactRangeNoTwoLevel0Compactions:2");
  ASSERT_OK(dbfull()->TEST_WaitForCompact());
}

static std::string ShortKey(int i) {
  assert(i < 10000);
  char buf[100];
  snprintf(buf, sizeof(buf), "key%04d", i);
  return std::string(buf);
}

TEST_P(DBCompactionTestWithParam, ForceBottommostLevelCompaction) {
  int32_t trivial_move = 0;
  int32_t non_trivial_move = 0;
  ROCKSDB_NAMESPACE::SyncPoint::GetInstance()->SetCallBack(
      "DBImpl::BackgroundCompaction:TrivialMove",
      [&](void* /*arg*/) { trivial_move++; });
  ROCKSDB_NAMESPACE::SyncPoint::GetInstance()->SetCallBack(
      "DBImpl::BackgroundCompaction:NonTrivial",
      [&](void* /*arg*/) { non_trivial_move++; });
  ROCKSDB_NAMESPACE::SyncPoint::GetInstance()->EnableProcessing();

  // The key size is guaranteed to be <= 8
  class ShortKeyComparator : public Comparator {
    int Compare(const ROCKSDB_NAMESPACE::Slice& a,
                const ROCKSDB_NAMESPACE::Slice& b) const override {
      assert(a.size() <= 8);
      assert(b.size() <= 8);
      return BytewiseComparator()->Compare(a, b);
    }
    const char* Name() const override { return "ShortKeyComparator"; }
    void FindShortestSeparator(
        std::string* start,
        const ROCKSDB_NAMESPACE::Slice& limit) const override {
      return BytewiseComparator()->FindShortestSeparator(start, limit);
    }
    void FindShortSuccessor(std::string* key) const override {
      return BytewiseComparator()->FindShortSuccessor(key);
    }
  } short_key_cmp;
  Options options = CurrentOptions();
  options.target_file_size_base = 100000000;
  options.write_buffer_size = 100000000;
  options.max_subcompactions = max_subcompactions_;
  options.comparator = &short_key_cmp;
  DestroyAndReopen(options);

  int32_t value_size = 10 * 1024;  // 10 KB

  Random rnd(301);
  std::vector<std::string> values;
  // File with keys [ 0 => 99 ]
  for (int i = 0; i < 100; i++) {
    values.push_back(rnd.RandomString(value_size));
    ASSERT_OK(Put(ShortKey(i), values[i]));
  }
  ASSERT_OK(Flush());

  ASSERT_EQ("1", FilesPerLevel(0));
  // Compaction will do L0=>L1 (trivial move) then move L1 files to L3
  CompactRangeOptions compact_options;
  compact_options.change_level = true;
  compact_options.target_level = 3;
  ASSERT_OK(db_->CompactRange(compact_options, nullptr, nullptr));
  ASSERT_EQ("0,0,0,1", FilesPerLevel(0));
  ASSERT_EQ(trivial_move, 1);
  ASSERT_EQ(non_trivial_move, 0);

  // File with keys [ 100 => 199 ]
  for (int i = 100; i < 200; i++) {
    values.push_back(rnd.RandomString(value_size));
    ASSERT_OK(Put(ShortKey(i), values[i]));
  }
  ASSERT_OK(Flush());

  ASSERT_EQ("1,0,0,1", FilesPerLevel(0));
  // Compaction will do L0=>L1 L1=>L2 L2=>L3 (3 trivial moves)
  // then compacte the bottommost level L3=>L3 (non trivial move)
  compact_options = CompactRangeOptions();
  compact_options.bottommost_level_compaction =
      BottommostLevelCompaction::kForceOptimized;
  ASSERT_OK(db_->CompactRange(compact_options, nullptr, nullptr));
  ASSERT_EQ("0,0,0,1", FilesPerLevel(0));
  ASSERT_EQ(trivial_move, 4);
  ASSERT_EQ(non_trivial_move, 1);

  // File with keys [ 200 => 299 ]
  for (int i = 200; i < 300; i++) {
    values.push_back(rnd.RandomString(value_size));
    ASSERT_OK(Put(ShortKey(i), values[i]));
  }
  ASSERT_OK(Flush());

  ASSERT_EQ("1,0,0,1", FilesPerLevel(0));
  trivial_move = 0;
  non_trivial_move = 0;
  compact_options = CompactRangeOptions();
  compact_options.bottommost_level_compaction =
      BottommostLevelCompaction::kSkip;
  // Compaction will do L0=>L1 L1=>L2 L2=>L3 (3 trivial moves)
  // and will skip bottommost level compaction
  ASSERT_OK(db_->CompactRange(compact_options, nullptr, nullptr));
  ASSERT_EQ("0,0,0,2", FilesPerLevel(0));
  ASSERT_EQ(trivial_move, 3);
  ASSERT_EQ(non_trivial_move, 0);

  for (int i = 0; i < 300; i++) {
    ASSERT_EQ(Get(ShortKey(i)), values[i]);
  }

  ROCKSDB_NAMESPACE::SyncPoint::GetInstance()->DisableProcessing();
}

TEST_P(DBCompactionTestWithParam, IntraL0Compaction) {
  Options options = CurrentOptions();
  options.compression = kNoCompression;
  options.level0_file_num_compaction_trigger = 5;
  options.max_background_compactions = 2;
  options.max_subcompactions = max_subcompactions_;
  options.statistics = ROCKSDB_NAMESPACE::CreateDBStatistics();
  options.write_buffer_size = 2 << 20;  // 2MB

  BlockBasedTableOptions table_options;
  table_options.block_cache = NewLRUCache(64 << 20);  // 64MB
  table_options.cache_index_and_filter_blocks = true;
  table_options.pin_l0_filter_and_index_blocks_in_cache = true;
  options.table_factory.reset(NewBlockBasedTableFactory(table_options));

  DestroyAndReopen(options);

  const size_t kValueSize = 1 << 20;
  Random rnd(301);
  std::string value(rnd.RandomString(kValueSize));

  // The L0->L1 must be picked before we begin flushing files to trigger
  // intra-L0 compaction, and must not finish until after an intra-L0
  // compaction has been picked.
  ROCKSDB_NAMESPACE::SyncPoint::GetInstance()->LoadDependency(
      {{"LevelCompactionPicker::PickCompaction:Return",
        "DBCompactionTest::IntraL0Compaction:L0ToL1Ready"},
       {"LevelCompactionPicker::PickCompactionBySize:0",
        "CompactionJob::Run():Start"}});
  ROCKSDB_NAMESPACE::SyncPoint::GetInstance()->EnableProcessing();

  // index:   0   1   2   3   4   5   6   7   8   9
  // size:  1MB 1MB 1MB 1MB 1MB 2MB 1MB 1MB 1MB 1MB
  // score:                     1.5 1.3 1.5 2.0 inf
  //
  // Files 0-4 will be included in an L0->L1 compaction.
  //
  // L0->L0 will be triggered since the sync points guarantee compaction to base
  // level is still blocked when files 5-9 trigger another compaction.
  //
  // Files 6-9 are the longest span of available files for which
  // work-per-deleted-file decreases (see "score" row above).
  for (int i = 0; i < 10; ++i) {
    ASSERT_OK(Put(Key(0), ""));  // prevents trivial move
    if (i == 5) {
      TEST_SYNC_POINT("DBCompactionTest::IntraL0Compaction:L0ToL1Ready");
      ASSERT_OK(Put(Key(i + 1), value + value));
    } else {
      ASSERT_OK(Put(Key(i + 1), value));
    }
    ASSERT_OK(Flush());
  }
  ASSERT_OK(dbfull()->TEST_WaitForCompact());
  ROCKSDB_NAMESPACE::SyncPoint::GetInstance()->DisableProcessing();

  std::vector<std::vector<FileMetaData>> level_to_files;
  dbfull()->TEST_GetFilesMetaData(dbfull()->DefaultColumnFamily(),
                                  &level_to_files);
  ASSERT_GE(level_to_files.size(), 2);  // at least L0 and L1
  // L0 has the 2MB file (not compacted) and 4MB file (output of L0->L0)
  ASSERT_EQ(2, level_to_files[0].size());
  ASSERT_GT(level_to_files[1].size(), 0);
  for (int i = 0; i < 2; ++i) {
    ASSERT_GE(level_to_files[0][i].fd.file_size, 1 << 21);
  }

  // The index/filter in the file produced by intra-L0 should not be pinned.
  // That means clearing unref'd entries in block cache and re-accessing the
  // file produced by intra-L0 should bump the index block miss count.
  uint64_t prev_index_misses =
      TestGetTickerCount(options, BLOCK_CACHE_INDEX_MISS);
  table_options.block_cache->EraseUnRefEntries();
  ASSERT_EQ("", Get(Key(0)));
  ASSERT_EQ(prev_index_misses + 1,
            TestGetTickerCount(options, BLOCK_CACHE_INDEX_MISS));
}

TEST_P(DBCompactionTestWithParam, IntraL0CompactionDoesNotObsoleteDeletions) {
  // regression test for issue #2722: L0->L0 compaction can resurrect deleted
  // keys from older L0 files if L1+ files' key-ranges do not include the key.
  Options options = CurrentOptions();
  options.compression = kNoCompression;
  options.level0_file_num_compaction_trigger = 5;
  options.max_background_compactions = 2;
  options.max_subcompactions = max_subcompactions_;
  DestroyAndReopen(options);

  const size_t kValueSize = 1 << 20;
  Random rnd(301);
  std::string value(rnd.RandomString(kValueSize));

  // The L0->L1 must be picked before we begin flushing files to trigger
  // intra-L0 compaction, and must not finish until after an intra-L0
  // compaction has been picked.
  ROCKSDB_NAMESPACE::SyncPoint::GetInstance()->LoadDependency(
      {{"LevelCompactionPicker::PickCompaction:Return",
        "DBCompactionTest::IntraL0CompactionDoesNotObsoleteDeletions:"
        "L0ToL1Ready"},
       {"LevelCompactionPicker::PickCompactionBySize:0",
        "CompactionJob::Run():Start"}});
  ROCKSDB_NAMESPACE::SyncPoint::GetInstance()->EnableProcessing();

  // index:   0   1   2   3   4    5    6   7   8   9
  // size:  1MB 1MB 1MB 1MB 1MB  1MB  1MB 1MB 1MB 1MB
  // score:                     1.25 1.33 1.5 2.0 inf
  //
  // Files 0-4 will be included in an L0->L1 compaction.
  //
  // L0->L0 will be triggered since the sync points guarantee compaction to base
  // level is still blocked when files 5-9 trigger another compaction. All files
  // 5-9 are included in the L0->L0 due to work-per-deleted file decreasing.
  //
  // Put a key-value in files 0-4. Delete that key in files 5-9. Verify the
  // L0->L0 preserves the deletion such that the key remains deleted.
  for (int i = 0; i < 10; ++i) {
    // key 0 serves both to prevent trivial move and as the key we want to
    // verify is not resurrected by L0->L0 compaction.
    if (i < 5) {
      ASSERT_OK(Put(Key(0), ""));
    } else {
      ASSERT_OK(Delete(Key(0)));
    }
    if (i == 5) {
      TEST_SYNC_POINT(
          "DBCompactionTest::IntraL0CompactionDoesNotObsoleteDeletions:"
          "L0ToL1Ready");
    }
    ASSERT_OK(Put(Key(i + 1), value));
    ASSERT_OK(Flush());
  }
  ASSERT_OK(dbfull()->TEST_WaitForCompact());
  ROCKSDB_NAMESPACE::SyncPoint::GetInstance()->DisableProcessing();

  std::vector<std::vector<FileMetaData>> level_to_files;
  dbfull()->TEST_GetFilesMetaData(dbfull()->DefaultColumnFamily(),
                                  &level_to_files);
  ASSERT_GE(level_to_files.size(), 2);  // at least L0 and L1
  // L0 has a single output file from L0->L0
  ASSERT_EQ(1, level_to_files[0].size());
  ASSERT_GT(level_to_files[1].size(), 0);
  ASSERT_GE(level_to_files[0][0].fd.file_size, 1 << 22);

  ReadOptions roptions;
  std::string result;
  ASSERT_TRUE(db_->Get(roptions, Key(0), &result).IsNotFound());
}

TEST_P(DBCompactionTestWithParam, FullCompactionInBottomPriThreadPool) {
  const int kNumFilesTrigger = 3;
  Env::Default()->SetBackgroundThreads(1, Env::Priority::BOTTOM);
  for (bool use_universal_compaction : {false, true}) {
    Options options = CurrentOptions();
    if (use_universal_compaction) {
      options.compaction_style = kCompactionStyleUniversal;
    } else {
      options.compaction_style = kCompactionStyleLevel;
      options.level_compaction_dynamic_level_bytes = true;
    }
    options.num_levels = 4;
    options.write_buffer_size = 100 << 10;     // 100KB
    options.target_file_size_base = 32 << 10;  // 32KB
    options.level0_file_num_compaction_trigger = kNumFilesTrigger;
    // Trigger compaction if size amplification exceeds 110%
    options.compaction_options_universal.max_size_amplification_percent = 110;
    DestroyAndReopen(options);

    int num_bottom_pri_compactions = 0;
    SyncPoint::GetInstance()->SetCallBack(
        "DBImpl::BGWorkBottomCompaction",
        [&](void* /*arg*/) { ++num_bottom_pri_compactions; });
    SyncPoint::GetInstance()->EnableProcessing();

    Random rnd(301);
    for (int num = 0; num < kNumFilesTrigger; num++) {
      ASSERT_EQ(NumSortedRuns(), num);
      int key_idx = 0;
      GenerateNewFile(&rnd, &key_idx);
    }
    ASSERT_OK(dbfull()->TEST_WaitForCompact());

    ASSERT_EQ(1, num_bottom_pri_compactions);

    // Verify that size amplification did occur
    ASSERT_EQ(NumSortedRuns(), 1);
    ROCKSDB_NAMESPACE::SyncPoint::GetInstance()->DisableProcessing();
  }
  Env::Default()->SetBackgroundThreads(0, Env::Priority::BOTTOM);
}

TEST_F(DBCompactionTest, OptimizedDeletionObsoleting) {
  // Deletions can be dropped when compacted to non-last level if they fall
  // outside the lower-level files' key-ranges.
  const int kNumL0Files = 4;
  Options options = CurrentOptions();
  options.level0_file_num_compaction_trigger = kNumL0Files;
  options.statistics = ROCKSDB_NAMESPACE::CreateDBStatistics();
  DestroyAndReopen(options);

  // put key 1 and 3 in separate L1, L2 files.
  // So key 0, 2, and 4+ fall outside these levels' key-ranges.
  for (int level = 2; level >= 1; --level) {
    for (int i = 0; i < 2; ++i) {
      ASSERT_OK(Put(Key(2 * i + 1), "val"));
      ASSERT_OK(Flush());
    }
    MoveFilesToLevel(level);
    ASSERT_EQ(2, NumTableFilesAtLevel(level));
  }

  // Delete keys in range [1, 4]. These L0 files will be compacted with L1:
  // - Tombstones for keys 2 and 4 can be dropped early.
  // - Tombstones for keys 1 and 3 must be kept due to L2 files' key-ranges.
  for (int i = 0; i < kNumL0Files; ++i) {
    ASSERT_OK(Put(Key(0), "val"));  // sentinel to prevent trivial move
    ASSERT_OK(Delete(Key(i + 1)));
    ASSERT_OK(Flush());
  }
  ASSERT_OK(dbfull()->TEST_WaitForCompact());

  for (int i = 0; i < kNumL0Files; ++i) {
    std::string value;
    ASSERT_TRUE(db_->Get(ReadOptions(), Key(i + 1), &value).IsNotFound());
  }
  ASSERT_EQ(2, options.statistics->getTickerCount(
                   COMPACTION_OPTIMIZED_DEL_DROP_OBSOLETE));
  ASSERT_EQ(2,
            options.statistics->getTickerCount(COMPACTION_KEY_DROP_OBSOLETE));
}

TEST_F(DBCompactionTest, CompactFilesPendingL0Bug) {
  // https://www.facebook.com/groups/rocksdb.dev/permalink/1389452781153232/
  // CompactFiles() had a bug where it failed to pick a compaction when an L0
  // compaction existed, but marked it as scheduled anyways. It'd never be
  // unmarked as scheduled, so future compactions or DB close could hang.
  const int kNumL0Files = 5;
  Options options = CurrentOptions();
  options.level0_file_num_compaction_trigger = kNumL0Files - 1;
  options.max_background_compactions = 2;
  DestroyAndReopen(options);

  ROCKSDB_NAMESPACE::SyncPoint::GetInstance()->LoadDependency(
      {{"LevelCompactionPicker::PickCompaction:Return",
        "DBCompactionTest::CompactFilesPendingL0Bug:Picked"},
       {"DBCompactionTest::CompactFilesPendingL0Bug:ManualCompacted",
        "DBImpl::BackgroundCompaction:NonTrivial:AfterRun"}});
  ROCKSDB_NAMESPACE::SyncPoint::GetInstance()->EnableProcessing();

  auto schedule_multi_compaction_token =
      dbfull()->TEST_write_controler().GetCompactionPressureToken();

  // Files 0-3 will be included in an L0->L1 compaction.
  //
  // File 4 will be included in a call to CompactFiles() while the first
  // compaction is running.
  for (int i = 0; i < kNumL0Files - 1; ++i) {
    ASSERT_OK(Put(Key(0), "val"));  // sentinel to prevent trivial move
    ASSERT_OK(Put(Key(i + 1), "val"));
    ASSERT_OK(Flush());
  }
  TEST_SYNC_POINT("DBCompactionTest::CompactFilesPendingL0Bug:Picked");
  // file 4 flushed after 0-3 picked
  ASSERT_OK(Put(Key(kNumL0Files), "val"));
  ASSERT_OK(Flush());

  // previously DB close would hang forever as this situation caused scheduled
  // compactions count to never decrement to zero.
  ColumnFamilyMetaData cf_meta;
  dbfull()->GetColumnFamilyMetaData(dbfull()->DefaultColumnFamily(), &cf_meta);
  ASSERT_EQ(kNumL0Files, cf_meta.levels[0].files.size());
  std::vector<std::string> input_filenames;
  input_filenames.push_back(cf_meta.levels[0].files.front().name);
  ASSERT_OK(dbfull()
                  ->CompactFiles(CompactionOptions(), input_filenames,
                                 0 /* output_level */));
  TEST_SYNC_POINT("DBCompactionTest::CompactFilesPendingL0Bug:ManualCompacted");
  ROCKSDB_NAMESPACE::SyncPoint::GetInstance()->DisableProcessing();
}

TEST_F(DBCompactionTest, CompactFilesOverlapInL0Bug) {
  // Regression test for bug of not pulling in L0 files that overlap the user-
  // specified input files in time- and key-ranges.
  ASSERT_OK(Put(Key(0), "old_val"));
  ASSERT_OK(Flush());
  ASSERT_OK(Put(Key(0), "new_val"));
  ASSERT_OK(Flush());

  ColumnFamilyMetaData cf_meta;
  dbfull()->GetColumnFamilyMetaData(dbfull()->DefaultColumnFamily(), &cf_meta);
  ASSERT_GE(cf_meta.levels.size(), 2);
  ASSERT_EQ(2, cf_meta.levels[0].files.size());

  // Compacting {new L0 file, L1 file} should pull in the old L0 file since it
  // overlaps in key-range and time-range.
  std::vector<std::string> input_filenames;
  input_filenames.push_back(cf_meta.levels[0].files.front().name);
  ASSERT_OK(dbfull()->CompactFiles(CompactionOptions(), input_filenames,
                                   1 /* output_level */));
  ASSERT_EQ("new_val", Get(Key(0)));
}

TEST_F(DBCompactionTest, DeleteFilesInRangeConflictWithCompaction) {
  Options options = CurrentOptions();
  DestroyAndReopen(options);
  const Snapshot* snapshot = nullptr;
  const int kMaxKey = 10;

  for (int i = 0; i < kMaxKey; i++) {
    ASSERT_OK(Put(Key(i), Key(i)));
    ASSERT_OK(Delete(Key(i)));
    if (!snapshot) {
      snapshot = db_->GetSnapshot();
    }
  }
  ASSERT_OK(Flush());
  MoveFilesToLevel(1);
  ASSERT_OK(Put(Key(kMaxKey), Key(kMaxKey)));
  ASSERT_OK(dbfull()->TEST_WaitForCompact());
  // test DeleteFilesInRange() deletes the files already picked for compaction
  SyncPoint::GetInstance()->LoadDependency(
      {{"VersionSet::LogAndApply:WriteManifestStart",
        "BackgroundCallCompaction:0"},
       {"DBImpl::BackgroundCompaction:Finish",
        "VersionSet::LogAndApply:WriteManifestDone"}});
  SyncPoint::GetInstance()->EnableProcessing();

  // release snapshot which mark bottommost file for compaction
  db_->ReleaseSnapshot(snapshot);
  std::string begin_string = Key(0);
  std::string end_string = Key(kMaxKey + 1);
  Slice begin(begin_string);
  Slice end(end_string);
  ASSERT_OK(DeleteFilesInRange(db_, db_->DefaultColumnFamily(), &begin, &end));
  SyncPoint::GetInstance()->DisableProcessing();
}

TEST_F(DBCompactionTest, CompactBottomLevelFilesWithDeletions) {
  // bottom-level files may contain deletions due to snapshots protecting the
  // deleted keys. Once the snapshot is released, we should see files with many
  // such deletions undergo single-file compactions.
  const int kNumKeysPerFile = 1024;
  const int kNumLevelFiles = 4;
  const int kValueSize = 128;
  Options options = CurrentOptions();
  options.compression = kNoCompression;
  options.level0_file_num_compaction_trigger = kNumLevelFiles;
  // inflate it a bit to account for key/metadata overhead
  options.target_file_size_base = 120 * kNumKeysPerFile * kValueSize / 100;
  CreateAndReopenWithCF({"one"}, options);

  Random rnd(301);
  const Snapshot* snapshot = nullptr;
  for (int i = 0; i < kNumLevelFiles; ++i) {
    for (int j = 0; j < kNumKeysPerFile; ++j) {
      ASSERT_OK(
          Put(Key(i * kNumKeysPerFile + j), rnd.RandomString(kValueSize)));
    }
    if (i == kNumLevelFiles - 1) {
      snapshot = db_->GetSnapshot();
      // delete every other key after grabbing a snapshot, so these deletions
      // and the keys they cover can't be dropped until after the snapshot is
      // released.
      for (int j = 0; j < kNumLevelFiles * kNumKeysPerFile; j += 2) {
        ASSERT_OK(Delete(Key(j)));
      }
    }
    ASSERT_OK(Flush());
    if (i < kNumLevelFiles - 1) {
      ASSERT_EQ(i + 1, NumTableFilesAtLevel(0));
    }
  }
  ASSERT_OK(dbfull()->TEST_WaitForCompact());
  ASSERT_EQ(kNumLevelFiles, NumTableFilesAtLevel(1));

  std::vector<LiveFileMetaData> pre_release_metadata, post_release_metadata;
  db_->GetLiveFilesMetaData(&pre_release_metadata);
  // just need to bump seqnum so ReleaseSnapshot knows the newest key in the SST
  // files does not need to be preserved in case of a future snapshot.
  ASSERT_OK(Put(Key(0), "val"));
  ASSERT_NE(kMaxSequenceNumber, dbfull()->bottommost_files_mark_threshold_);
  // release snapshot and wait for compactions to finish. Single-file
  // compactions should be triggered, which reduce the size of each bottom-level
  // file without changing file count.
  db_->ReleaseSnapshot(snapshot);
  ASSERT_EQ(kMaxSequenceNumber, dbfull()->bottommost_files_mark_threshold_);
  ROCKSDB_NAMESPACE::SyncPoint::GetInstance()->SetCallBack(
      "LevelCompactionPicker::PickCompaction:Return", [&](void* arg) {
        Compaction* compaction = reinterpret_cast<Compaction*>(arg);
        ASSERT_TRUE(compaction->compaction_reason() ==
                    CompactionReason::kBottommostFiles);
      });
  ROCKSDB_NAMESPACE::SyncPoint::GetInstance()->EnableProcessing();
  ASSERT_OK(dbfull()->TEST_WaitForCompact());
  db_->GetLiveFilesMetaData(&post_release_metadata);
  ASSERT_EQ(pre_release_metadata.size(), post_release_metadata.size());

  for (size_t i = 0; i < pre_release_metadata.size(); ++i) {
    const auto& pre_file = pre_release_metadata[i];
    const auto& post_file = post_release_metadata[i];
    ASSERT_EQ(1, pre_file.level);
    ASSERT_EQ(1, post_file.level);
    // each file is smaller than it was before as it was rewritten without
    // deletion markers/deleted keys.
    ASSERT_LT(post_file.size, pre_file.size);
  }
  ROCKSDB_NAMESPACE::SyncPoint::GetInstance()->DisableProcessing();
}

TEST_F(DBCompactionTest, NoCompactBottomLevelFilesWithDeletions) {
  // bottom-level files may contain deletions due to snapshots protecting the
  // deleted keys. Once the snapshot is released, we should see files with many
  // such deletions undergo single-file compactions. But when disabling auto
  // compactions, it shouldn't be triggered which may causing too many
  // background jobs.
  const int kNumKeysPerFile = 1024;
  const int kNumLevelFiles = 4;
  const int kValueSize = 128;
  Options options = CurrentOptions();
  options.compression = kNoCompression;
  options.disable_auto_compactions = true;
  options.level0_file_num_compaction_trigger = kNumLevelFiles;
  // inflate it a bit to account for key/metadata overhead
  options.target_file_size_base = 120 * kNumKeysPerFile * kValueSize / 100;
  Reopen(options);

  Random rnd(301);
  const Snapshot* snapshot = nullptr;
  for (int i = 0; i < kNumLevelFiles; ++i) {
    for (int j = 0; j < kNumKeysPerFile; ++j) {
      ASSERT_OK(
          Put(Key(i * kNumKeysPerFile + j), rnd.RandomString(kValueSize)));
    }
    if (i == kNumLevelFiles - 1) {
      snapshot = db_->GetSnapshot();
      // delete every other key after grabbing a snapshot, so these deletions
      // and the keys they cover can't be dropped until after the snapshot is
      // released.
      for (int j = 0; j < kNumLevelFiles * kNumKeysPerFile; j += 2) {
        ASSERT_OK(Delete(Key(j)));
      }
    }
    ASSERT_OK(Flush());
    if (i < kNumLevelFiles - 1) {
      ASSERT_EQ(i + 1, NumTableFilesAtLevel(0));
    }
  }
  ASSERT_OK(dbfull()->TEST_CompactRange(0, nullptr, nullptr, nullptr));
  ASSERT_EQ(kNumLevelFiles, NumTableFilesAtLevel(1));

  std::vector<LiveFileMetaData> pre_release_metadata, post_release_metadata;
  db_->GetLiveFilesMetaData(&pre_release_metadata);
  // just need to bump seqnum so ReleaseSnapshot knows the newest key in the SST
  // files does not need to be preserved in case of a future snapshot.
  ASSERT_OK(Put(Key(0), "val"));

  // release snapshot and no compaction should be triggered.
  std::atomic<int> num_compactions{0};
  ROCKSDB_NAMESPACE::SyncPoint::GetInstance()->SetCallBack(
      "DBImpl::BackgroundCompaction:Start",
      [&](void* /*arg*/) { num_compactions.fetch_add(1); });
  ROCKSDB_NAMESPACE::SyncPoint::GetInstance()->EnableProcessing();
  db_->ReleaseSnapshot(snapshot);
  ASSERT_OK(dbfull()->TEST_WaitForCompact());
  ASSERT_EQ(0, num_compactions);
  ROCKSDB_NAMESPACE::SyncPoint::GetInstance()->DisableProcessing();

  db_->GetLiveFilesMetaData(&post_release_metadata);
  ASSERT_EQ(pre_release_metadata.size(), post_release_metadata.size());
  for (size_t i = 0; i < pre_release_metadata.size(); ++i) {
    const auto& pre_file = pre_release_metadata[i];
    const auto& post_file = post_release_metadata[i];
    ASSERT_EQ(1, pre_file.level);
    ASSERT_EQ(1, post_file.level);
    // each file is same as before with deletion markers/deleted keys.
    ASSERT_EQ(post_file.size, pre_file.size);
  }
}

TEST_F(DBCompactionTest, RoundRobinTtlCompactionNormal) {
  Options options = CurrentOptions();
  options.compression = kNoCompression;
  options.level0_file_num_compaction_trigger = 20;
  options.ttl = 24 * 60 * 60;  // 24 hours
  options.compaction_pri = kRoundRobin;
  env_->now_cpu_count_.store(0);
  env_->SetMockSleep();
  options.env = env_;

  // add a small second for each wait time, to make sure the file is expired
  int small_seconds = 1;

  std::atomic_int ttl_compactions{0};
  std::atomic_int round_robin_ttl_compactions{0};
  std::atomic_int other_compactions{0};

  SyncPoint::GetInstance()->SetCallBack(
      "LevelCompactionPicker::PickCompaction:Return", [&](void* arg) {
        Compaction* compaction = reinterpret_cast<Compaction*>(arg);
        auto compaction_reason = compaction->compaction_reason();
        if (compaction_reason == CompactionReason::kTtl) {
          ttl_compactions++;
        } else if (compaction_reason == CompactionReason::kRoundRobinTtl) {
          round_robin_ttl_compactions++;
        } else {
          other_compactions++;
        }
      });
  SyncPoint::GetInstance()->EnableProcessing();

  DestroyAndReopen(options);

  // Setup the files from lower level to up level, each file is 1 hour's older
  // than the next one.
  // create 10 files on the last level (L6)
  for (int i = 0; i < 10; i++) {
    for (int j = 0; j < 100; j++) {
      ASSERT_OK(Put(Key(i * 100 + j), "value" + std::to_string(i * 100 + j)));
    }
    ASSERT_OK(Flush());
    env_->MockSleepForSeconds(60 * 60);  // generate 1 file per hour
  }
  MoveFilesToLevel(6);

  // create 5 files on L5
  for (int i = 0; i < 5; i++) {
    for (int j = 0; j < 200; j++) {
      ASSERT_OK(Put(Key(i * 200 + j), "value" + std::to_string(i * 200 + j)));
    }
    ASSERT_OK(Flush());
    env_->MockSleepForSeconds(60 * 60);
  }
  MoveFilesToLevel(5);

  // create 3 files on L4
  for (int i = 0; i < 3; i++) {
    for (int j = 0; j < 300; j++) {
      ASSERT_OK(Put(Key(i * 300 + j), "value" + std::to_string(i * 300 + j)));
    }
    ASSERT_OK(Flush());
    env_->MockSleepForSeconds(60 * 60);
  }
  MoveFilesToLevel(4);

  // The LSM tree should be like:
  // L4: [0,            299], [300,      599], [600,     899]
  // L5: [0,  199]      [200,         399]...............[800, 999]
  // L6: [0,99][100,199][200,299][300,399]...............[800,899][900,999]
  ASSERT_EQ("0,0,0,0,3,5,10", FilesPerLevel());

  // make sure the first L5 file is expired
  env_->MockSleepForSeconds(16 * 60 * 60 + small_seconds++);

  // trigger TTL compaction
  ASSERT_OK(Put(Key(4), "value" + std::to_string(1)));
  ASSERT_OK(Put(Key(5), "value" + std::to_string(1)));
  ASSERT_OK(Flush());

  ASSERT_OK(dbfull()->TEST_WaitForCompact());

  // verify there's a RoundRobin TTL compaction
  ASSERT_EQ(1, round_robin_ttl_compactions);
  round_robin_ttl_compactions = 0;

  // expire 2 more files
  env_->MockSleepForSeconds(2 * 60 * 60 + small_seconds++);
  // trigger TTL compaction
  ASSERT_OK(Put(Key(4), "value" + std::to_string(2)));
  ASSERT_OK(Put(Key(5), "value" + std::to_string(2)));
  ASSERT_OK(Flush());

  ASSERT_OK(dbfull()->TEST_WaitForCompact());

  ASSERT_EQ(2, round_robin_ttl_compactions);
  round_robin_ttl_compactions = 0;

  // expire 4 more files, 2 out of 3 files on L4 are expired
  env_->MockSleepForSeconds(4 * 60 * 60 + small_seconds++);
  // trigger TTL compaction
  ASSERT_OK(Put(Key(6), "value" + std::to_string(3)));
  ASSERT_OK(Put(Key(7), "value" + std::to_string(3)));
  ASSERT_OK(Flush());

  ASSERT_OK(dbfull()->TEST_WaitForCompact());

  ASSERT_EQ(1, NumTableFilesAtLevel(4));
  ASSERT_EQ(0, NumTableFilesAtLevel(5));

  ASSERT_GT(round_robin_ttl_compactions, 0);
  round_robin_ttl_compactions = 0;

  // make the first L0 file expired, which triggers a normal TTL compaction
  // instead of roundrobin TTL compaction, it will also include an extra file
  // from L0 because of overlap
  ASSERT_EQ(0, ttl_compactions);
  env_->MockSleepForSeconds(19 * 60 * 60 + small_seconds++);

  // trigger TTL compaction
  ASSERT_OK(Put(Key(6), "value" + std::to_string(4)));
  ASSERT_OK(Put(Key(7), "value" + std::to_string(4)));
  ASSERT_OK(Flush());

  ASSERT_OK(dbfull()->TEST_WaitForCompact());

  // L0 -> L1 compaction is normal TTL compaction, L1 -> next levels compactions
  // are RoundRobin TTL compaction.
  ASSERT_GT(ttl_compactions, 0);
  ttl_compactions = 0;
  ASSERT_GT(round_robin_ttl_compactions, 0);
  round_robin_ttl_compactions = 0;

  // All files are expired, so only the last level has data
  env_->MockSleepForSeconds(24 * 60 * 60);
  // trigger TTL compaction
  ASSERT_OK(Put(Key(6), "value" + std::to_string(4)));
  ASSERT_OK(Put(Key(7), "value" + std::to_string(4)));
  ASSERT_OK(Flush());

  ASSERT_OK(dbfull()->TEST_WaitForCompact());
  ASSERT_EQ("0,0,0,0,0,0,2", FilesPerLevel());

  ASSERT_GT(ttl_compactions, 0);
  ttl_compactions = 0;
  ASSERT_GT(round_robin_ttl_compactions, 0);
  round_robin_ttl_compactions = 0;

  ASSERT_EQ(0, other_compactions);
}

TEST_F(DBCompactionTest, RoundRobinTtlCompactionUnsortedTime) {
  // This is to test the case that the RoundRobin compaction cursor not pointing
  // to the oldest file, RoundRobin compaction should still compact the file
  // after cursor until all expired files are compacted.
  Options options = CurrentOptions();
  options.compression = kNoCompression;
  options.level0_file_num_compaction_trigger = 20;
  options.ttl = 24 * 60 * 60;  // 24 hours
  options.compaction_pri = kRoundRobin;
  env_->now_cpu_count_.store(0);
  env_->SetMockSleep();
  options.env = env_;

  std::atomic_int ttl_compactions{0};
  std::atomic_int round_robin_ttl_compactions{0};
  std::atomic_int other_compactions{0};

  SyncPoint::GetInstance()->SetCallBack(
      "LevelCompactionPicker::PickCompaction:Return", [&](void* arg) {
        Compaction* compaction = reinterpret_cast<Compaction*>(arg);
        auto compaction_reason = compaction->compaction_reason();
        if (compaction_reason == CompactionReason::kTtl) {
          ttl_compactions++;
        } else if (compaction_reason == CompactionReason::kRoundRobinTtl) {
          round_robin_ttl_compactions++;
        } else {
          other_compactions++;
        }
      });
  SyncPoint::GetInstance()->EnableProcessing();

  DestroyAndReopen(options);

  // create 10 files on the last level (L6)
  for (int i = 0; i < 10; i++) {
    for (int j = 0; j < 100; j++) {
      ASSERT_OK(Put(Key(i * 100 + j), "value" + std::to_string(i * 100 + j)));
    }
    ASSERT_OK(Flush());
    env_->MockSleepForSeconds(60 * 60);  // generate 1 file per hour
  }
  MoveFilesToLevel(6);

  // create 5 files on L5
  for (int i = 0; i < 5; i++) {
    for (int j = 0; j < 200; j++) {
      ASSERT_OK(Put(Key(i * 200 + j), "value" + std::to_string(i * 200 + j)));
    }
    ASSERT_OK(Flush());
    env_->MockSleepForSeconds(60 * 60);  // 1 hour
  }
  MoveFilesToLevel(5);

  // The LSM tree should be like:
  // L5: [0,  199]      [200,         399] [400,599] [600,799] [800, 999]
  // L6: [0,99][100,199][200,299][300,399]....................[800,899][900,999]
  ASSERT_EQ("0,0,0,0,0,5,10", FilesPerLevel());

  // point the compaction cursor to the 4th file on L5
  VersionSet* const versions = dbfull()->GetVersionSet();
  assert(versions);
  ColumnFamilyData* const cfd = versions->GetColumnFamilySet()->GetDefault();
  ASSERT_NE(cfd, nullptr);
  Version* const current = cfd->current();
  ASSERT_NE(current, nullptr);
  VersionStorageInfo* storage_info = current->storage_info();
  ASSERT_NE(storage_info, nullptr);
  const InternalKey split_cursor = InternalKey(Key(600), 100000, kTypeValue);
  storage_info->AddCursorForOneLevel(5, split_cursor);

  // make the first file on L5 expired, there should be 3 TTL compactions:
  // 4th one, 5th one, then 1st one.
  env_->MockSleepForSeconds(19 * 60 * 60 + 1);
  // trigger TTL compaction
  ASSERT_OK(Put(Key(6), "value" + std::to_string(4)));
  ASSERT_OK(Put(Key(7), "value" + std::to_string(4)));
  ASSERT_OK(Flush());

  ASSERT_OK(dbfull()->TEST_WaitForCompact());
  ASSERT_EQ(2, NumTableFilesAtLevel(5));

  ASSERT_EQ(3, round_robin_ttl_compactions);
  ASSERT_EQ(0, ttl_compactions);
  ASSERT_EQ(0, other_compactions);
}

TEST_F(DBCompactionTest, LevelCompactExpiredTtlFiles) {
  const int kNumKeysPerFile = 32;
  const int kNumLevelFiles = 2;
  const int kValueSize = 1024;

  Options options = CurrentOptions();
  options.compression = kNoCompression;
  options.ttl = 24 * 60 * 60;  // 24 hours
  options.max_open_files = -1;
  env_->SetMockSleep();
  options.env = env_;

  // NOTE: Presumed unnecessary and removed: resetting mock time in env

  DestroyAndReopen(options);

  Random rnd(301);
  for (int i = 0; i < kNumLevelFiles; ++i) {
    for (int j = 0; j < kNumKeysPerFile; ++j) {
      ASSERT_OK(
          Put(Key(i * kNumKeysPerFile + j), rnd.RandomString(kValueSize)));
    }
    ASSERT_OK(Flush());
  }
  ASSERT_OK(dbfull()->TEST_WaitForCompact());
  MoveFilesToLevel(3);
  ASSERT_EQ("0,0,0,2", FilesPerLevel());

  // Delete previously written keys.
  for (int i = 0; i < kNumLevelFiles; ++i) {
    for (int j = 0; j < kNumKeysPerFile; ++j) {
      ASSERT_OK(Delete(Key(i * kNumKeysPerFile + j)));
    }
    ASSERT_OK(Flush());
  }
  ASSERT_OK(dbfull()->TEST_WaitForCompact());
  ASSERT_EQ("2,0,0,2", FilesPerLevel());
  MoveFilesToLevel(1);
  ASSERT_EQ("0,2,0,2", FilesPerLevel());

  env_->MockSleepForSeconds(36 * 60 * 60);  // 36 hours
  ASSERT_EQ("0,2,0,2", FilesPerLevel());

  // Just do a simple write + flush so that the Ttl expired files get
  // compacted.
  ASSERT_OK(Put("a", "1"));
  ASSERT_OK(Flush());
  ROCKSDB_NAMESPACE::SyncPoint::GetInstance()->SetCallBack(
      "LevelCompactionPicker::PickCompaction:Return", [&](void* arg) {
        Compaction* compaction = reinterpret_cast<Compaction*>(arg);
        ASSERT_TRUE(compaction->compaction_reason() == CompactionReason::kTtl);
      });
  ROCKSDB_NAMESPACE::SyncPoint::GetInstance()->EnableProcessing();
  ASSERT_OK(dbfull()->TEST_WaitForCompact());
  // All non-L0 files are deleted, as they contained only deleted data.
  ASSERT_EQ("1", FilesPerLevel());
  ROCKSDB_NAMESPACE::SyncPoint::GetInstance()->DisableProcessing();

  // Test dynamically changing ttl.

  // NOTE: Presumed unnecessary and removed: resetting mock time in env

  DestroyAndReopen(options);

  for (int i = 0; i < kNumLevelFiles; ++i) {
    for (int j = 0; j < kNumKeysPerFile; ++j) {
      ASSERT_OK(
          Put(Key(i * kNumKeysPerFile + j), rnd.RandomString(kValueSize)));
    }
    ASSERT_OK(Flush());
  }
  ASSERT_OK(dbfull()->TEST_WaitForCompact());
  MoveFilesToLevel(3);
  ASSERT_EQ("0,0,0,2", FilesPerLevel());

  // Delete previously written keys.
  for (int i = 0; i < kNumLevelFiles; ++i) {
    for (int j = 0; j < kNumKeysPerFile; ++j) {
      ASSERT_OK(Delete(Key(i * kNumKeysPerFile + j)));
    }
    ASSERT_OK(Flush());
  }
  ASSERT_OK(dbfull()->TEST_WaitForCompact());
  ASSERT_EQ("2,0,0,2", FilesPerLevel());
  MoveFilesToLevel(1);
  ASSERT_EQ("0,2,0,2", FilesPerLevel());

  // Move time forward by 12 hours, and make sure that compaction still doesn't
  // trigger as ttl is set to 24 hours.
  env_->MockSleepForSeconds(12 * 60 * 60);
  ASSERT_OK(Put("a", "1"));
  ASSERT_OK(Flush());
  ASSERT_OK(dbfull()->TEST_WaitForCompact());
  ASSERT_EQ("1,2,0,2", FilesPerLevel());

  ROCKSDB_NAMESPACE::SyncPoint::GetInstance()->SetCallBack(
      "LevelCompactionPicker::PickCompaction:Return", [&](void* arg) {
        Compaction* compaction = reinterpret_cast<Compaction*>(arg);
        ASSERT_TRUE(compaction->compaction_reason() == CompactionReason::kTtl);
      });
  ROCKSDB_NAMESPACE::SyncPoint::GetInstance()->EnableProcessing();

  // Dynamically change ttl to 10 hours.
  // This should trigger a ttl compaction, as 12 hours have already passed.
  ASSERT_OK(dbfull()->SetOptions({{"ttl", "36000"}}));
  ASSERT_OK(dbfull()->TEST_WaitForCompact());
  // All non-L0 files are deleted, as they contained only deleted data.
  ASSERT_EQ("1", FilesPerLevel());
  ROCKSDB_NAMESPACE::SyncPoint::GetInstance()->DisableProcessing();
}

TEST_F(DBCompactionTest, LevelTtlCascadingCompactions) {
  env_->SetMockSleep();
  const int kValueSize = 100;

  for (bool if_restart : {false, true}) {
    for (bool if_open_all_files : {false, true}) {
      Options options = CurrentOptions();
      options.compression = kNoCompression;
      options.ttl = 24 * 60 * 60;  // 24 hours
      if (if_open_all_files) {
        options.max_open_files = -1;
      } else {
        options.max_open_files = 20;
      }
      // RocksDB sanitize max open files to at least 20. Modify it back.
      ROCKSDB_NAMESPACE::SyncPoint::GetInstance()->SetCallBack(
          "SanitizeOptions::AfterChangeMaxOpenFiles", [&](void* arg) {
            int* max_open_files = static_cast<int*>(arg);
            *max_open_files = 2;
          });
      // In the case where all files are opened and doing DB restart
      // forcing the oldest ancester time in manifest file to be 0 to
      // simulate the case of reading from an old version.
      ROCKSDB_NAMESPACE::SyncPoint::GetInstance()->SetCallBack(
          "VersionEdit::EncodeTo:VarintOldestAncesterTime", [&](void* arg) {
            if (if_restart && if_open_all_files) {
              std::string* encoded_fieled = static_cast<std::string*>(arg);
              *encoded_fieled = "";
              PutVarint64(encoded_fieled, 0);
            }
          });

      options.env = env_;

      // NOTE: Presumed unnecessary and removed: resetting mock time in env

      DestroyAndReopen(options);

      int ttl_compactions = 0;
      ROCKSDB_NAMESPACE::SyncPoint::GetInstance()->SetCallBack(
          "LevelCompactionPicker::PickCompaction:Return", [&](void* arg) {
            Compaction* compaction = reinterpret_cast<Compaction*>(arg);
            auto compaction_reason = compaction->compaction_reason();
            if (compaction_reason == CompactionReason::kTtl) {
              ttl_compactions++;
            }
          });
      ROCKSDB_NAMESPACE::SyncPoint::GetInstance()->EnableProcessing();

      // Add two L6 files with key ranges: [1 .. 100], [101 .. 200].
      Random rnd(301);
      for (int i = 1; i <= 100; ++i) {
        ASSERT_OK(Put(Key(i), rnd.RandomString(kValueSize)));
      }
      ASSERT_OK(Flush());
      // Get the first file's creation time. This will be the oldest file in the
      // DB. Compactions inolving this file's descendents should keep getting
      // this time.
      std::vector<std::vector<FileMetaData>> level_to_files;
      dbfull()->TEST_GetFilesMetaData(dbfull()->DefaultColumnFamily(),
                                      &level_to_files);
      uint64_t oldest_time = level_to_files[0][0].oldest_ancester_time;
      // Add 1 hour and do another flush.
      env_->MockSleepForSeconds(1 * 60 * 60);
      for (int i = 101; i <= 200; ++i) {
        ASSERT_OK(Put(Key(i), rnd.RandomString(kValueSize)));
      }
      ASSERT_OK(Flush());
      MoveFilesToLevel(6);
      ASSERT_EQ("0,0,0,0,0,0,2", FilesPerLevel());

      env_->MockSleepForSeconds(1 * 60 * 60);
      // Add two L4 files with key ranges: [1 .. 50], [51 .. 150].
      for (int i = 1; i <= 50; ++i) {
        ASSERT_OK(Put(Key(i), rnd.RandomString(kValueSize)));
      }
      ASSERT_OK(Flush());
      env_->MockSleepForSeconds(1 * 60 * 60);
      for (int i = 51; i <= 150; ++i) {
        ASSERT_OK(Put(Key(i), rnd.RandomString(kValueSize)));
      }
      ASSERT_OK(Flush());
      MoveFilesToLevel(4);
      ASSERT_EQ("0,0,0,0,2,0,2", FilesPerLevel());

      env_->MockSleepForSeconds(1 * 60 * 60);
      // Add one L1 file with key range: [26, 75].
      for (int i = 26; i <= 75; ++i) {
        ASSERT_OK(Put(Key(i), rnd.RandomString(kValueSize)));
      }
      ASSERT_OK(Flush());
      ASSERT_OK(dbfull()->TEST_WaitForCompact());
      MoveFilesToLevel(1);
      ASSERT_EQ("0,1,0,0,2,0,2", FilesPerLevel());

      // LSM tree:
      // L1:         [26 .. 75]
      // L4:     [1 .. 50][51 ..... 150]
      // L6:     [1 ........ 100][101 .... 200]
      //
      // On TTL expiry, TTL compaction should be initiated on L1 file, and the
      // compactions should keep going on until the key range hits bottom level.
      // In other words: the compaction on this data range "cascasdes" until
      // reaching the bottom level.
      //
      // Order of events on TTL expiry:
      // 1. L1 file falls to L3 via 2 trivial moves which are initiated by the
      // ttl
      //    compaction.
      // 2. A TTL compaction happens between L3 and L4 files. Output file in L4.
      // 3. The new output file from L4 falls to L5 via 1 trival move initiated
      //    by the ttl compaction.
      // 4. A TTL compaction happens between L5 and L6 files. Ouptut in L6.

      // Add 25 hours and do a write
      env_->MockSleepForSeconds(25 * 60 * 60);

      ASSERT_OK(Put(Key(1), "1"));
      if (if_restart) {
        Reopen(options);
      } else {
        ASSERT_OK(Flush());
      }
      ASSERT_OK(dbfull()->TEST_WaitForCompact());
      ASSERT_EQ("1,0,0,0,0,0,1", FilesPerLevel());
      ASSERT_EQ(5, ttl_compactions);

      dbfull()->TEST_GetFilesMetaData(dbfull()->DefaultColumnFamily(),
                                      &level_to_files);
      ASSERT_EQ(oldest_time, level_to_files[6][0].oldest_ancester_time);

      env_->MockSleepForSeconds(25 * 60 * 60);
      ASSERT_OK(Put(Key(2), "1"));
      if (if_restart) {
        Reopen(options);
      } else {
        ASSERT_OK(Flush());
      }
      ASSERT_OK(dbfull()->TEST_WaitForCompact());
      ASSERT_EQ("1,0,0,0,0,0,1", FilesPerLevel());
      ASSERT_GE(ttl_compactions, 6);

      ROCKSDB_NAMESPACE::SyncPoint::GetInstance()->DisableProcessing();
    }
  }
}

TEST_F(DBCompactionTest, LevelPeriodicCompaction) {
  env_->SetMockSleep();
  const int kNumKeysPerFile = 32;
  const int kNumLevelFiles = 2;
  const int kValueSize = 100;

  for (bool if_restart : {false, true}) {
    for (bool if_open_all_files : {false, true}) {
      Options options = CurrentOptions();
      options.periodic_compaction_seconds = 48 * 60 * 60;  // 2 days
      if (if_open_all_files) {
        options.max_open_files = -1;  // needed for ttl compaction
      } else {
        options.max_open_files = 20;
      }
      // RocksDB sanitize max open files to at least 20. Modify it back.
      ROCKSDB_NAMESPACE::SyncPoint::GetInstance()->SetCallBack(
          "SanitizeOptions::AfterChangeMaxOpenFiles", [&](void* arg) {
            int* max_open_files = static_cast<int*>(arg);
            *max_open_files = 0;
          });
      // In the case where all files are opened and doing DB restart
      // forcing the file creation time in manifest file to be 0 to
      // simulate the case of reading from an old version.
      ROCKSDB_NAMESPACE::SyncPoint::GetInstance()->SetCallBack(
          "VersionEdit::EncodeTo:VarintFileCreationTime", [&](void* arg) {
            if (if_restart && if_open_all_files) {
              std::string* encoded_fieled = static_cast<std::string*>(arg);
              *encoded_fieled = "";
              PutVarint64(encoded_fieled, 0);
            }
          });

      options.env = env_;

      // NOTE: Presumed unnecessary and removed: resetting mock time in env

      DestroyAndReopen(options);

      int periodic_compactions = 0;
      ROCKSDB_NAMESPACE::SyncPoint::GetInstance()->SetCallBack(
          "LevelCompactionPicker::PickCompaction:Return", [&](void* arg) {
            Compaction* compaction = reinterpret_cast<Compaction*>(arg);
            auto compaction_reason = compaction->compaction_reason();
            if (compaction_reason == CompactionReason::kPeriodicCompaction) {
              periodic_compactions++;
            }
          });
      ROCKSDB_NAMESPACE::SyncPoint::GetInstance()->EnableProcessing();

      Random rnd(301);
      for (int i = 0; i < kNumLevelFiles; ++i) {
        for (int j = 0; j < kNumKeysPerFile; ++j) {
          ASSERT_OK(
              Put(Key(i * kNumKeysPerFile + j), rnd.RandomString(kValueSize)));
        }
        ASSERT_OK(Flush());
      }
      ASSERT_OK(dbfull()->TEST_WaitForCompact());

      ASSERT_EQ("2", FilesPerLevel());
      ASSERT_EQ(0, periodic_compactions);

      // Add 50 hours and do a write
      env_->MockSleepForSeconds(50 * 60 * 60);
      ASSERT_OK(Put("a", "1"));
      ASSERT_OK(Flush());
      ASSERT_OK(dbfull()->TEST_WaitForCompact());
      // Assert that the files stay in the same level
      ASSERT_EQ("3", FilesPerLevel());
      // The two old files go through the periodic compaction process
      ASSERT_EQ(2, periodic_compactions);

      MoveFilesToLevel(1);
      ASSERT_EQ("0,3", FilesPerLevel());

      // Add another 50 hours and do another write
      env_->MockSleepForSeconds(50 * 60 * 60);
      ASSERT_OK(Put("b", "2"));
      if (if_restart) {
        Reopen(options);
      } else {
        ASSERT_OK(Flush());
      }
      ASSERT_OK(dbfull()->TEST_WaitForCompact());
      ASSERT_EQ("1,3", FilesPerLevel());
      // The three old files now go through the periodic compaction process. 2
      // + 3.
      ASSERT_EQ(5, periodic_compactions);

      // Add another 50 hours and do another write
      env_->MockSleepForSeconds(50 * 60 * 60);
      ASSERT_OK(Put("c", "3"));
      ASSERT_OK(Flush());
      ASSERT_OK(dbfull()->TEST_WaitForCompact());
      ASSERT_EQ("2,3", FilesPerLevel());
      // The four old files now go through the periodic compaction process. 5
      // + 4.
      ASSERT_EQ(9, periodic_compactions);

      ROCKSDB_NAMESPACE::SyncPoint::GetInstance()->DisableProcessing();
    }
  }
}

TEST_F(DBCompactionTest, LevelPeriodicCompactionWithOldDB) {
  // This test makes sure that periodic compactions are working with a DB
  // where file_creation_time of some files is 0.
  // After compactions the new files are created with a valid file_creation_time

  const int kNumKeysPerFile = 32;
  const int kNumFiles = 4;
  const int kValueSize = 100;

  Options options = CurrentOptions();
  env_->SetMockSleep();
  options.env = env_;

  // NOTE: Presumed unnecessary and removed: resetting mock time in env

  DestroyAndReopen(options);

  int periodic_compactions = 0;
  bool set_file_creation_time_to_zero = true;
  bool set_creation_time_to_zero = true;
  ROCKSDB_NAMESPACE::SyncPoint::GetInstance()->SetCallBack(
      "LevelCompactionPicker::PickCompaction:Return", [&](void* arg) {
        Compaction* compaction = reinterpret_cast<Compaction*>(arg);
        auto compaction_reason = compaction->compaction_reason();
        if (compaction_reason == CompactionReason::kPeriodicCompaction) {
          periodic_compactions++;
        }
      });
  ROCKSDB_NAMESPACE::SyncPoint::GetInstance()->SetCallBack(
      "PropertyBlockBuilder::AddTableProperty:Start", [&](void* arg) {
        TableProperties* props = reinterpret_cast<TableProperties*>(arg);
        if (set_file_creation_time_to_zero) {
          props->file_creation_time = 0;
        }
        if (set_creation_time_to_zero) {
          props->creation_time = 0;
        }
      });
  ROCKSDB_NAMESPACE::SyncPoint::GetInstance()->EnableProcessing();

  Random rnd(301);
  for (int i = 0; i < kNumFiles; ++i) {
    for (int j = 0; j < kNumKeysPerFile; ++j) {
      ASSERT_OK(
          Put(Key(i * kNumKeysPerFile + j), rnd.RandomString(kValueSize)));
    }
    ASSERT_OK(Flush());
    // Move the first two files to L2.
    if (i == 1) {
      MoveFilesToLevel(2);
      set_creation_time_to_zero = false;
    }
  }
  ASSERT_OK(dbfull()->TEST_WaitForCompact());

  ASSERT_EQ("2,0,2", FilesPerLevel());
  ASSERT_EQ(0, periodic_compactions);

  Close();

  set_file_creation_time_to_zero = false;
  // Forward the clock by 2 days.
  env_->MockSleepForSeconds(2 * 24 * 60 * 60);
  options.periodic_compaction_seconds = 1 * 24 * 60 * 60;  // 1 day

  Reopen(options);
  ASSERT_OK(dbfull()->TEST_WaitForCompact());
  ASSERT_EQ("2,0,2", FilesPerLevel());
  // Make sure that all files go through periodic compaction.
  ASSERT_EQ(kNumFiles, periodic_compactions);

  ROCKSDB_NAMESPACE::SyncPoint::GetInstance()->DisableProcessing();
}

TEST_F(DBCompactionTest, LevelPeriodicAndTtlCompaction) {
  const int kNumKeysPerFile = 32;
  const int kNumLevelFiles = 2;
  const int kValueSize = 100;

  Options options = CurrentOptions();
  options.ttl = 10 * 60 * 60;  // 10 hours
  options.periodic_compaction_seconds = 48 * 60 * 60;  // 2 days
  options.max_open_files = -1;   // needed for both periodic and ttl compactions
  env_->SetMockSleep();
  options.env = env_;

  // NOTE: Presumed unnecessary and removed: resetting mock time in env

  DestroyAndReopen(options);

  int periodic_compactions = 0;
  int ttl_compactions = 0;
  ROCKSDB_NAMESPACE::SyncPoint::GetInstance()->SetCallBack(
      "LevelCompactionPicker::PickCompaction:Return", [&](void* arg) {
        Compaction* compaction = reinterpret_cast<Compaction*>(arg);
        auto compaction_reason = compaction->compaction_reason();
        if (compaction_reason == CompactionReason::kPeriodicCompaction) {
          periodic_compactions++;
        } else if (compaction_reason == CompactionReason::kTtl) {
          ttl_compactions++;
        }
      });
  ROCKSDB_NAMESPACE::SyncPoint::GetInstance()->EnableProcessing();

  Random rnd(301);
  for (int i = 0; i < kNumLevelFiles; ++i) {
    for (int j = 0; j < kNumKeysPerFile; ++j) {
      ASSERT_OK(
          Put(Key(i * kNumKeysPerFile + j), rnd.RandomString(kValueSize)));
    }
    ASSERT_OK(Flush());
  }
  ASSERT_OK(dbfull()->TEST_WaitForCompact());

  MoveFilesToLevel(3);

  ASSERT_EQ("0,0,0,2", FilesPerLevel());
  ASSERT_EQ(0, periodic_compactions);
  ASSERT_EQ(0, ttl_compactions);

  // Add some time greater than periodic_compaction_time.
  env_->MockSleepForSeconds(50 * 60 * 60);
  ASSERT_OK(Put("a", "1"));
  ASSERT_OK(Flush());
  ASSERT_OK(dbfull()->TEST_WaitForCompact());
  // Files in the bottom level go through periodic compactions.
  ASSERT_EQ("1,0,0,2", FilesPerLevel());
  ASSERT_EQ(2, periodic_compactions);
  ASSERT_EQ(0, ttl_compactions);

  // Add a little more time than ttl
  env_->MockSleepForSeconds(11 * 60 * 60);
  ASSERT_OK(Put("b", "1"));
  ASSERT_OK(Flush());
  ASSERT_OK(dbfull()->TEST_WaitForCompact());
  // Notice that the previous file in level 1 falls down to the bottom level
  // due to ttl compactions, one level at a time.
  // And bottom level files don't get picked up for ttl compactions.
  ASSERT_EQ("1,0,0,3", FilesPerLevel());
  ASSERT_EQ(2, periodic_compactions);
  ASSERT_EQ(3, ttl_compactions);

  // Add some time greater than periodic_compaction_time.
  env_->MockSleepForSeconds(50 * 60 * 60);
  ASSERT_OK(Put("c", "1"));
  ASSERT_OK(Flush());
  ASSERT_OK(dbfull()->TEST_WaitForCompact());
  // Previous L0 file falls one level at a time to bottom level due to ttl.
  // And all 4 bottom files go through periodic compactions.
  ASSERT_EQ("1,0,0,4", FilesPerLevel());
  ASSERT_EQ(6, periodic_compactions);
  ASSERT_EQ(6, ttl_compactions);

  ROCKSDB_NAMESPACE::SyncPoint::GetInstance()->DisableProcessing();
}

TEST_F(DBCompactionTest, LevelTtlBooster) {
  const int kNumKeysPerFile = 32;
  const int kNumLevelFiles = 3;
  const int kValueSize = 1000;

  Options options = CurrentOptions();
  options.ttl = 10 * 60 * 60;                           // 10 hours
  options.periodic_compaction_seconds = 480 * 60 * 60;  // very long
  options.level0_file_num_compaction_trigger = 2;
  options.max_bytes_for_level_base = 5 * uint64_t{kNumKeysPerFile * kValueSize};
  options.max_open_files = -1;  // needed for both periodic and ttl compactions
  options.compaction_pri = CompactionPri::kMinOverlappingRatio;
  env_->SetMockSleep();
  options.env = env_;

  // NOTE: Presumed unnecessary and removed: resetting mock time in env

  DestroyAndReopen(options);

  Random rnd(301);
  for (int i = 0; i < kNumLevelFiles; ++i) {
    for (int j = 0; j < kNumKeysPerFile; ++j) {
      ASSERT_OK(
          Put(Key(i * kNumKeysPerFile + j), rnd.RandomString(kValueSize)));
    }
    ASSERT_OK(Flush());
  }
  ASSERT_OK(dbfull()->TEST_WaitForCompact());

  MoveFilesToLevel(2);

  ASSERT_EQ("0,0,3", FilesPerLevel());

  // Create some files for L1
  for (int i = 0; i < 2; i++) {
    for (int j = 0; j < kNumKeysPerFile; ++j) {
      ASSERT_OK(Put(Key(2 * j + i), rnd.RandomString(kValueSize)));
    }
    ASSERT_OK(Flush());
    ASSERT_OK(dbfull()->TEST_WaitForCompact());
  }

  ASSERT_EQ("0,1,3", FilesPerLevel());

  // Make the new L0 files qualify TTL boosting and generate one more to trigger
  // L1 -> L2 compaction. Old files will be picked even if their priority is
  // lower without boosting.
  env_->MockSleepForSeconds(8 * 60 * 60);
  for (int i = 0; i < 2; i++) {
    for (int j = 0; j < kNumKeysPerFile; ++j) {
      ASSERT_OK(Put(Key(kNumKeysPerFile * 2 + 2 * j + i),
                    rnd.RandomString(kValueSize * 2)));
    }
    ASSERT_OK(Flush());
    ASSERT_OK(dbfull()->TEST_WaitForCompact());
  }
  // Force files to be compacted to L1
  ASSERT_OK(
      dbfull()->SetOptions({{"level0_file_num_compaction_trigger", "1"}}));
  ASSERT_OK(dbfull()->TEST_WaitForCompact());
  ASSERT_EQ("0,1,2", FilesPerLevel());
  ASSERT_OK(
      dbfull()->SetOptions({{"level0_file_num_compaction_trigger", "2"}}));

  ASSERT_GT(SizeAtLevel(1), kNumKeysPerFile * 4 * kValueSize);
}

TEST_F(DBCompactionTest, LevelPeriodicCompactionWithCompactionFilters) {
  class TestCompactionFilter : public CompactionFilter {
    const char* Name() const override { return "TestCompactionFilter"; }
  };
  class TestCompactionFilterFactory : public CompactionFilterFactory {
    const char* Name() const override { return "TestCompactionFilterFactory"; }
    std::unique_ptr<CompactionFilter> CreateCompactionFilter(
        const CompactionFilter::Context& /*context*/) override {
      return std::unique_ptr<CompactionFilter>(new TestCompactionFilter());
    }
  };

  const int kNumKeysPerFile = 32;
  const int kNumLevelFiles = 2;
  const int kValueSize = 100;

  Random rnd(301);

  Options options = CurrentOptions();
  TestCompactionFilter test_compaction_filter;
  env_->SetMockSleep();
  options.env = env_;

  // NOTE: Presumed unnecessary and removed: resetting mock time in env

  enum CompactionFilterType {
    kUseCompactionFilter,
    kUseCompactionFilterFactory
  };

  for (CompactionFilterType comp_filter_type :
       {kUseCompactionFilter, kUseCompactionFilterFactory}) {
    // Assert that periodic compactions are not enabled.
    ASSERT_EQ(std::numeric_limits<uint64_t>::max() - 1,
              options.periodic_compaction_seconds);

    if (comp_filter_type == kUseCompactionFilter) {
      options.compaction_filter = &test_compaction_filter;
      options.compaction_filter_factory.reset();
    } else if (comp_filter_type == kUseCompactionFilterFactory) {
      options.compaction_filter = nullptr;
      options.compaction_filter_factory.reset(
          new TestCompactionFilterFactory());
    }
    DestroyAndReopen(options);

    // periodic_compaction_seconds should be set to the sanitized value when
    // a compaction filter or a compaction filter factory is used.
    ASSERT_EQ(30 * 24 * 60 * 60,
              dbfull()->GetOptions().periodic_compaction_seconds);

    int periodic_compactions = 0;
    ROCKSDB_NAMESPACE::SyncPoint::GetInstance()->SetCallBack(
        "LevelCompactionPicker::PickCompaction:Return", [&](void* arg) {
          Compaction* compaction = reinterpret_cast<Compaction*>(arg);
          auto compaction_reason = compaction->compaction_reason();
          if (compaction_reason == CompactionReason::kPeriodicCompaction) {
            periodic_compactions++;
          }
        });
    ROCKSDB_NAMESPACE::SyncPoint::GetInstance()->EnableProcessing();

    for (int i = 0; i < kNumLevelFiles; ++i) {
      for (int j = 0; j < kNumKeysPerFile; ++j) {
        ASSERT_OK(
            Put(Key(i * kNumKeysPerFile + j), rnd.RandomString(kValueSize)));
      }
      ASSERT_OK(Flush());
    }
    ASSERT_OK(dbfull()->TEST_WaitForCompact());

    ASSERT_EQ("2", FilesPerLevel());
    ASSERT_EQ(0, periodic_compactions);

    // Add 31 days and do a write
    env_->MockSleepForSeconds(31 * 24 * 60 * 60);
    ASSERT_OK(Put("a", "1"));
    ASSERT_OK(Flush());
    ASSERT_OK(dbfull()->TEST_WaitForCompact());
    // Assert that the files stay in the same level
    ASSERT_EQ("3", FilesPerLevel());
    // The two old files go through the periodic compaction process
    ASSERT_EQ(2, periodic_compactions);

    ROCKSDB_NAMESPACE::SyncPoint::GetInstance()->DisableProcessing();
  }
}

TEST_F(DBCompactionTest, CompactRangeDelayedByL0FileCount) {
  // Verify that, when `CompactRangeOptions::allow_write_stall == false`, manual
  // compaction only triggers flush after it's sure stall won't be triggered for
  // L0 file count going too high.
  const int kNumL0FilesTrigger = 4;
  const int kNumL0FilesLimit = 8;
  // i == 0: verifies normal case where stall is avoided by delay
  // i == 1: verifies no delay in edge case where stall trigger is same as
  //         compaction trigger, so stall can't be avoided
  for (int i = 0; i < 2; ++i) {
    Options options = CurrentOptions();
    options.level0_slowdown_writes_trigger = kNumL0FilesLimit;
    if (i == 0) {
      options.level0_file_num_compaction_trigger = kNumL0FilesTrigger;
    } else {
      options.level0_file_num_compaction_trigger = kNumL0FilesLimit;
    }
    Reopen(options);

    if (i == 0) {
      // ensure the auto compaction doesn't finish until manual compaction has
      // had a chance to be delayed.
      ROCKSDB_NAMESPACE::SyncPoint::GetInstance()->LoadDependency(
          {{"DBImpl::WaitUntilFlushWouldNotStallWrites:StallWait",
            "CompactionJob::Run():End"}});
    } else {
      // ensure the auto-compaction doesn't finish until manual compaction has
      // continued without delay.
      ROCKSDB_NAMESPACE::SyncPoint::GetInstance()->LoadDependency(
          {{"DBImpl::FlushMemTable:StallWaitDone",
            "CompactionJob::Run():End"}});
    }
    ROCKSDB_NAMESPACE::SyncPoint::GetInstance()->EnableProcessing();

    Random rnd(301);
    for (int j = 0; j < kNumL0FilesLimit - 1; ++j) {
      for (int k = 0; k < 2; ++k) {
        ASSERT_OK(Put(Key(k), rnd.RandomString(1024)));
      }
      ASSERT_OK(Flush());
    }
    auto manual_compaction_thread = port::Thread([this]() {
      CompactRangeOptions cro;
      cro.allow_write_stall = false;
      ASSERT_OK(db_->CompactRange(cro, nullptr, nullptr));
    });

    manual_compaction_thread.join();
    ASSERT_OK(dbfull()->TEST_WaitForCompact());
    ASSERT_EQ(0, NumTableFilesAtLevel(0));
    ASSERT_GT(NumTableFilesAtLevel(1), 0);
    ROCKSDB_NAMESPACE::SyncPoint::GetInstance()->DisableProcessing();
  }
}

TEST_F(DBCompactionTest, CompactRangeDelayedByImmMemTableCount) {
  // Verify that, when `CompactRangeOptions::allow_write_stall == false`, manual
  // compaction only triggers flush after it's sure stall won't be triggered for
  // immutable memtable count going too high.
  const int kNumImmMemTableLimit = 8;
  // i == 0: verifies normal case where stall is avoided by delay
  // i == 1: verifies no delay in edge case where stall trigger is same as flush
  //         trigger, so stall can't be avoided
  for (int i = 0; i < 2; ++i) {
    Options options = CurrentOptions();
    options.disable_auto_compactions = true;
    // the delay limit is one less than the stop limit. This test focuses on
    // avoiding delay limit, but this option sets stop limit, so add one.
    options.max_write_buffer_number = kNumImmMemTableLimit + 1;
    if (i == 1) {
      options.min_write_buffer_number_to_merge = kNumImmMemTableLimit;
    }
    Reopen(options);

    if (i == 0) {
      // ensure the flush doesn't finish until manual compaction has had a
      // chance to be delayed.
      ROCKSDB_NAMESPACE::SyncPoint::GetInstance()->LoadDependency(
          {{"DBImpl::WaitUntilFlushWouldNotStallWrites:StallWait",
            "FlushJob::WriteLevel0Table"}});
    } else {
      // ensure the flush doesn't finish until manual compaction has continued
      // without delay.
      ROCKSDB_NAMESPACE::SyncPoint::GetInstance()->LoadDependency(
          {{"DBImpl::FlushMemTable:StallWaitDone",
            "FlushJob::WriteLevel0Table"}});
    }
    ROCKSDB_NAMESPACE::SyncPoint::GetInstance()->EnableProcessing();

    Random rnd(301);
    for (int j = 0; j < kNumImmMemTableLimit - 1; ++j) {
      ASSERT_OK(Put(Key(0), rnd.RandomString(1024)));
      FlushOptions flush_opts;
      flush_opts.wait = false;
      flush_opts.allow_write_stall = true;
      ASSERT_OK(dbfull()->Flush(flush_opts));
    }

    auto manual_compaction_thread = port::Thread([this]() {
      CompactRangeOptions cro;
      cro.allow_write_stall = false;
      ASSERT_OK(db_->CompactRange(cro, nullptr, nullptr));
    });

    manual_compaction_thread.join();
    ASSERT_OK(dbfull()->TEST_WaitForFlushMemTable());
    ASSERT_EQ(0, NumTableFilesAtLevel(0));
    ASSERT_GT(NumTableFilesAtLevel(1), 0);
    ROCKSDB_NAMESPACE::SyncPoint::GetInstance()->DisableProcessing();
  }
}

TEST_F(DBCompactionTest, CompactRangeShutdownWhileDelayed) {
  // Verify that, when `CompactRangeOptions::allow_write_stall == false`, delay
  // does not hang if CF is dropped or DB is closed
  const int kNumL0FilesTrigger = 4;
  const int kNumL0FilesLimit = 8;
  Options options = CurrentOptions();
  options.level0_file_num_compaction_trigger = kNumL0FilesTrigger;
  options.level0_slowdown_writes_trigger = kNumL0FilesLimit;
  // i == 0: DB::DropColumnFamily() on CompactRange's target CF unblocks it
  // i == 1: DB::CancelAllBackgroundWork() unblocks CompactRange. This is to
  //         simulate what happens during Close as we can't call Close (it
  //         blocks on the auto-compaction, making a cycle).
  for (int i = 0; i < 2; ++i) {
    CreateAndReopenWithCF({"one"}, options);
    // The calls to close CF/DB wait until the manual compaction stalls.
    // The auto-compaction waits until the manual compaction finishes to ensure
    // the signal comes from closing CF/DB, not from compaction making progress.
    ROCKSDB_NAMESPACE::SyncPoint::GetInstance()->LoadDependency(
        {{"DBImpl::WaitUntilFlushWouldNotStallWrites:StallWait",
          "DBCompactionTest::CompactRangeShutdownWhileDelayed:PreShutdown"},
         {"DBCompactionTest::CompactRangeShutdownWhileDelayed:PostManual",
          "CompactionJob::Run():End"}});
    ROCKSDB_NAMESPACE::SyncPoint::GetInstance()->EnableProcessing();

    Random rnd(301);
    for (int j = 0; j < kNumL0FilesLimit - 1; ++j) {
      for (int k = 0; k < 2; ++k) {
        ASSERT_OK(Put(1, Key(k), rnd.RandomString(1024)));
      }
      ASSERT_OK(Flush(1));
    }
    auto manual_compaction_thread = port::Thread([this, i]() {
      CompactRangeOptions cro;
      cro.allow_write_stall = false;
      if (i == 0) {
        ASSERT_TRUE(db_->CompactRange(cro, handles_[1], nullptr, nullptr)
                        .IsColumnFamilyDropped());
      } else {
        ASSERT_TRUE(db_->CompactRange(cro, handles_[1], nullptr, nullptr)
                        .IsShutdownInProgress());
      }
    });

    TEST_SYNC_POINT(
        "DBCompactionTest::CompactRangeShutdownWhileDelayed:PreShutdown");
    if (i == 0) {
      ASSERT_OK(db_->DropColumnFamily(handles_[1]));
    } else {
      dbfull()->CancelAllBackgroundWork(false /* wait */);
    }
    manual_compaction_thread.join();
    TEST_SYNC_POINT(
        "DBCompactionTest::CompactRangeShutdownWhileDelayed:PostManual");
    ASSERT_OK(dbfull()->TEST_WaitForCompact());
    ROCKSDB_NAMESPACE::SyncPoint::GetInstance()->DisableProcessing();
  }
}

TEST_F(DBCompactionTest, CompactRangeSkipFlushAfterDelay) {
  // Verify that, when `CompactRangeOptions::allow_write_stall == false`,
  // CompactRange skips its flush if the delay is long enough that the memtables
  // existing at the beginning of the call have already been flushed.
  const int kNumL0FilesTrigger = 4;
  const int kNumL0FilesLimit = 8;
  Options options = CurrentOptions();
  options.level0_slowdown_writes_trigger = kNumL0FilesLimit;
  options.level0_file_num_compaction_trigger = kNumL0FilesTrigger;
  Reopen(options);

  Random rnd(301);
  // The manual flush includes the memtable that was active when CompactRange
  // began. So it unblocks CompactRange and precludes its flush. Throughout the
  // test, stall conditions are upheld via high L0 file count.
  ROCKSDB_NAMESPACE::SyncPoint::GetInstance()->LoadDependency(
      {{"DBImpl::WaitUntilFlushWouldNotStallWrites:StallWait",
        "DBCompactionTest::CompactRangeSkipFlushAfterDelay:PreFlush"},
       {"DBCompactionTest::CompactRangeSkipFlushAfterDelay:PostFlush",
        "DBImpl::FlushMemTable:StallWaitDone"},
       {"DBImpl::FlushMemTable:StallWaitDone", "CompactionJob::Run():End"}});
  ROCKSDB_NAMESPACE::SyncPoint::GetInstance()->EnableProcessing();

  //used for the delayable flushes
  FlushOptions flush_opts;
  flush_opts.allow_write_stall = true;
  for (int i = 0; i < kNumL0FilesLimit - 1; ++i) {
    for (int j = 0; j < 2; ++j) {
      ASSERT_OK(Put(Key(j), rnd.RandomString(1024)));
    }
    ASSERT_OK(dbfull()->Flush(flush_opts));
  }
  auto manual_compaction_thread = port::Thread([this]() {
    CompactRangeOptions cro;
    cro.allow_write_stall = false;
    ASSERT_OK(db_->CompactRange(cro, nullptr, nullptr));
  });

  TEST_SYNC_POINT("DBCompactionTest::CompactRangeSkipFlushAfterDelay:PreFlush");
  ASSERT_OK(Put(std::to_string(0), rnd.RandomString(1024)));
  ASSERT_OK(dbfull()->Flush(flush_opts));
  ASSERT_OK(Put(std::to_string(0), rnd.RandomString(1024)));
  TEST_SYNC_POINT("DBCompactionTest::CompactRangeSkipFlushAfterDelay:PostFlush");
  manual_compaction_thread.join();

  // If CompactRange's flush was skipped, the final Put above will still be
  // in the active memtable.
  std::string num_keys_in_memtable;
  ASSERT_TRUE(db_->GetProperty(DB::Properties::kNumEntriesActiveMemTable,
                               &num_keys_in_memtable));
  ASSERT_EQ(std::to_string(1), num_keys_in_memtable);

  ROCKSDB_NAMESPACE::SyncPoint::GetInstance()->DisableProcessing();
}

TEST_F(DBCompactionTest, CompactRangeFlushOverlappingMemtable) {
  // Verify memtable only gets flushed if it contains data overlapping the range
  // provided to `CompactRange`. Tests all kinds of overlap/non-overlap.
  const int kNumEndpointKeys = 5;
  std::string keys[kNumEndpointKeys] = {"a", "b", "c", "d", "e"};
  Options options = CurrentOptions();
  options.disable_auto_compactions = true;
  Reopen(options);

  // One extra iteration for nullptr, which means left side of interval is
  // unbounded.
  for (int i = 0; i <= kNumEndpointKeys; ++i) {
    Slice begin;
    Slice* begin_ptr;
    if (i == 0) {
      begin_ptr = nullptr;
    } else {
      begin = keys[i - 1];
      begin_ptr = &begin;
    }
    // Start at `i` so right endpoint comes after left endpoint. One extra
    // iteration for nullptr, which means right side of interval is unbounded.
    for (int j = std::max(0, i - 1); j <= kNumEndpointKeys; ++j) {
      Slice end;
      Slice* end_ptr;
      if (j == kNumEndpointKeys) {
        end_ptr = nullptr;
      } else {
        end = keys[j];
        end_ptr = &end;
      }
      ASSERT_OK(Put("b", "val"));
      ASSERT_OK(Put("d", "val"));
      CompactRangeOptions compact_range_opts;
      ASSERT_OK(db_->CompactRange(compact_range_opts, begin_ptr, end_ptr));

      uint64_t get_prop_tmp, num_memtable_entries = 0;
      ASSERT_TRUE(db_->GetIntProperty(DB::Properties::kNumEntriesImmMemTables,
                                      &get_prop_tmp));
      num_memtable_entries += get_prop_tmp;
      ASSERT_TRUE(db_->GetIntProperty(DB::Properties::kNumEntriesActiveMemTable,
                                      &get_prop_tmp));
      num_memtable_entries += get_prop_tmp;
      if (begin_ptr == nullptr || end_ptr == nullptr ||
          (i <= 4 && j >= 1 && (begin != "c" || end != "c"))) {
        // In this case `CompactRange`'s range overlapped in some way with the
        // memtable's range, so flush should've happened. Then "b" and "d" won't
        // be in the memtable.
        ASSERT_EQ(0, num_memtable_entries);
      } else {
        ASSERT_EQ(2, num_memtable_entries);
        // flush anyways to prepare for next iteration
        ASSERT_OK(db_->Flush(FlushOptions()));
      }
    }
  }
}

TEST_F(DBCompactionTest, CompactionStatsTest) {
  Options options = CurrentOptions();
  options.level0_file_num_compaction_trigger = 2;
  CompactionStatsCollector* collector = new CompactionStatsCollector();
  options.listeners.emplace_back(collector);
  DestroyAndReopen(options);

  for (int i = 0; i < 32; i++) {
    for (int j = 0; j < 5000; j++) {
      ASSERT_OK(Put(std::to_string(j), std::string(1, 'A')));
    }
    ASSERT_OK(Flush());
    ASSERT_OK(dbfull()->TEST_WaitForFlushMemTable());
  }
  ASSERT_OK(dbfull()->TEST_WaitForCompact());
  ColumnFamilyHandleImpl* cfh =
      static_cast<ColumnFamilyHandleImpl*>(dbfull()->DefaultColumnFamily());
  ColumnFamilyData* cfd = cfh->cfd();

  VerifyCompactionStats(*cfd, *collector);
}

TEST_F(DBCompactionTest, SubcompactionEvent) {
  class SubCompactionEventListener : public EventListener {
   public:
    void OnCompactionBegin(DB* /*db*/, const CompactionJobInfo& ci) override {
      InstrumentedMutexLock l(&mutex_);
      ASSERT_EQ(running_compactions_.find(ci.job_id),
                running_compactions_.end());
      running_compactions_.emplace(ci.job_id, std::unordered_set<int>());
    }

    void OnCompactionCompleted(DB* /*db*/,
                               const CompactionJobInfo& ci) override {
      InstrumentedMutexLock l(&mutex_);
      auto it = running_compactions_.find(ci.job_id);
      ASSERT_NE(it, running_compactions_.end());
      ASSERT_EQ(it->second.size(), 0);
      running_compactions_.erase(it);
    }

    void OnSubcompactionBegin(const SubcompactionJobInfo& si) override {
      InstrumentedMutexLock l(&mutex_);
      auto it = running_compactions_.find(si.job_id);
      ASSERT_NE(it, running_compactions_.end());
      auto r = it->second.insert(si.subcompaction_job_id);
      ASSERT_TRUE(r.second);  // each subcompaction_job_id should be different
      total_subcompaction_cnt_++;
    }

    void OnSubcompactionCompleted(const SubcompactionJobInfo& si) override {
      InstrumentedMutexLock l(&mutex_);
      auto it = running_compactions_.find(si.job_id);
      ASSERT_NE(it, running_compactions_.end());
      auto r = it->second.erase(si.subcompaction_job_id);
      ASSERT_EQ(r, 1);
    }

    size_t GetRunningCompactionCount() {
      InstrumentedMutexLock l(&mutex_);
      return running_compactions_.size();
    }

    size_t GetTotalSubcompactionCount() {
      InstrumentedMutexLock l(&mutex_);
      return total_subcompaction_cnt_;
    }

   private:
    InstrumentedMutex mutex_;
    std::unordered_map<int, std::unordered_set<int>> running_compactions_;
    size_t total_subcompaction_cnt_ = 0;
  };

  Options options = CurrentOptions();
  options.target_file_size_base = 1024;
  options.level0_file_num_compaction_trigger = 10;
  auto* listener = new SubCompactionEventListener();
  options.listeners.emplace_back(listener);

  DestroyAndReopen(options);

  // generate 4 files @ L2
  for (int i = 0; i < 4; i++) {
    for (int j = 0; j < 10; j++) {
      int key_id = i * 10 + j;
      ASSERT_OK(Put(Key(key_id), "value" + std::to_string(key_id)));
    }
    ASSERT_OK(Flush());
  }
  MoveFilesToLevel(2);

  // generate 2 files @ L1 which overlaps with L2 files
  for (int i = 0; i < 2; i++) {
    for (int j = 0; j < 10; j++) {
      int key_id = i * 20 + j * 2;
      ASSERT_OK(Put(Key(key_id), "value" + std::to_string(key_id)));
    }
    ASSERT_OK(Flush());
  }
  MoveFilesToLevel(1);
  ASSERT_EQ(FilesPerLevel(), "0,2,4");

  CompactRangeOptions comp_opts;
  comp_opts.max_subcompactions = 4;
  Status s = dbfull()->CompactRange(comp_opts, nullptr, nullptr);
  ASSERT_OK(s);
  ASSERT_OK(dbfull()->TEST_WaitForCompact());
  // make sure there's no running compaction
  ASSERT_EQ(listener->GetRunningCompactionCount(), 0);
  // and sub compaction is triggered
  ASSERT_GT(listener->GetTotalSubcompactionCount(), 0);
}

TEST_F(DBCompactionTest, CompactFilesOutputRangeConflict) {
  // LSM setup:
  // L1:      [ba bz]
  // L2: [a b]       [c d]
  // L3: [a b]       [c d]
  //
  // Thread 1:                        Thread 2:
  // Begin compacting all L2->L3
  //                                  Compact [ba bz] L1->L3
  // End compacting all L2->L3
  //
  // The compaction operation in thread 2 should be disallowed because the range
  // overlaps with the compaction in thread 1, which also covers that range in
  // L3.
  Options options = CurrentOptions();
  FlushedFileCollector* collector = new FlushedFileCollector();
  options.listeners.emplace_back(collector);
  Reopen(options);

  for (int level = 3; level >= 2; --level) {
    ASSERT_OK(Put("a", "val"));
    ASSERT_OK(Put("b", "val"));
    ASSERT_OK(Flush());
    ASSERT_OK(Put("c", "val"));
    ASSERT_OK(Put("d", "val"));
    ASSERT_OK(Flush());
    MoveFilesToLevel(level);
  }
  ASSERT_OK(Put("ba", "val"));
  ASSERT_OK(Put("bz", "val"));
  ASSERT_OK(Flush());
  MoveFilesToLevel(1);

  SyncPoint::GetInstance()->LoadDependency({
      {"CompactFilesImpl:0",
       "DBCompactionTest::CompactFilesOutputRangeConflict:Thread2Begin"},
      {"DBCompactionTest::CompactFilesOutputRangeConflict:Thread2End",
       "CompactFilesImpl:1"},
  });
  SyncPoint::GetInstance()->EnableProcessing();

  auto bg_thread = port::Thread([&]() {
    // Thread 1
    std::vector<std::string> filenames = collector->GetFlushedFiles();
    filenames.pop_back();
    ASSERT_OK(db_->CompactFiles(CompactionOptions(), filenames,
                                3 /* output_level */));
  });

  // Thread 2
  TEST_SYNC_POINT(
      "DBCompactionTest::CompactFilesOutputRangeConflict:Thread2Begin");
  std::string filename = collector->GetFlushedFiles().back();
  ASSERT_FALSE(
      db_->CompactFiles(CompactionOptions(), {filename}, 3 /* output_level */)
          .ok());
  TEST_SYNC_POINT(
      "DBCompactionTest::CompactFilesOutputRangeConflict:Thread2End");

  bg_thread.join();
}

TEST_F(DBCompactionTest, CompactionHasEmptyOutput) {
  Options options = CurrentOptions();
  SstStatsCollector* collector = new SstStatsCollector();
  options.level0_file_num_compaction_trigger = 2;
  options.listeners.emplace_back(collector);
  Reopen(options);

  // Make sure the L0 files overlap to prevent trivial move.
  ASSERT_OK(Put("a", "val"));
  ASSERT_OK(Put("b", "val"));
  ASSERT_OK(Flush());
  ASSERT_OK(Delete("a"));
  ASSERT_OK(Delete("b"));
  ASSERT_OK(Flush());

  ASSERT_OK(dbfull()->TEST_WaitForCompact());
  ASSERT_EQ(NumTableFilesAtLevel(0), 0);
  ASSERT_EQ(NumTableFilesAtLevel(1), 0);

  // Expect one file creation to start for each flush, and zero for compaction
  // since no keys are written.
  ASSERT_EQ(2, collector->num_ssts_creation_started());
}

TEST_F(DBCompactionTest, CompactionLimiter) {
  const int kNumKeysPerFile = 10;
  const int kMaxBackgroundThreads = 64;

  struct CompactionLimiter {
    std::string name;
    int limit_tasks;
    int max_tasks;
    int tasks;
    std::shared_ptr<ConcurrentTaskLimiter> limiter;
  };

  std::vector<CompactionLimiter> limiter_settings;
  limiter_settings.push_back({"limiter_1", 1, 0, 0, nullptr});
  limiter_settings.push_back({"limiter_2", 2, 0, 0, nullptr});
  limiter_settings.push_back({"limiter_3", 3, 0, 0, nullptr});

  for (auto& ls : limiter_settings) {
    ls.limiter.reset(NewConcurrentTaskLimiter(ls.name, ls.limit_tasks));
  }

  std::shared_ptr<ConcurrentTaskLimiter> unique_limiter(
    NewConcurrentTaskLimiter("unique_limiter", -1));

  const char* cf_names[] = {"default", "0", "1", "2", "3", "4", "5",
    "6", "7", "8", "9", "a", "b", "c", "d", "e", "f" };
  const unsigned int cf_count = sizeof cf_names / sizeof cf_names[0];

  std::unordered_map<std::string, CompactionLimiter*> cf_to_limiter;

  Options options = CurrentOptions();
  options.write_buffer_size = 110 * 1024;  // 110KB
  options.arena_block_size = 4096;
  options.num_levels = 3;
  options.level0_file_num_compaction_trigger = 4;
  options.level0_slowdown_writes_trigger = 64;
  options.level0_stop_writes_trigger = 64;
  options.max_background_jobs = kMaxBackgroundThreads; // Enough threads
  options.memtable_factory.reset(
      test::NewSpecialSkipListFactory(kNumKeysPerFile));
  options.max_write_buffer_number = 10; // Enough memtables
  DestroyAndReopen(options);

  std::vector<Options> option_vector;
  option_vector.reserve(cf_count);

  for (unsigned int cf = 0; cf < cf_count; cf++) {
    ColumnFamilyOptions cf_opt(options);
    if (cf == 0) {
      // "Default" CF does't use compaction limiter
      cf_opt.compaction_thread_limiter = nullptr;
    } else if (cf == 1) {
      // "1" CF uses bypass compaction limiter
      unique_limiter->SetMaxOutstandingTask(-1);
      cf_opt.compaction_thread_limiter = unique_limiter;
    } else {
      // Assign limiter by mod
      auto& ls = limiter_settings[cf % 3];
      cf_opt.compaction_thread_limiter = ls.limiter;
      cf_to_limiter[cf_names[cf]] = &ls;
    }
    option_vector.emplace_back(DBOptions(options), cf_opt);
  }

  for (unsigned int cf = 1; cf < cf_count; cf++) {
    CreateColumnFamilies({cf_names[cf]}, option_vector[cf]);
  }

  ReopenWithColumnFamilies(std::vector<std::string>(cf_names,
                                                    cf_names + cf_count),
                           option_vector);

  port::Mutex mutex;

  ROCKSDB_NAMESPACE::SyncPoint::GetInstance()->SetCallBack(
      "DBImpl::BackgroundCompaction:BeforeCompaction", [&](void* arg) {
        const auto& cf_name = static_cast<ColumnFamilyData*>(arg)->GetName();
        auto iter = cf_to_limiter.find(cf_name);
        if (iter != cf_to_limiter.end()) {
          MutexLock l(&mutex);
          ASSERT_GE(iter->second->limit_tasks, ++iter->second->tasks);
          iter->second->max_tasks =
              std::max(iter->second->max_tasks, iter->second->limit_tasks);
        }
      });

  ROCKSDB_NAMESPACE::SyncPoint::GetInstance()->SetCallBack(
      "DBImpl::BackgroundCompaction:AfterCompaction", [&](void* arg) {
        const auto& cf_name = static_cast<ColumnFamilyData*>(arg)->GetName();
        auto iter = cf_to_limiter.find(cf_name);
        if (iter != cf_to_limiter.end()) {
          MutexLock l(&mutex);
          ASSERT_GE(--iter->second->tasks, 0);
        }
      });

  ROCKSDB_NAMESPACE::SyncPoint::GetInstance()->EnableProcessing();

  // Block all compact threads in thread pool.
  const size_t kTotalFlushTasks = kMaxBackgroundThreads / 4;
  const size_t kTotalCompactTasks = kMaxBackgroundThreads - kTotalFlushTasks;
  env_->SetBackgroundThreads((int)kTotalFlushTasks, Env::HIGH);
  env_->SetBackgroundThreads((int)kTotalCompactTasks, Env::LOW);

  test::SleepingBackgroundTask sleeping_compact_tasks[kTotalCompactTasks];

  // Block all compaction threads in thread pool.
  for (size_t i = 0; i < kTotalCompactTasks; i++) {
    env_->Schedule(&test::SleepingBackgroundTask::DoSleepTask,
                   &sleeping_compact_tasks[i], Env::LOW);
    sleeping_compact_tasks[i].WaitUntilSleeping();
  }

  int keyIndex = 0;

  for (int n = 0; n < options.level0_file_num_compaction_trigger; n++) {
    for (unsigned int cf = 0; cf < cf_count; cf++) {
      for (int i = 0; i < kNumKeysPerFile; i++) {
        ASSERT_OK(Put(cf, Key(keyIndex++), ""));
      }
      // put extra key to trigger flush
      ASSERT_OK(Put(cf, "", ""));
    }

    for (unsigned int cf = 0; cf < cf_count; cf++) {
      ASSERT_OK(dbfull()->TEST_WaitForFlushMemTable(handles_[cf]));
    }
  }

  // Enough L0 files to trigger compaction
  for (unsigned int cf = 0; cf < cf_count; cf++) {
    ASSERT_EQ(NumTableFilesAtLevel(0, cf),
      options.level0_file_num_compaction_trigger);
  }

  // Create more files for one column family, which triggers speed up
  // condition, all compactions will be scheduled.
  for (int num = 0; num < options.level0_file_num_compaction_trigger; num++) {
    for (int i = 0; i < kNumKeysPerFile; i++) {
      ASSERT_OK(Put(0, Key(i), ""));
    }
    // put extra key to trigger flush
    ASSERT_OK(Put(0, "", ""));
    ASSERT_OK(dbfull()->TEST_WaitForFlushMemTable(handles_[0]));
    ASSERT_EQ(options.level0_file_num_compaction_trigger + num + 1,
              NumTableFilesAtLevel(0, 0));
  }

  // All CFs are pending compaction
  ASSERT_EQ(cf_count, env_->GetThreadPoolQueueLen(Env::LOW));

  // Unblock all compaction threads
  for (size_t i = 0; i < kTotalCompactTasks; i++) {
    sleeping_compact_tasks[i].WakeUp();
    sleeping_compact_tasks[i].WaitUntilDone();
  }

  for (unsigned int cf = 0; cf < cf_count; cf++) {
    ASSERT_OK(dbfull()->TEST_WaitForFlushMemTable(handles_[cf]));
  }

  ASSERT_OK(dbfull()->TEST_WaitForCompact());

  // Max outstanding compact tasks reached limit
  for (auto& ls : limiter_settings) {
    ASSERT_EQ(ls.limit_tasks, ls.max_tasks);
    ASSERT_EQ(0, ls.limiter->GetOutstandingTask());
  }

  // test manual compaction under a fully throttled limiter
  int cf_test = 1;
  unique_limiter->SetMaxOutstandingTask(0);

  // flush one more file to cf 1
  for (int i = 0; i < kNumKeysPerFile; i++) {
      ASSERT_OK(Put(cf_test, Key(keyIndex++), ""));
  }
  // put extra key to trigger flush
  ASSERT_OK(Put(cf_test, "", ""));

  ASSERT_OK(dbfull()->TEST_WaitForFlushMemTable(handles_[cf_test]));
  ASSERT_EQ(1, NumTableFilesAtLevel(0, cf_test));

  Compact(cf_test, Key(0), Key(keyIndex));
  ASSERT_OK(dbfull()->TEST_WaitForCompact());
}

INSTANTIATE_TEST_CASE_P(DBCompactionTestWithParam, DBCompactionTestWithParam,
                        ::testing::Values(std::make_tuple(1, true),
                                          std::make_tuple(1, false),
                                          std::make_tuple(4, true),
                                          std::make_tuple(4, false)));

TEST_P(DBCompactionDirectIOTest, DirectIO) {
  Options options = CurrentOptions();
  Destroy(options);
  options.create_if_missing = true;
  options.disable_auto_compactions = true;
  options.use_direct_io_for_flush_and_compaction = GetParam();
  options.env = MockEnv::Create(Env::Default());
  Reopen(options);
  bool readahead = false;
  SyncPoint::GetInstance()->SetCallBack(
      "CompactionJob::OpenCompactionOutputFile", [&](void* arg) {
        bool* use_direct_writes = static_cast<bool*>(arg);
        ASSERT_EQ(*use_direct_writes,
                  options.use_direct_io_for_flush_and_compaction);
      });
  if (options.use_direct_io_for_flush_and_compaction) {
    SyncPoint::GetInstance()->SetCallBack(
        "SanitizeOptions:direct_io", [&](void* /*arg*/) {
          readahead = true;
        });
  }
  SyncPoint::GetInstance()->EnableProcessing();
  CreateAndReopenWithCF({"pikachu"}, options);
  MakeTables(3, "p", "q", 1);
  ASSERT_EQ("1,1,1", FilesPerLevel(1));
  Compact(1, "p", "q");
  ASSERT_EQ(readahead, options.use_direct_reads);
  ASSERT_EQ("0,0,1", FilesPerLevel(1));
  Destroy(options);
  delete options.env;
}

INSTANTIATE_TEST_CASE_P(DBCompactionDirectIOTest, DBCompactionDirectIOTest,
                        testing::Bool());

class CompactionPriTest : public DBTestBase,
                          public testing::WithParamInterface<uint32_t> {
 public:
  CompactionPriTest()
      : DBTestBase("compaction_pri_test", /*env_do_fsync=*/true) {
    compaction_pri_ = GetParam();
  }

  // Required if inheriting from testing::WithParamInterface<>
  static void SetUpTestCase() {}
  static void TearDownTestCase() {}

  uint32_t compaction_pri_;
};

TEST_P(CompactionPriTest, Test) {
  Options options = CurrentOptions();
  options.write_buffer_size = 16 * 1024;
  options.compaction_pri = static_cast<CompactionPri>(compaction_pri_);
  options.hard_pending_compaction_bytes_limit = 256 * 1024;
  options.max_bytes_for_level_base = 64 * 1024;
  options.max_bytes_for_level_multiplier = 4;
  options.compression = kNoCompression;

  DestroyAndReopen(options);

  Random rnd(301);
  const int kNKeys = 5000;
  int keys[kNKeys];
  for (int i = 0; i < kNKeys; i++) {
    keys[i] = i;
  }
  RandomShuffle(std::begin(keys), std::end(keys), rnd.Next());

  for (int i = 0; i < kNKeys; i++) {
    ASSERT_OK(Put(Key(keys[i]), rnd.RandomString(102)));
  }

  ASSERT_OK(dbfull()->TEST_WaitForCompact());
  for (int i = 0; i < kNKeys; i++) {
    ASSERT_NE("NOT_FOUND", Get(Key(i)));
  }
}

INSTANTIATE_TEST_CASE_P(
    CompactionPriTest, CompactionPriTest,
    ::testing::Values(CompactionPri::kByCompensatedSize,
                      CompactionPri::kOldestLargestSeqFirst,
                      CompactionPri::kOldestSmallestSeqFirst,
                      CompactionPri::kMinOverlappingRatio,
                      CompactionPri::kRoundRobin));

TEST_F(DBCompactionTest, PersistRoundRobinCompactCursor) {
  Options options = CurrentOptions();
  options.write_buffer_size = 16 * 1024;
  options.max_bytes_for_level_base = 128 * 1024;
  options.target_file_size_base = 64 * 1024;
  options.level0_file_num_compaction_trigger = 4;
  options.compaction_pri = CompactionPri::kRoundRobin;
  options.max_bytes_for_level_multiplier = 4;
  options.num_levels = 3;
  options.compression = kNoCompression;

  DestroyAndReopen(options);

  Random rnd(301);

  // 30 Files in L0 to trigger compactions between L1 and L2
  for (int i = 0; i < 30; i++) {
    for (int j = 0; j < 16; j++) {
      ASSERT_OK(Put(rnd.RandomString(24), rnd.RandomString(1000)));
    }
    ASSERT_OK(Flush());
  }

  ASSERT_OK(dbfull()->TEST_WaitForCompact());

  VersionSet* const versions = dbfull()->GetVersionSet();
  assert(versions);

  ColumnFamilyData* const cfd = versions->GetColumnFamilySet()->GetDefault();
  ASSERT_NE(cfd, nullptr);

  Version* const current = cfd->current();
  ASSERT_NE(current, nullptr);

  const VersionStorageInfo* const storage_info = current->storage_info();
  ASSERT_NE(storage_info, nullptr);

  const std::vector<InternalKey> compact_cursors =
      storage_info->GetCompactCursors();

  Reopen(options);

  VersionSet* const reopened_versions = dbfull()->GetVersionSet();
  assert(reopened_versions);

  ColumnFamilyData* const reopened_cfd =
      reopened_versions->GetColumnFamilySet()->GetDefault();
  ASSERT_NE(reopened_cfd, nullptr);

  Version* const reopened_current = reopened_cfd->current();
  ASSERT_NE(reopened_current, nullptr);

  const VersionStorageInfo* const reopened_storage_info =
      reopened_current->storage_info();
  ASSERT_NE(reopened_storage_info, nullptr);

  const std::vector<InternalKey> reopened_compact_cursors =
      reopened_storage_info->GetCompactCursors();
  const auto icmp = reopened_storage_info->InternalComparator();
  ASSERT_EQ(compact_cursors.size(), reopened_compact_cursors.size());
  for (size_t i = 0; i < compact_cursors.size(); i++) {
    if (compact_cursors[i].Valid()) {
      ASSERT_EQ(0,
                icmp->Compare(compact_cursors[i], reopened_compact_cursors[i]));
    } else {
      ASSERT_TRUE(!reopened_compact_cursors[i].Valid());
    }
  }
}

TEST_P(RoundRobinSubcompactionsAgainstPressureToken, PressureTokenTest) {
  const int kKeysPerBuffer = 100;
  Options options = CurrentOptions();
  options.num_levels = 4;
  options.max_bytes_for_level_multiplier = 2;
  options.level0_file_num_compaction_trigger = 4;
  options.target_file_size_base = kKeysPerBuffer * 1024;
  options.compaction_pri = CompactionPri::kRoundRobin;
  options.max_bytes_for_level_base = 8 * kKeysPerBuffer * 1024;
  options.disable_auto_compactions = true;
  // Setup 7 threads but limited subcompactions so that
  // RoundRobin requires extra compactions from reserved threads
  options.max_subcompactions = 1;
  options.max_background_compactions = 7;
  options.max_compaction_bytes = 100000000;
  DestroyAndReopen(options);
  env_->SetBackgroundThreads(7, Env::LOW);

  Random rnd(301);
  const std::vector<int> files_per_level = {0, 15, 25};
  for (int lvl = 2; lvl > 0; lvl--) {
    for (int i = 0; i < files_per_level[lvl]; i++) {
      for (int j = 0; j < kKeysPerBuffer; j++) {
        // Add (lvl-1) to ensure nearly equivallent number of files
        // in L2 are overlapped with fils selected to compact from
        // L1
        ASSERT_OK(Put(Key(2 * i * kKeysPerBuffer + 2 * j + (lvl - 1)),
                      rnd.RandomString(1010)));
      }
      ASSERT_OK(Flush());
    }
    MoveFilesToLevel(lvl);
    ASSERT_EQ(files_per_level[lvl], NumTableFilesAtLevel(lvl, 0));
  }
  // 15 files in L1; 25 files in L2

  // This is a variable for making sure the following callback is called
  // and the assertions in it are indeed excuted.
  bool num_planned_subcompactions_verified = false;
  ROCKSDB_NAMESPACE::SyncPoint::GetInstance()->SetCallBack(
      "CompactionJob::GenSubcompactionBoundaries:0", [&](void* arg) {
        uint64_t num_planned_subcompactions = *(static_cast<uint64_t*>(arg));
        if (grab_pressure_token_) {
          // 7 files are selected for round-robin under auto
          // compaction. The number of planned subcompaction is restricted by
          // the limited number of max_background_compactions
          ASSERT_EQ(num_planned_subcompactions, 7);
        } else {
          ASSERT_EQ(num_planned_subcompactions, 1);
        }
        num_planned_subcompactions_verified = true;
      });

  // The following 3 dependencies have to be added to ensure the auto
  // compaction and the pressure token is correctly enabled. Same for
  // RoundRobinSubcompactionsUsingResources and
  // DBCompactionTest.RoundRobinSubcompactionsShrinkResources
  SyncPoint::GetInstance()->LoadDependency(
      {{"RoundRobinSubcompactionsAgainstPressureToken:0",
        "BackgroundCallCompaction:0"},
       {"CompactionJob::AcquireSubcompactionResources:0",
        "RoundRobinSubcompactionsAgainstPressureToken:1"},
       {"RoundRobinSubcompactionsAgainstPressureToken:2",
        "CompactionJob::AcquireSubcompactionResources:1"}});
  SyncPoint::GetInstance()->EnableProcessing();

  ASSERT_OK(dbfull()->EnableAutoCompaction({dbfull()->DefaultColumnFamily()}));
  TEST_SYNC_POINT("RoundRobinSubcompactionsAgainstPressureToken:0");
  TEST_SYNC_POINT("RoundRobinSubcompactionsAgainstPressureToken:1");
  std::unique_ptr<WriteControllerToken> pressure_token;
  if (grab_pressure_token_) {
    pressure_token =
        dbfull()->TEST_write_controler().GetCompactionPressureToken();
  }
  TEST_SYNC_POINT("RoundRobinSubcompactionsAgainstPressureToken:2");

  ASSERT_OK(dbfull()->WaitForCompact());
  ASSERT_TRUE(num_planned_subcompactions_verified);
  SyncPoint::GetInstance()->DisableProcessing();
  SyncPoint::GetInstance()->ClearAllCallBacks();
}

INSTANTIATE_TEST_CASE_P(RoundRobinSubcompactionsAgainstPressureToken,
                        RoundRobinSubcompactionsAgainstPressureToken,
                        testing::Bool());

TEST_P(RoundRobinSubcompactionsAgainstResources, SubcompactionsUsingResources) {
  const int kKeysPerBuffer = 200;
  Options options = CurrentOptions();
  options.num_levels = 4;
  options.level0_file_num_compaction_trigger = 3;
  options.target_file_size_base = kKeysPerBuffer * 1024;
  options.compaction_pri = CompactionPri::kRoundRobin;
  options.max_bytes_for_level_base = 30 * kKeysPerBuffer * 1024;
  options.disable_auto_compactions = true;
  options.max_subcompactions = 1;
  options.max_background_compactions = max_compaction_limits_;
  // Set a large number for max_compaction_bytes so that one round-robin
  // compaction is enough to make post-compaction L1 size less than
  // the maximum size (this test assumes only one round-robin compaction
  // is triggered by kLevelMaxLevelSize)
  options.max_compaction_bytes = 100000000;

  DestroyAndReopen(options);
  env_->SetBackgroundThreads(total_low_pri_threads_, Env::LOW);

  Random rnd(301);
  const std::vector<int> files_per_level = {0, 40, 100};
  for (int lvl = 2; lvl > 0; lvl--) {
    for (int i = 0; i < files_per_level[lvl]; i++) {
      for (int j = 0; j < kKeysPerBuffer; j++) {
        // Add (lvl-1) to ensure nearly equivallent number of files
        // in L2 are overlapped with fils selected to compact from
        // L1
        ASSERT_OK(Put(Key(2 * i * kKeysPerBuffer + 2 * j + (lvl - 1)),
                      rnd.RandomString(1010)));
      }
      ASSERT_OK(Flush());
    }
    MoveFilesToLevel(lvl);
    ASSERT_OK(dbfull()->TEST_WaitForCompact());
    ASSERT_EQ(files_per_level[lvl], NumTableFilesAtLevel(lvl, 0));
  }

  // 40 files in L1; 100 files in L2
  // This is a variable for making sure the following callback is called
  // and the assertions in it are indeed excuted.
  bool num_planned_subcompactions_verified = false;
  ROCKSDB_NAMESPACE::SyncPoint::GetInstance()->SetCallBack(
      "CompactionJob::GenSubcompactionBoundaries:0", [&](void* arg) {
        uint64_t num_planned_subcompactions = *(static_cast<uint64_t*>(arg));
        // More than 10 files are selected for round-robin under auto
        // compaction. The number of planned subcompaction is restricted by
        // the minimum number between available threads and compaction limits
        ASSERT_EQ(num_planned_subcompactions - options.max_subcompactions,
                  std::min(total_low_pri_threads_, max_compaction_limits_) - 1);
        num_planned_subcompactions_verified = true;
      });
  SyncPoint::GetInstance()->LoadDependency(
      {{"RoundRobinSubcompactionsAgainstResources:0",
        "BackgroundCallCompaction:0"},
       {"CompactionJob::AcquireSubcompactionResources:0",
        "RoundRobinSubcompactionsAgainstResources:1"},
       {"RoundRobinSubcompactionsAgainstResources:2",
        "CompactionJob::AcquireSubcompactionResources:1"},
       {"CompactionJob::ReleaseSubcompactionResources:0",
        "RoundRobinSubcompactionsAgainstResources:3"},
       {"RoundRobinSubcompactionsAgainstResources:4",
        "CompactionJob::ReleaseSubcompactionResources:1"}});
  SyncPoint::GetInstance()->EnableProcessing();

  ASSERT_OK(dbfull()->WaitForCompact());
  ASSERT_OK(dbfull()->EnableAutoCompaction({dbfull()->DefaultColumnFamily()}));
  TEST_SYNC_POINT("RoundRobinSubcompactionsAgainstResources:0");
  TEST_SYNC_POINT("RoundRobinSubcompactionsAgainstResources:1");
  auto pressure_token =
      dbfull()->TEST_write_controler().GetCompactionPressureToken();

  TEST_SYNC_POINT("RoundRobinSubcompactionsAgainstResources:2");
  TEST_SYNC_POINT("RoundRobinSubcompactionsAgainstResources:3");
  // We can reserve more threads now except one is being used
  ASSERT_EQ(total_low_pri_threads_ - 1,
            env_->ReserveThreads(total_low_pri_threads_, Env::Priority::LOW));
  ASSERT_EQ(
      total_low_pri_threads_ - 1,
      env_->ReleaseThreads(total_low_pri_threads_ - 1, Env::Priority::LOW));
  TEST_SYNC_POINT("RoundRobinSubcompactionsAgainstResources:4");
  ASSERT_OK(dbfull()->WaitForCompact());
  ASSERT_TRUE(num_planned_subcompactions_verified);
  SyncPoint::GetInstance()->DisableProcessing();
  SyncPoint::GetInstance()->ClearAllCallBacks();
}

INSTANTIATE_TEST_CASE_P(RoundRobinSubcompactionsAgainstResources,
                        RoundRobinSubcompactionsAgainstResources,
                        ::testing::Values(std::make_tuple(1, 5),
                                          std::make_tuple(5, 1),
                                          std::make_tuple(10, 5),
                                          std::make_tuple(5, 10),
                                          std::make_tuple(10, 10)));

TEST_P(DBCompactionTestWithParam, RoundRobinWithoutAdditionalResources) {
  const int kKeysPerBuffer = 200;
  Options options = CurrentOptions();
  options.num_levels = 4;
  options.level0_file_num_compaction_trigger = 3;
  options.target_file_size_base = kKeysPerBuffer * 1024;
  options.compaction_pri = CompactionPri::kRoundRobin;
  options.max_bytes_for_level_base = 30 * kKeysPerBuffer * 1024;
  options.disable_auto_compactions = true;
  options.max_subcompactions = max_subcompactions_;
  options.max_background_compactions = 1;
  options.max_compaction_bytes = 100000000;
  // Similar experiment setting as above except the max_subcompactions
  // is given by max_subcompactions_ (1 or 4), and we fix the
  // additional resources as (1, 1) and thus no more extra resources
  // can be used
  DestroyAndReopen(options);
  env_->SetBackgroundThreads(1, Env::LOW);

  Random rnd(301);
  const std::vector<int> files_per_level = {0, 33, 100};
  for (int lvl = 2; lvl > 0; lvl--) {
    for (int i = 0; i < files_per_level[lvl]; i++) {
      for (int j = 0; j < kKeysPerBuffer; j++) {
        // Add (lvl-1) to ensure nearly equivallent number of files
        // in L2 are overlapped with fils selected to compact from
        // L1
        ASSERT_OK(Put(Key(2 * i * kKeysPerBuffer + 2 * j + (lvl - 1)),
                      rnd.RandomString(1010)));
      }
      ASSERT_OK(Flush());
    }
    MoveFilesToLevel(lvl);
    ASSERT_OK(dbfull()->TEST_WaitForCompact());
    ASSERT_EQ(files_per_level[lvl], NumTableFilesAtLevel(lvl, 0));
  }

  // 33 files in L1; 100 files in L2
  // This is a variable for making sure the following callback is called
  // and the assertions in it are indeed excuted.
  bool num_planned_subcompactions_verified = false;
  ROCKSDB_NAMESPACE::SyncPoint::GetInstance()->SetCallBack(
      "CompactionJob::GenSubcompactionBoundaries:0", [&](void* arg) {
        uint64_t num_planned_subcompactions = *(static_cast<uint64_t*>(arg));
        // At most 4 files are selected for round-robin under auto
        // compaction. The number of planned subcompaction is restricted by
        // the max_subcompactions since no extra resources can be used
        ASSERT_EQ(num_planned_subcompactions, options.max_subcompactions);
        num_planned_subcompactions_verified = true;
      });
  // No need to setup dependency for pressure token since
  // AcquireSubcompactionResources may not be called and it anyway cannot
  // reserve any additional resources
  SyncPoint::GetInstance()->LoadDependency(
      {{"DBCompactionTest::RoundRobinWithoutAdditionalResources:0",
        "BackgroundCallCompaction:0"}});
  SyncPoint::GetInstance()->EnableProcessing();

  ASSERT_OK(dbfull()->WaitForCompact());
  ASSERT_OK(dbfull()->EnableAutoCompaction({dbfull()->DefaultColumnFamily()}));
  TEST_SYNC_POINT("DBCompactionTest::RoundRobinWithoutAdditionalResources:0");

  ASSERT_OK(dbfull()->WaitForCompact());
  ASSERT_TRUE(num_planned_subcompactions_verified);
  SyncPoint::GetInstance()->DisableProcessing();
  SyncPoint::GetInstance()->ClearAllCallBacks();
}

TEST_F(DBCompactionTest, RoundRobinCutOutputAtCompactCursor) {
  Options options = CurrentOptions();
  options.num_levels = 3;
  options.compression = kNoCompression;
  options.write_buffer_size = 4 * 1024;
  options.max_bytes_for_level_base = 64 * 1024;
  options.max_bytes_for_level_multiplier = 4;
  options.level0_file_num_compaction_trigger = 4;
  options.compaction_pri = CompactionPri::kRoundRobin;

  DestroyAndReopen(options);

  VersionSet* const versions = dbfull()->GetVersionSet();
  assert(versions);

  ColumnFamilyData* const cfd = versions->GetColumnFamilySet()->GetDefault();
  ASSERT_NE(cfd, nullptr);

  Version* const current = cfd->current();
  ASSERT_NE(current, nullptr);

  VersionStorageInfo* storage_info = current->storage_info();
  ASSERT_NE(storage_info, nullptr);

  const InternalKey split_cursor = InternalKey(Key(600), 100, kTypeValue);
  storage_info->AddCursorForOneLevel(2, split_cursor);

  Random rnd(301);

  for (int i = 0; i < 50; i++) {
    for (int j = 0; j < 50; j++) {
      ASSERT_OK(Put(Key(j * 2 + i * 100), rnd.RandomString(102)));
    }
  }
  // Add more overlapping files (avoid trivial move) to trigger compaction that
  // output files in L2. Note that trivial move does not trigger compaction and
  // in that case the cursor is not necessarily the boundary of file.
  for (int i = 0; i < 50; i++) {
    for (int j = 0; j < 50; j++) {
      ASSERT_OK(Put(Key(j * 2 + 1 + i * 100), rnd.RandomString(1014)));
    }
  }

  ASSERT_OK(dbfull()->TEST_WaitForCompact());

  std::vector<std::vector<FileMetaData>> level_to_files;
  dbfull()->TEST_GetFilesMetaData(dbfull()->DefaultColumnFamily(),
                                  &level_to_files);
  const auto icmp = cfd->current()->storage_info()->InternalComparator();
  // Files in level 2 should be split by the cursor
  for (const auto& file : level_to_files[2]) {
    ASSERT_TRUE(
        icmp->Compare(file.smallest.Encode(), split_cursor.Encode()) >= 0 ||
        icmp->Compare(file.largest.Encode(), split_cursor.Encode()) < 0);
  }
}

class NoopMergeOperator : public MergeOperator {
 public:
  NoopMergeOperator() {}

  bool FullMergeV2(const MergeOperationInput& /*merge_in*/,
                   MergeOperationOutput* merge_out) const override {
    std::string val("bar");
    merge_out->new_value = val;
    return true;
  }

  const char* Name() const override { return "Noop"; }
};

TEST_F(DBCompactionTest, PartialManualCompaction) {
  Options opts = CurrentOptions();
  opts.num_levels = 3;
  opts.level0_file_num_compaction_trigger = 10;
  opts.compression = kNoCompression;
  opts.merge_operator.reset(new NoopMergeOperator());
  opts.target_file_size_base = 10240;
  DestroyAndReopen(opts);

  Random rnd(301);
  for (auto i = 0; i < 8; ++i) {
    for (auto j = 0; j < 10; ++j) {
      ASSERT_OK(Merge("foo", rnd.RandomString(1024)));
    }
    ASSERT_OK(Flush());
  }

  MoveFilesToLevel(2);

  std::string prop;
  EXPECT_TRUE(dbfull()->GetProperty(DB::Properties::kLiveSstFilesSize, &prop));
  uint64_t max_compaction_bytes = atoi(prop.c_str()) / 2;
  ASSERT_OK(dbfull()->SetOptions(
      {{"max_compaction_bytes", std::to_string(max_compaction_bytes)}}));

  CompactRangeOptions cro;
  cro.bottommost_level_compaction = BottommostLevelCompaction::kForceOptimized;
  ASSERT_OK(dbfull()->CompactRange(cro, nullptr, nullptr));
}

TEST_F(DBCompactionTest, ManualCompactionFailsInReadOnlyMode) {
  // Regression test for bug where manual compaction hangs forever when the DB
  // is in read-only mode. Verify it now at least returns, despite failing.
  const int kNumL0Files = 4;
  std::unique_ptr<FaultInjectionTestEnv> mock_env(
      new FaultInjectionTestEnv(env_));
  Options opts = CurrentOptions();
  opts.disable_auto_compactions = true;
  opts.env = mock_env.get();
  DestroyAndReopen(opts);

  Random rnd(301);
  for (int i = 0; i < kNumL0Files; ++i) {
    // Make sure files are overlapping in key-range to prevent trivial move.
    ASSERT_OK(Put("key1", rnd.RandomString(1024)));
    ASSERT_OK(Put("key2", rnd.RandomString(1024)));
    ASSERT_OK(Flush());
  }
  ASSERT_EQ(kNumL0Files, NumTableFilesAtLevel(0));

  // Enter read-only mode by failing a write.
  mock_env->SetFilesystemActive(false);
  // Make sure this is outside `CompactRange`'s range so that it doesn't fail
  // early trying to flush memtable.
  ASSERT_NOK(Put("key3", rnd.RandomString(1024)));

  // In the bug scenario, the first manual compaction would fail and forget to
  // unregister itself, causing the second one to hang forever due to conflict
  // with a non-running compaction.
  CompactRangeOptions cro;
  cro.exclusive_manual_compaction = false;
  Slice begin_key("key1");
  Slice end_key("key2");
  ASSERT_NOK(dbfull()->CompactRange(cro, &begin_key, &end_key));
  ASSERT_NOK(dbfull()->CompactRange(cro, &begin_key, &end_key));

  // Close before mock_env destruct.
  Close();
}

// ManualCompactionBottomLevelOptimization tests the bottom level manual
// compaction optimization to skip recompacting files created by Ln-1 to Ln
// compaction
TEST_F(DBCompactionTest, ManualCompactionBottomLevelOptimized) {
  Options opts = CurrentOptions();
  opts.num_levels = 3;
  opts.level0_file_num_compaction_trigger = 5;
  opts.compression = kNoCompression;
  opts.merge_operator.reset(new NoopMergeOperator());
  opts.target_file_size_base = 1024;
  opts.max_bytes_for_level_multiplier = 2;
  opts.disable_auto_compactions = true;
  DestroyAndReopen(opts);
  ColumnFamilyHandleImpl* cfh =
      static_cast<ColumnFamilyHandleImpl*>(dbfull()->DefaultColumnFamily());
  ColumnFamilyData* cfd = cfh->cfd();
  InternalStats* internal_stats_ptr = cfd->internal_stats();
  ASSERT_NE(internal_stats_ptr, nullptr);

  Random rnd(301);
  for (auto i = 0; i < 8; ++i) {
    for (auto j = 0; j < 10; ++j) {
      ASSERT_OK(
          Put("foo" + std::to_string(i * 10 + j), rnd.RandomString(1024)));
    }
    ASSERT_OK(Flush());
  }

  MoveFilesToLevel(2);

  for (auto i = 0; i < 8; ++i) {
    for (auto j = 0; j < 10; ++j) {
      ASSERT_OK(
          Put("bar" + std::to_string(i * 10 + j), rnd.RandomString(1024)));
    }
    ASSERT_OK(Flush());
  }
  const std::vector<InternalStats::CompactionStats>& comp_stats =
      internal_stats_ptr->TEST_GetCompactionStats();
  int num = comp_stats[2].num_input_files_in_output_level;
  ASSERT_EQ(num, 0);

  CompactRangeOptions cro;
  cro.bottommost_level_compaction = BottommostLevelCompaction::kForceOptimized;
  ASSERT_OK(dbfull()->CompactRange(cro, nullptr, nullptr));

  const std::vector<InternalStats::CompactionStats>& comp_stats2 =
      internal_stats_ptr->TEST_GetCompactionStats();
  num = comp_stats2[2].num_input_files_in_output_level;
  ASSERT_EQ(num, 0);
}

TEST_F(DBCompactionTest, ManualCompactionMax) {
  uint64_t l1_avg_size = 0, l2_avg_size = 0;
  auto generate_sst_func = [&]() {
    Random rnd(301);
    for (auto i = 0; i < 100; i++) {
      for (auto j = 0; j < 10; j++) {
        ASSERT_OK(Put(Key(i * 10 + j), rnd.RandomString(1024)));
      }
      ASSERT_OK(Flush());
    }
    MoveFilesToLevel(2);

    for (auto i = 0; i < 10; i++) {
      for (auto j = 0; j < 10; j++) {
        ASSERT_OK(Put(Key(i * 100 + j * 10), rnd.RandomString(1024)));
      }
      ASSERT_OK(Flush());
    }
    MoveFilesToLevel(1);

    std::vector<std::vector<FileMetaData>> level_to_files;
    dbfull()->TEST_GetFilesMetaData(dbfull()->DefaultColumnFamily(),
                                    &level_to_files);

    uint64_t total = 0;
    for (const auto& file : level_to_files[1]) {
      total += file.compensated_file_size;
    }
    l1_avg_size = total / level_to_files[1].size();

    total = 0;
    for (const auto& file : level_to_files[2]) {
      total += file.compensated_file_size;
    }
    l2_avg_size = total / level_to_files[2].size();
  };

  std::atomic_int num_compactions(0);
  SyncPoint::GetInstance()->SetCallBack(
      "DBImpl::BGWorkCompaction", [&](void* /*arg*/) { ++num_compactions; });
  SyncPoint::GetInstance()->EnableProcessing();

  Options opts = CurrentOptions();
  opts.disable_auto_compactions = true;

  // with default setting (1.6G by default), it should cover all files in 1
  // compaction
  DestroyAndReopen(opts);
  generate_sst_func();
  num_compactions.store(0);
  CompactRangeOptions cro;
  ASSERT_OK(db_->CompactRange(cro, nullptr, nullptr));
  ASSERT_TRUE(num_compactions.load() == 1);

  // split the compaction to 5
  int num_split = 5;
  DestroyAndReopen(opts);
  generate_sst_func();
  uint64_t total_size = (l1_avg_size * 10) + (l2_avg_size * 100);
  opts.max_compaction_bytes = total_size / num_split;
  opts.target_file_size_base = total_size / num_split;
  Reopen(opts);
  num_compactions.store(0);
  ASSERT_OK(db_->CompactRange(cro, nullptr, nullptr));
  ASSERT_TRUE(num_compactions.load() == num_split);

  // very small max_compaction_bytes, it should still move forward
  opts.max_compaction_bytes = l1_avg_size / 2;
  opts.target_file_size_base = l1_avg_size / 2;
  DestroyAndReopen(opts);
  generate_sst_func();
  num_compactions.store(0);
  ASSERT_OK(db_->CompactRange(cro, nullptr, nullptr));
  ASSERT_TRUE(num_compactions.load() > 10);

  // dynamically set the option
  num_split = 2;
  opts.max_compaction_bytes = 0;
  DestroyAndReopen(opts);
  generate_sst_func();
  total_size = (l1_avg_size * 10) + (l2_avg_size * 100);
  Status s = db_->SetOptions(
      {{"max_compaction_bytes", std::to_string(total_size / num_split)},
       {"target_file_size_base", std::to_string(total_size / num_split)}});
  ASSERT_OK(s);

  num_compactions.store(0);
  ASSERT_OK(db_->CompactRange(cro, nullptr, nullptr));
  ASSERT_TRUE(num_compactions.load() == num_split);
}

TEST_F(DBCompactionTest, CompactionDuringShutdown) {
  Options opts = CurrentOptions();
  opts.level0_file_num_compaction_trigger = 2;
  opts.disable_auto_compactions = true;
  DestroyAndReopen(opts);
  ColumnFamilyHandleImpl* cfh =
      static_cast<ColumnFamilyHandleImpl*>(dbfull()->DefaultColumnFamily());
  ColumnFamilyData* cfd = cfh->cfd();
  InternalStats* internal_stats_ptr = cfd->internal_stats();
  ASSERT_NE(internal_stats_ptr, nullptr);

  Random rnd(301);
  for (auto i = 0; i < 2; ++i) {
    for (auto j = 0; j < 10; ++j) {
      ASSERT_OK(
          Put("foo" + std::to_string(i * 10 + j), rnd.RandomString(1024)));
    }
    ASSERT_OK(Flush());
  }

  ROCKSDB_NAMESPACE::SyncPoint::GetInstance()->SetCallBack(
      "DBImpl::BackgroundCompaction:NonTrivial:BeforeRun",
      [&](void* /*arg*/) { dbfull()->shutting_down_.store(true); });
  ROCKSDB_NAMESPACE::SyncPoint::GetInstance()->EnableProcessing();
  Status s = dbfull()->CompactRange(CompactRangeOptions(), nullptr, nullptr);
  ASSERT_TRUE(s.ok() || s.IsShutdownInProgress());
  ASSERT_OK(dbfull()->error_handler_.GetBGError());
}

// FixFileIngestionCompactionDeadlock tests and verifies that compaction and
// file ingestion do not cause deadlock in the event of write stall triggered
// by number of L0 files reaching level0_stop_writes_trigger.
TEST_P(DBCompactionTestWithParam, FixFileIngestionCompactionDeadlock) {
  const int kNumKeysPerFile = 100;
  // Generate SST files.
  Options options = CurrentOptions();

  // Generate an external SST file containing a single key, i.e. 99
  std::string sst_files_dir = dbname_ + "/sst_files/";
  ASSERT_OK(DestroyDir(env_, sst_files_dir));
  ASSERT_OK(env_->CreateDir(sst_files_dir));
  SstFileWriter sst_writer(EnvOptions(), options);
  const std::string sst_file_path = sst_files_dir + "test.sst";
  ASSERT_OK(sst_writer.Open(sst_file_path));
  ASSERT_OK(sst_writer.Put(Key(kNumKeysPerFile - 1), "value"));
  ASSERT_OK(sst_writer.Finish());

  SyncPoint::GetInstance()->DisableProcessing();
  SyncPoint::GetInstance()->ClearAllCallBacks();
  SyncPoint::GetInstance()->LoadDependency({
      {"DBImpl::IngestExternalFile:AfterIncIngestFileCounter",
       "BackgroundCallCompaction:0"},
  });
  SyncPoint::GetInstance()->EnableProcessing();

  options.write_buffer_size = 110 << 10;  // 110KB
  options.level0_file_num_compaction_trigger =
      options.level0_stop_writes_trigger;
  options.max_subcompactions = max_subcompactions_;
  options.memtable_factory.reset(
      test::NewSpecialSkipListFactory(kNumKeysPerFile));
  DestroyAndReopen(options);
  Random rnd(301);

  // Generate level0_stop_writes_trigger L0 files to trigger write stop
  for (int i = 0; i != options.level0_file_num_compaction_trigger; ++i) {
    for (int j = 0; j != kNumKeysPerFile; ++j) {
      ASSERT_OK(Put(Key(j), rnd.RandomString(990)));
    }
    if (i > 0) {
      ASSERT_OK(dbfull()->TEST_WaitForFlushMemTable());
      ASSERT_EQ(NumTableFilesAtLevel(0 /*level*/, 0 /*cf*/), i);
    }
  }
  // When we reach this point, there will be level0_stop_writes_trigger L0
  // files and one extra key (99) in memory, which overlaps with the external
  // SST file. Write stall triggers, and can be cleared only after compaction
  // reduces the number of L0 files.

  // Compaction will also be triggered since we have reached the threshold for
  // auto compaction. Note that compaction may begin after the following file
  // ingestion thread and waits for ingestion to finish.

  // Thread to ingest file with overlapping key range with the current
  // memtable. Consequently ingestion will trigger a flush. The flush MUST
  // proceed without waiting for the write stall condition to clear, otherwise
  // deadlock can happen.
  port::Thread ingestion_thr([&]() {
    IngestExternalFileOptions ifo;
    Status s = db_->IngestExternalFile({sst_file_path}, ifo);
    ASSERT_OK(s);
  });

  // More write to trigger write stop
  ingestion_thr.join();
  ASSERT_OK(dbfull()->TEST_WaitForCompact());
  Close();
}

TEST_F(DBCompactionTest, ConsistencyFailTest) {
  Options options = CurrentOptions();
  options.force_consistency_checks = true;
  DestroyAndReopen(options);

  ROCKSDB_NAMESPACE::SyncPoint::GetInstance()->SetCallBack(
      "VersionBuilder::CheckConsistency0", [&](void* arg) {
        auto p =
            reinterpret_cast<std::pair<FileMetaData**, FileMetaData**>*>(arg);
        // just swap the two FileMetaData so that we hit error
        // in CheckConsistency funcion
        FileMetaData* temp = *(p->first);
        *(p->first) = *(p->second);
        *(p->second) = temp;
      });

  ROCKSDB_NAMESPACE::SyncPoint::GetInstance()->EnableProcessing();

  for (int k = 0; k < 2; ++k) {
    ASSERT_OK(Put("foo", "bar"));
    Status s = Flush();
    if (k < 1) {
      ASSERT_OK(s);
    } else {
      ASSERT_TRUE(s.IsCorruption());
    }
  }

  ASSERT_NOK(Put("foo", "bar"));
  ROCKSDB_NAMESPACE::SyncPoint::GetInstance()->DisableProcessing();
  SyncPoint::GetInstance()->ClearAllCallBacks();
}

TEST_F(DBCompactionTest, ConsistencyFailTest2) {
  Options options = CurrentOptions();
  options.force_consistency_checks = true;
  options.target_file_size_base = 1000;
  options.level0_file_num_compaction_trigger = 2;
  BlockBasedTableOptions bbto;
  bbto.block_size = 400;  // small block size
  options.table_factory.reset(NewBlockBasedTableFactory(bbto));
  DestroyAndReopen(options);

  ROCKSDB_NAMESPACE::SyncPoint::GetInstance()->SetCallBack(
      "VersionBuilder::CheckConsistency1", [&](void* arg) {
        auto p =
            reinterpret_cast<std::pair<FileMetaData**, FileMetaData**>*>(arg);
        // just swap the two FileMetaData so that we hit error
        // in CheckConsistency funcion
        FileMetaData* temp = *(p->first);
        *(p->first) = *(p->second);
        *(p->second) = temp;
      });

  ROCKSDB_NAMESPACE::SyncPoint::GetInstance()->EnableProcessing();

  Random rnd(301);
  std::string value = rnd.RandomString(1000);

  ASSERT_OK(Put("foo1", value));
  ASSERT_OK(Put("z", ""));
  ASSERT_OK(Flush());
  ASSERT_OK(Put("foo2", value));
  ASSERT_OK(Put("z", ""));
  Status s = Flush();
  ASSERT_TRUE(s.ok() || s.IsCorruption());

  // This probably returns non-OK, but we rely on the next Put()
  // to determine the DB is frozen.
  ASSERT_NOK(dbfull()->TEST_WaitForCompact());
  ASSERT_NOK(Put("foo", "bar"));
  ROCKSDB_NAMESPACE::SyncPoint::GetInstance()->DisableProcessing();
  SyncPoint::GetInstance()->ClearAllCallBacks();
}

void IngestOneKeyValue(DBImpl* db, const std::string& key,
                       const std::string& value, const Options& options) {
  ExternalSstFileInfo info;
  std::string f = test::PerThreadDBPath("sst_file" + key);
  EnvOptions env;
  ROCKSDB_NAMESPACE::SstFileWriter writer(env, options);
  auto s = writer.Open(f);
  ASSERT_OK(s);
  // ASSERT_OK(writer.Put(Key(), ""));
  ASSERT_OK(writer.Put(key, value));

  ASSERT_OK(writer.Finish(&info));
  IngestExternalFileOptions ingest_opt;

  ASSERT_OK(db->IngestExternalFile({info.file_path}, ingest_opt));
}

TEST_P(DBCompactionTestWithParam,
       FlushAfterIntraL0CompactionCheckConsistencyFail) {
  Options options = CurrentOptions();
  options.force_consistency_checks = true;
  options.compression = kNoCompression;
  options.level0_file_num_compaction_trigger = 5;
  options.max_background_compactions = 2;
  options.max_subcompactions = max_subcompactions_;
  DestroyAndReopen(options);

  const size_t kValueSize = 1 << 20;
  Random rnd(301);
  std::atomic<int> pick_intra_l0_count(0);
  std::string value(rnd.RandomString(kValueSize));

  // The L0->L1 must be picked before we begin ingesting files to trigger
  // intra-L0 compaction, and must not finish until after an intra-L0
  // compaction has been picked.
  ROCKSDB_NAMESPACE::SyncPoint::GetInstance()->LoadDependency(
      {{"LevelCompactionPicker::PickCompaction:Return",
        "DBCompactionTestWithParam::"
        "FlushAfterIntraL0CompactionCheckConsistencyFail:L0ToL1Ready"},
       {"LevelCompactionPicker::PickCompactionBySize:0",
        "CompactionJob::Run():Start"}});
  ROCKSDB_NAMESPACE::SyncPoint::GetInstance()->SetCallBack(
      "FindIntraL0Compaction",
      [&](void* /*arg*/) { pick_intra_l0_count.fetch_add(1); });

  ROCKSDB_NAMESPACE::SyncPoint::GetInstance()->EnableProcessing();

  // prevents trivial move
  for (int i = 0; i < 10; ++i) {
    ASSERT_OK(Put(Key(i), ""));  // prevents trivial move
  }
  ASSERT_OK(Flush());
  Compact("", Key(99));
  ASSERT_EQ(0, NumTableFilesAtLevel(0));

  // Flush 5 L0 sst.
  for (int i = 0; i < 5; ++i) {
    ASSERT_OK(Put(Key(i + 1), value));
    ASSERT_OK(Flush());
  }
  ASSERT_EQ(5, NumTableFilesAtLevel(0));

  // Put one key, to make smallest log sequence number in this memtable is less
  // than sst which would be ingested in next step.
  ASSERT_OK(Put(Key(0), "a"));

  ASSERT_EQ(5, NumTableFilesAtLevel(0));
  TEST_SYNC_POINT(
      "DBCompactionTestWithParam::"
      "FlushAfterIntraL0CompactionCheckConsistencyFail:L0ToL1Ready");

  // Ingest 5 L0 sst. And this files would trigger PickIntraL0Compaction.
  for (int i = 5; i < 10; i++) {
    ASSERT_EQ(i, NumTableFilesAtLevel(0));
    IngestOneKeyValue(dbfull(), Key(i), value, options);
  }

  // Put one key, to make biggest log sequence number in this memtable is bigger
  // than sst which would be ingested in next step.
  ASSERT_OK(Put(Key(2), "b"));
  ASSERT_OK(dbfull()->TEST_WaitForCompact());
  ROCKSDB_NAMESPACE::SyncPoint::GetInstance()->DisableProcessing();
  std::vector<std::vector<FileMetaData>> level_to_files;
  dbfull()->TEST_GetFilesMetaData(dbfull()->DefaultColumnFamily(),
                                  &level_to_files);
  ASSERT_GT(level_to_files[0].size(), 0);
  ASSERT_GT(pick_intra_l0_count.load(), 0);

  ASSERT_OK(Flush());
}

TEST_P(DBCompactionTestWithParam,
       IntraL0CompactionAfterFlushCheckConsistencyFail) {
  Options options = CurrentOptions();
  options.force_consistency_checks = true;
  options.compression = kNoCompression;
  options.level0_file_num_compaction_trigger = 5;
  options.max_background_compactions = 2;
  options.max_subcompactions = max_subcompactions_;
  options.write_buffer_size = 2 << 20;
  options.max_write_buffer_number = 6;
  DestroyAndReopen(options);

  const size_t kValueSize = 1 << 20;
  Random rnd(301);
  std::string value(rnd.RandomString(kValueSize));
  std::string value2(rnd.RandomString(kValueSize));
  std::string bigvalue = value + value;

  // prevents trivial move
  for (int i = 0; i < 10; ++i) {
    ASSERT_OK(Put(Key(i), ""));  // prevents trivial move
  }
  ASSERT_OK(Flush());
  Compact("", Key(99));
  ASSERT_EQ(0, NumTableFilesAtLevel(0));

  std::atomic<int> pick_intra_l0_count(0);
  // The L0->L1 must be picked before we begin ingesting files to trigger
  // intra-L0 compaction, and must not finish until after an intra-L0
  // compaction has been picked.
  ROCKSDB_NAMESPACE::SyncPoint::GetInstance()->LoadDependency(
      {{"LevelCompactionPicker::PickCompaction:Return",
        "DBCompactionTestWithParam::"
        "IntraL0CompactionAfterFlushCheckConsistencyFail:L0ToL1Ready"},
       {"LevelCompactionPicker::PickCompactionBySize:0",
        "CompactionJob::Run():Start"}});
  ROCKSDB_NAMESPACE::SyncPoint::GetInstance()->SetCallBack(
      "FindIntraL0Compaction",
      [&](void* /*arg*/) { pick_intra_l0_count.fetch_add(1); });
  ROCKSDB_NAMESPACE::SyncPoint::GetInstance()->EnableProcessing();
  // Make 6 L0 sst.
  for (int i = 0; i < 6; ++i) {
    if (i % 2 == 0) {
      IngestOneKeyValue(dbfull(), Key(i), value, options);
    } else {
      ASSERT_OK(Put(Key(i), value));
      ASSERT_OK(Flush());
    }
  }

  ASSERT_EQ(6, NumTableFilesAtLevel(0));

  // Stop run flush job
  env_->SetBackgroundThreads(1, Env::HIGH);
  test::SleepingBackgroundTask sleeping_tasks;
  env_->Schedule(&test::SleepingBackgroundTask::DoSleepTask, &sleeping_tasks,
                 Env::Priority::HIGH);
  sleeping_tasks.WaitUntilSleeping();

  // Put many keys to make memtable request to flush
  for (int i = 0; i < 6; ++i) {
    ASSERT_OK(Put(Key(i), bigvalue));
  }

  ASSERT_EQ(6, NumTableFilesAtLevel(0));
  TEST_SYNC_POINT(
      "DBCompactionTestWithParam::"
      "IntraL0CompactionAfterFlushCheckConsistencyFail:L0ToL1Ready");
  // ingest file to trigger IntraL0Compaction
  for (int i = 6; i < 10; ++i) {
    ASSERT_EQ(i, NumTableFilesAtLevel(0));
    IngestOneKeyValue(dbfull(), Key(i), value2, options);
  }

  // Wake up flush job
  sleeping_tasks.WakeUp();
  sleeping_tasks.WaitUntilDone();
  ASSERT_OK(dbfull()->TEST_WaitForCompact());
  ROCKSDB_NAMESPACE::SyncPoint::GetInstance()->DisableProcessing();

  uint64_t error_count = 0;
  db_->GetIntProperty("rocksdb.background-errors", &error_count);
  ASSERT_EQ(error_count, 0);
  ASSERT_GT(pick_intra_l0_count.load(), 0);
  for (int i = 0; i < 6; ++i) {
    ASSERT_EQ(bigvalue, Get(Key(i)));
  }
  for (int i = 6; i < 10; ++i) {
    ASSERT_EQ(value2, Get(Key(i)));
  }
}

TEST_P(DBCompactionTestWithBottommostParam, SequenceKeysManualCompaction) {
  constexpr int kSstNum = 10;
  Options options = CurrentOptions();
  options.disable_auto_compactions = true;
  DestroyAndReopen(options);

  // Generate some sst files on level 0 with sequence keys (no overlap)
  for (int i = 0; i < kSstNum; i++) {
    for (int j = 1; j < UCHAR_MAX; j++) {
      auto key = std::string(kSstNum, '\0');
      key[kSstNum - i] += static_cast<char>(j);
      ASSERT_OK(Put(key, std::string(i % 1000, 'A')));
    }
    ASSERT_OK(Flush());
  }
  ASSERT_OK(dbfull()->TEST_WaitForFlushMemTable());

  ASSERT_EQ(std::to_string(kSstNum), FilesPerLevel(0));

  auto cro = CompactRangeOptions();
  cro.bottommost_level_compaction = bottommost_level_compaction_;
  ASSERT_OK(db_->CompactRange(cro, nullptr, nullptr));
  if (bottommost_level_compaction_ == BottommostLevelCompaction::kForce ||
      bottommost_level_compaction_ ==
          BottommostLevelCompaction::kForceOptimized) {
    // Real compaction to compact all sst files from level 0 to 1 file on level
    // 1
    ASSERT_EQ("0,1", FilesPerLevel(0));
  } else {
    // Just trivial move from level 0 -> 1
    ASSERT_EQ("0," + std::to_string(kSstNum), FilesPerLevel(0));
  }
}

INSTANTIATE_TEST_CASE_P(
    DBCompactionTestWithBottommostParam, DBCompactionTestWithBottommostParam,
    ::testing::Values(BottommostLevelCompaction::kSkip,
                      BottommostLevelCompaction::kIfHaveCompactionFilter,
                      BottommostLevelCompaction::kForce,
                      BottommostLevelCompaction::kForceOptimized));

TEST_F(DBCompactionTest, UpdateLevelSubCompactionTest) {
  Options options = CurrentOptions();
  options.max_subcompactions = 10;
  options.target_file_size_base = 1 << 10;  // 1KB
  DestroyAndReopen(options);

  bool has_compaction = false;
  ROCKSDB_NAMESPACE::SyncPoint::GetInstance()->SetCallBack(
      "LevelCompactionPicker::PickCompaction:Return", [&](void* arg) {
        Compaction* compaction = reinterpret_cast<Compaction*>(arg);
        ASSERT_TRUE(compaction->max_subcompactions() == 10);
        has_compaction = true;
      });
  ROCKSDB_NAMESPACE::SyncPoint::GetInstance()->EnableProcessing();

  ASSERT_TRUE(dbfull()->GetDBOptions().max_subcompactions == 10);
  // Trigger compaction
  for (int i = 0; i < 32; i++) {
    for (int j = 0; j < 5000; j++) {
      ASSERT_OK(Put(std::to_string(j), std::string(1, 'A')));
    }
    ASSERT_OK(Flush());
    ASSERT_OK(dbfull()->TEST_WaitForFlushMemTable());
  }
  ASSERT_OK(dbfull()->TEST_WaitForCompact());
  ASSERT_TRUE(has_compaction);

  has_compaction = false;
  ASSERT_OK(dbfull()->SetDBOptions({{"max_subcompactions", "2"}}));
  ASSERT_TRUE(dbfull()->GetDBOptions().max_subcompactions == 2);

  ROCKSDB_NAMESPACE::SyncPoint::GetInstance()->SetCallBack(
      "LevelCompactionPicker::PickCompaction:Return", [&](void* arg) {
        Compaction* compaction = reinterpret_cast<Compaction*>(arg);
        ASSERT_TRUE(compaction->max_subcompactions() == 2);
        has_compaction = true;
      });
  ROCKSDB_NAMESPACE::SyncPoint::GetInstance()->EnableProcessing();

  // Trigger compaction
  for (int i = 0; i < 32; i++) {
    for (int j = 0; j < 5000; j++) {
      ASSERT_OK(Put(std::to_string(j), std::string(1, 'A')));
    }
    ASSERT_OK(Flush());
    ASSERT_OK(dbfull()->TEST_WaitForFlushMemTable());
  }
  ASSERT_OK(dbfull()->TEST_WaitForCompact());
  ASSERT_TRUE(has_compaction);
}

TEST_F(DBCompactionTest, UpdateUniversalSubCompactionTest) {
  Options options = CurrentOptions();
  options.max_subcompactions = 10;
  options.compaction_style = kCompactionStyleUniversal;
  options.target_file_size_base = 1 << 10;  // 1KB
  DestroyAndReopen(options);

  bool has_compaction = false;
  ROCKSDB_NAMESPACE::SyncPoint::GetInstance()->SetCallBack(
      "UniversalCompactionBuilder::PickCompaction:Return", [&](void* arg) {
        Compaction* compaction = reinterpret_cast<Compaction*>(arg);
        ASSERT_TRUE(compaction->max_subcompactions() == 10);
        has_compaction = true;
      });
  ROCKSDB_NAMESPACE::SyncPoint::GetInstance()->EnableProcessing();

  // Trigger compaction
  for (int i = 0; i < 32; i++) {
    for (int j = 0; j < 5000; j++) {
      ASSERT_OK(Put(std::to_string(j), std::string(1, 'A')));
    }
    ASSERT_OK(Flush());
    ASSERT_OK(dbfull()->TEST_WaitForFlushMemTable());
  }
  ASSERT_OK(dbfull()->TEST_WaitForCompact());
  ASSERT_TRUE(has_compaction);
  has_compaction = false;

  ASSERT_OK(dbfull()->SetDBOptions({{"max_subcompactions", "2"}}));
  ASSERT_TRUE(dbfull()->GetDBOptions().max_subcompactions == 2);

  ROCKSDB_NAMESPACE::SyncPoint::GetInstance()->SetCallBack(
      "UniversalCompactionBuilder::PickCompaction:Return", [&](void* arg) {
        Compaction* compaction = reinterpret_cast<Compaction*>(arg);
        ASSERT_TRUE(compaction->max_subcompactions() == 2);
        has_compaction = true;
      });
  ROCKSDB_NAMESPACE::SyncPoint::GetInstance()->EnableProcessing();

  // Trigger compaction
  for (int i = 0; i < 32; i++) {
    for (int j = 0; j < 5000; j++) {
      ASSERT_OK(Put(std::to_string(j), std::string(1, 'A')));
    }
    ASSERT_OK(Flush());
    ASSERT_OK(dbfull()->TEST_WaitForFlushMemTable());
  }
  ASSERT_OK(dbfull()->TEST_WaitForCompact());
  ASSERT_TRUE(has_compaction);
}

TEST_P(ChangeLevelConflictsWithAuto, TestConflict) {
  // A `CompactRange()` may race with an automatic compaction, we'll need
  // to make sure it doesn't corrupte the data.
  Options options = CurrentOptions();
  options.level0_file_num_compaction_trigger = 2;
  Reopen(options);

  ASSERT_OK(Put("foo", "v1"));
  ASSERT_OK(Put("bar", "v1"));
  ASSERT_OK(Flush());
  ASSERT_OK(dbfull()->TEST_WaitForFlushMemTable());

  {
    CompactRangeOptions cro;
    cro.change_level = true;
    cro.target_level = 2;
    ASSERT_OK(dbfull()->CompactRange(cro, nullptr, nullptr));
  }
  ASSERT_EQ("0,0,1", FilesPerLevel(0));

  // Run a qury to refitting to level 1 while another thread writing to
  // the same level.
  SyncPoint::GetInstance()->LoadDependency({
      // The first two dependencies ensure the foreground creates an L0 file
      // between the background compaction's L0->L1 and its L1->L2.
      {
          "DBImpl::CompactRange:BeforeRefit:1",
          "AutoCompactionFinished1",
      },
      {
          "AutoCompactionFinished2",
          "DBImpl::CompactRange:BeforeRefit:2",
      },
  });
  SyncPoint::GetInstance()->EnableProcessing();

  std::thread auto_comp([&] {
    TEST_SYNC_POINT("AutoCompactionFinished1");
    ASSERT_OK(Put("bar", "v2"));
    ASSERT_OK(Put("foo", "v2"));
    ASSERT_OK(Flush());
    ASSERT_OK(Put("bar", "v3"));
    ASSERT_OK(Put("foo", "v3"));
    ASSERT_OK(Flush());
    ASSERT_OK(dbfull()->TEST_WaitForCompact());
    TEST_SYNC_POINT("AutoCompactionFinished2");
  });

  {
    CompactRangeOptions cro;
    cro.change_level = true;
    cro.target_level = GetParam() ? 1 : 0;
    // This should return non-OK, but it's more important for the test to
    // make sure that the DB is not corrupted.
    ASSERT_NOK(dbfull()->CompactRange(cro, nullptr, nullptr));
  }
  auto_comp.join();
  // Refitting didn't happen.
  SyncPoint::GetInstance()->DisableProcessing();

  // Write something to DB just make sure that consistency check didn't
  // fail and make the DB readable.
}

INSTANTIATE_TEST_CASE_P(ChangeLevelConflictsWithAuto,
                        ChangeLevelConflictsWithAuto, testing::Bool());

TEST_F(DBCompactionTest, ChangeLevelCompactRangeConflictsWithManual) {
  // A `CompactRange()` with `change_level == true` needs to execute its final
  // step, `ReFitLevel()`, in isolation. Previously there was a bug where
  // refitting could target the same level as an ongoing manual compaction,
  // leading to overlapping files in that level.
  //
  // This test ensures that case is not possible by verifying any manual
  // compaction issued during the `ReFitLevel()` phase fails with
  // `Status::Incomplete`.
  Options options = CurrentOptions();
  options.memtable_factory.reset(
      test::NewSpecialSkipListFactory(KNumKeysByGenerateNewFile - 1));
  options.level0_file_num_compaction_trigger = 2;
  options.num_levels = 3;
  Reopen(options);

  // Setup an LSM with three levels populated.
  Random rnd(301);
  int key_idx = 0;
  GenerateNewFile(&rnd, &key_idx);
  {
    CompactRangeOptions cro;
    cro.change_level = true;
    cro.target_level = 2;
    ASSERT_OK(dbfull()->CompactRange(cro, nullptr, nullptr));
  }
  ASSERT_EQ("0,0,2", FilesPerLevel(0));

  GenerateNewFile(&rnd, &key_idx);
  GenerateNewFile(&rnd, &key_idx);
  ASSERT_EQ("1,1,2", FilesPerLevel(0));

  // The background thread will refit L2->L1 while the
  // foreground thread will try to simultaneously compact L0->L1.
  ROCKSDB_NAMESPACE::SyncPoint::GetInstance()->LoadDependency({
      // The first two dependencies ensure the foreground creates an L0 file
      // between the background compaction's L0->L1 and its L1->L2.
      {
          "DBImpl::RunManualCompaction()::1",
          "DBCompactionTest::ChangeLevelCompactRangeConflictsWithManual:"
          "PutFG",
      },
      {
          "DBCompactionTest::ChangeLevelCompactRangeConflictsWithManual:"
          "FlushedFG",
          "DBImpl::RunManualCompaction()::2",
      },
      // The next two dependencies ensure the foreground invokes
      // `CompactRange()` while the background is refitting. The
      // foreground's `CompactRange()` is guaranteed to attempt an L0->L1
      // as we set it up with an empty memtable and a new L0 file.
      {
          "DBImpl::CompactRange:PreRefitLevel",
          "DBCompactionTest::ChangeLevelCompactRangeConflictsWithManual:"
          "CompactFG",
      },
      {
          "DBCompactionTest::ChangeLevelCompactRangeConflictsWithManual:"
          "CompactedFG",
          "DBImpl::CompactRange:PostRefitLevel",
      },
  });
  ROCKSDB_NAMESPACE::SyncPoint::GetInstance()->EnableProcessing();

  ROCKSDB_NAMESPACE::port::Thread refit_level_thread([&] {
    CompactRangeOptions cro;
    cro.change_level = true;
    cro.target_level = 1;
    ASSERT_OK(dbfull()->CompactRange(cro, nullptr, nullptr));
  });

  TEST_SYNC_POINT(
      "DBCompactionTest::ChangeLevelCompactRangeConflictsWithManual:PutFG");
  // Make sure we have something new to compact in the foreground.
  // Note key 1 is carefully chosen as it ensures the file we create here
  // overlaps with one of the files being refitted L2->L1 in the background.
  // If we chose key 0, the file created here would not overlap.
  ASSERT_OK(Put(Key(1), "val"));
  ASSERT_OK(Flush());
  TEST_SYNC_POINT(
      "DBCompactionTest::ChangeLevelCompactRangeConflictsWithManual:FlushedFG");

  TEST_SYNC_POINT(
      "DBCompactionTest::ChangeLevelCompactRangeConflictsWithManual:CompactFG");
  ASSERT_TRUE(dbfull()
                  ->CompactRange(CompactRangeOptions(), nullptr, nullptr)
                  .IsIncomplete());
  TEST_SYNC_POINT(
      "DBCompactionTest::ChangeLevelCompactRangeConflictsWithManual:"
      "CompactedFG");
  refit_level_thread.join();
}

TEST_F(DBCompactionTest, ChangeLevelErrorPathTest) {
  // This test is added to ensure that RefitLevel() error paths are clearing
  // internal flags and to test that subsequent valid RefitLevel() calls
  // succeeds
  Options options = CurrentOptions();
  options.memtable_factory.reset(
      test::NewSpecialSkipListFactory(KNumKeysByGenerateNewFile - 1));
  options.level0_file_num_compaction_trigger = 2;
  options.num_levels = 3;
  Reopen(options);

  ASSERT_EQ("", FilesPerLevel(0));

  // Setup an LSM with three levels populated.
  Random rnd(301);
  int key_idx = 0;
  GenerateNewFile(&rnd, &key_idx);
  ASSERT_EQ("1", FilesPerLevel(0));
  {
    CompactRangeOptions cro;
    cro.change_level = true;
    cro.target_level = 2;
    ASSERT_OK(dbfull()->CompactRange(cro, nullptr, nullptr));
  }
  ASSERT_EQ("0,0,2", FilesPerLevel(0));

  auto start_idx = key_idx;
  GenerateNewFile(&rnd, &key_idx);
  GenerateNewFile(&rnd, &key_idx);
  auto end_idx = key_idx - 1;
  ASSERT_EQ("1,1,2", FilesPerLevel(0));

  // Next two CompactRange() calls are used to test exercise error paths within
  // RefitLevel() before triggering a valid RefitLevel() call

  // Trigger a refit to L1 first
  {
    std::string begin_string = Key(start_idx);
    std::string end_string = Key(end_idx);
    Slice begin(begin_string);
    Slice end(end_string);

    CompactRangeOptions cro;
    cro.change_level = true;
    cro.target_level = 1;
    ASSERT_OK(dbfull()->CompactRange(cro, &begin, &end));
  }
  ASSERT_EQ("0,3,2", FilesPerLevel(0));

  // Try a refit from L2->L1 - this should fail and exercise error paths in
  // RefitLevel()
  {
    // Select key range that matches the bottom most level (L2)
    std::string begin_string = Key(0);
    std::string end_string = Key(start_idx - 1);
    Slice begin(begin_string);
    Slice end(end_string);

    CompactRangeOptions cro;
    cro.change_level = true;
    cro.target_level = 1;
    ASSERT_NOK(dbfull()->CompactRange(cro, &begin, &end));
  }
  ASSERT_EQ("0,3,2", FilesPerLevel(0));

  // Try a valid Refit request to ensure, the path is still working
  {
    CompactRangeOptions cro;
    cro.change_level = true;
    cro.target_level = 1;
    ASSERT_OK(dbfull()->CompactRange(cro, nullptr, nullptr));
  }
  ASSERT_EQ("0,5", FilesPerLevel(0));
}

TEST_F(DBCompactionTest, CompactionWithBlob) {
  Options options;
  options.env = env_;
  options.disable_auto_compactions = true;

  Reopen(options);

  constexpr char first_key[] = "first_key";
  constexpr char second_key[] = "second_key";
  constexpr char first_value[] = "first_value";
  constexpr char second_value[] = "second_value";
  constexpr char third_value[] = "third_value";

  ASSERT_OK(Put(first_key, first_value));
  ASSERT_OK(Put(second_key, first_value));
  ASSERT_OK(Flush());

  ASSERT_OK(Put(first_key, second_value));
  ASSERT_OK(Put(second_key, second_value));
  ASSERT_OK(Flush());

  ASSERT_OK(Put(first_key, third_value));
  ASSERT_OK(Put(second_key, third_value));
  ASSERT_OK(Flush());

  options.enable_blob_files = true;

  Reopen(options);

  constexpr Slice* begin = nullptr;
  constexpr Slice* end = nullptr;

  ASSERT_OK(db_->CompactRange(CompactRangeOptions(), begin, end));

  ASSERT_EQ(Get(first_key), third_value);
  ASSERT_EQ(Get(second_key), third_value);

  VersionSet* const versions = dbfull()->GetVersionSet();
  assert(versions);

  ColumnFamilyData* const cfd = versions->GetColumnFamilySet()->GetDefault();
  ASSERT_NE(cfd, nullptr);

  Version* const current = cfd->current();
  ASSERT_NE(current, nullptr);

  const VersionStorageInfo* const storage_info = current->storage_info();
  ASSERT_NE(storage_info, nullptr);

  const auto& l1_files = storage_info->LevelFiles(1);
  ASSERT_EQ(l1_files.size(), 1);

  const FileMetaData* const table_file = l1_files[0];
  ASSERT_NE(table_file, nullptr);

  const auto& blob_files = storage_info->GetBlobFiles();
  ASSERT_EQ(blob_files.size(), 1);

  const auto& blob_file = blob_files.front();
  ASSERT_NE(blob_file, nullptr);

  ASSERT_EQ(table_file->smallest.user_key(), first_key);
  ASSERT_EQ(table_file->largest.user_key(), second_key);
  ASSERT_EQ(table_file->oldest_blob_file_number,
            blob_file->GetBlobFileNumber());

  ASSERT_EQ(blob_file->GetTotalBlobCount(), 2);

  const InternalStats* const internal_stats = cfd->internal_stats();
  ASSERT_NE(internal_stats, nullptr);

  const auto& compaction_stats = internal_stats->TEST_GetCompactionStats();
  ASSERT_GE(compaction_stats.size(), 2);
  ASSERT_EQ(compaction_stats[1].bytes_read_blob, 0);
  ASSERT_EQ(compaction_stats[1].bytes_written, table_file->fd.GetFileSize());
  ASSERT_EQ(compaction_stats[1].bytes_written_blob,
            blob_file->GetTotalBlobBytes());
  ASSERT_EQ(compaction_stats[1].num_output_files, 1);
  ASSERT_EQ(compaction_stats[1].num_output_files_blob, 1);
}

class DBCompactionTestBlobError
    : public DBCompactionTest,
      public testing::WithParamInterface<std::string> {
 public:
  DBCompactionTestBlobError() : sync_point_(GetParam()) {}

  std::string sync_point_;
};

INSTANTIATE_TEST_CASE_P(DBCompactionTestBlobError, DBCompactionTestBlobError,
                        ::testing::ValuesIn(std::vector<std::string>{
                            "BlobFileBuilder::WriteBlobToFile:AddRecord",
                            "BlobFileBuilder::WriteBlobToFile:AppendFooter"}));

TEST_P(DBCompactionTestBlobError, CompactionError) {
  Options options;
  options.disable_auto_compactions = true;
  options.env = env_;

  Reopen(options);

  constexpr char first_key[] = "first_key";
  constexpr char second_key[] = "second_key";
  constexpr char first_value[] = "first_value";
  constexpr char second_value[] = "second_value";
  constexpr char third_value[] = "third_value";

  ASSERT_OK(Put(first_key, first_value));
  ASSERT_OK(Put(second_key, first_value));
  ASSERT_OK(Flush());

  ASSERT_OK(Put(first_key, second_value));
  ASSERT_OK(Put(second_key, second_value));
  ASSERT_OK(Flush());

  ASSERT_OK(Put(first_key, third_value));
  ASSERT_OK(Put(second_key, third_value));
  ASSERT_OK(Flush());

  options.enable_blob_files = true;

  Reopen(options);

  SyncPoint::GetInstance()->SetCallBack(sync_point_, [this](void* arg) {
    Status* const s = static_cast<Status*>(arg);
    assert(s);

    (*s) = Status::IOError(sync_point_);
  });
  SyncPoint::GetInstance()->EnableProcessing();

  constexpr Slice* begin = nullptr;
  constexpr Slice* end = nullptr;

  ASSERT_TRUE(db_->CompactRange(CompactRangeOptions(), begin, end).IsIOError());

  SyncPoint::GetInstance()->DisableProcessing();
  SyncPoint::GetInstance()->ClearAllCallBacks();

  VersionSet* const versions = dbfull()->GetVersionSet();
  assert(versions);

  ColumnFamilyData* const cfd = versions->GetColumnFamilySet()->GetDefault();
  ASSERT_NE(cfd, nullptr);

  Version* const current = cfd->current();
  ASSERT_NE(current, nullptr);

  const VersionStorageInfo* const storage_info = current->storage_info();
  ASSERT_NE(storage_info, nullptr);

  const auto& l1_files = storage_info->LevelFiles(1);
  ASSERT_TRUE(l1_files.empty());

  const auto& blob_files = storage_info->GetBlobFiles();
  ASSERT_TRUE(blob_files.empty());

  const InternalStats* const internal_stats = cfd->internal_stats();
  ASSERT_NE(internal_stats, nullptr);

  const auto& compaction_stats = internal_stats->TEST_GetCompactionStats();
  ASSERT_GE(compaction_stats.size(), 2);

  if (sync_point_ == "BlobFileBuilder::WriteBlobToFile:AddRecord") {
    ASSERT_EQ(compaction_stats[1].bytes_read_blob, 0);
    ASSERT_EQ(compaction_stats[1].bytes_written, 0);
    ASSERT_EQ(compaction_stats[1].bytes_written_blob, 0);
    ASSERT_EQ(compaction_stats[1].num_output_files, 0);
    ASSERT_EQ(compaction_stats[1].num_output_files_blob, 0);
  } else {
    // SST file writing succeeded; blob file writing failed (during Finish)
    ASSERT_EQ(compaction_stats[1].bytes_read_blob, 0);
    ASSERT_GT(compaction_stats[1].bytes_written, 0);
    ASSERT_EQ(compaction_stats[1].bytes_written_blob, 0);
    ASSERT_EQ(compaction_stats[1].num_output_files, 1);
    ASSERT_EQ(compaction_stats[1].num_output_files_blob, 0);
  }
}

class DBCompactionTestBlobGC
    : public DBCompactionTest,
      public testing::WithParamInterface<std::tuple<double, bool>> {
 public:
  DBCompactionTestBlobGC()
      : blob_gc_age_cutoff_(std::get<0>(GetParam())),
        updated_enable_blob_files_(std::get<1>(GetParam())) {}

  double blob_gc_age_cutoff_;
  bool updated_enable_blob_files_;
};

INSTANTIATE_TEST_CASE_P(DBCompactionTestBlobGC, DBCompactionTestBlobGC,
                        ::testing::Combine(::testing::Values(0.0, 0.5, 1.0),
                                           ::testing::Bool()));

TEST_P(DBCompactionTestBlobGC, CompactionWithBlobGCOverrides) {
  Options options = CurrentOptions();
  options.disable_auto_compactions = true;
  options.enable_blob_files = true;
  options.blob_file_size = 32;  // one blob per file
  options.enable_blob_garbage_collection = true;
  options.blob_garbage_collection_age_cutoff = 0;

  DestroyAndReopen(options);

  for (int i = 0; i < 128; i += 2) {
    ASSERT_OK(Put("key" + std::to_string(i), "value" + std::to_string(i)));
    ASSERT_OK(
        Put("key" + std::to_string(i + 1), "value" + std::to_string(i + 1)));
    ASSERT_OK(Flush());
  }

  std::vector<uint64_t> original_blob_files = GetBlobFileNumbers();
  ASSERT_EQ(original_blob_files.size(), 128);

  // Note: turning off enable_blob_files before the compaction results in
  // garbage collected values getting inlined.
  ASSERT_OK(db_->SetOptions({{"enable_blob_files", "false"}}));

  CompactRangeOptions cro;
  cro.blob_garbage_collection_policy = BlobGarbageCollectionPolicy::kForce;
  cro.blob_garbage_collection_age_cutoff = blob_gc_age_cutoff_;

  ASSERT_OK(db_->CompactRange(cro, nullptr, nullptr));

  // Check that the GC stats are correct
  {
    VersionSet* const versions = dbfull()->GetVersionSet();
    assert(versions);
    assert(versions->GetColumnFamilySet());

    ColumnFamilyData* const cfd = versions->GetColumnFamilySet()->GetDefault();
    assert(cfd);

    const InternalStats* const internal_stats = cfd->internal_stats();
    assert(internal_stats);

    const auto& compaction_stats = internal_stats->TEST_GetCompactionStats();
    ASSERT_GE(compaction_stats.size(), 2);

    ASSERT_GE(compaction_stats[1].bytes_read_blob, 0);
    ASSERT_EQ(compaction_stats[1].bytes_written_blob, 0);
  }

  const size_t cutoff_index = static_cast<size_t>(
      cro.blob_garbage_collection_age_cutoff * original_blob_files.size());
  const size_t expected_num_files = original_blob_files.size() - cutoff_index;

  const std::vector<uint64_t> new_blob_files = GetBlobFileNumbers();

  ASSERT_EQ(new_blob_files.size(), expected_num_files);

  // Original blob files below the cutoff should be gone, original blob files
  // at or above the cutoff should be still there
  for (size_t i = cutoff_index; i < original_blob_files.size(); ++i) {
    ASSERT_EQ(new_blob_files[i - cutoff_index], original_blob_files[i]);
  }

  for (size_t i = 0; i < 128; ++i) {
    ASSERT_EQ(Get("key" + std::to_string(i)), "value" + std::to_string(i));
  }
}

TEST_P(DBCompactionTestBlobGC, CompactionWithBlobGC) {
  Options options;
  options.env = env_;
  options.disable_auto_compactions = true;
  options.enable_blob_files = true;
  options.blob_file_size = 32;  // one blob per file
  options.enable_blob_garbage_collection = true;
  options.blob_garbage_collection_age_cutoff = blob_gc_age_cutoff_;

  Reopen(options);

  constexpr char first_key[] = "first_key";
  constexpr char first_value[] = "first_value";
  constexpr char second_key[] = "second_key";
  constexpr char second_value[] = "second_value";

  ASSERT_OK(Put(first_key, first_value));
  ASSERT_OK(Put(second_key, second_value));
  ASSERT_OK(Flush());

  constexpr char third_key[] = "third_key";
  constexpr char third_value[] = "third_value";
  constexpr char fourth_key[] = "fourth_key";
  constexpr char fourth_value[] = "fourth_value";

  ASSERT_OK(Put(third_key, third_value));
  ASSERT_OK(Put(fourth_key, fourth_value));
  ASSERT_OK(Flush());

  const std::vector<uint64_t> original_blob_files = GetBlobFileNumbers();

  ASSERT_EQ(original_blob_files.size(), 4);

  const size_t cutoff_index = static_cast<size_t>(
      options.blob_garbage_collection_age_cutoff * original_blob_files.size());

  // Note: turning off enable_blob_files before the compaction results in
  // garbage collected values getting inlined.
  size_t expected_number_of_files = original_blob_files.size();

  if (!updated_enable_blob_files_) {
    ASSERT_OK(db_->SetOptions({{"enable_blob_files", "false"}}));

    expected_number_of_files -= cutoff_index;
  }

  constexpr Slice* begin = nullptr;
  constexpr Slice* end = nullptr;

  ASSERT_OK(db_->CompactRange(CompactRangeOptions(), begin, end));

  ASSERT_EQ(Get(first_key), first_value);
  ASSERT_EQ(Get(second_key), second_value);
  ASSERT_EQ(Get(third_key), third_value);
  ASSERT_EQ(Get(fourth_key), fourth_value);

  const std::vector<uint64_t> new_blob_files = GetBlobFileNumbers();

  ASSERT_EQ(new_blob_files.size(), expected_number_of_files);

  // Original blob files below the cutoff should be gone, original blob files at
  // or above the cutoff should be still there
  for (size_t i = cutoff_index; i < original_blob_files.size(); ++i) {
    ASSERT_EQ(new_blob_files[i - cutoff_index], original_blob_files[i]);
  }

  VersionSet* const versions = dbfull()->GetVersionSet();
  assert(versions);
  assert(versions->GetColumnFamilySet());

  ColumnFamilyData* const cfd = versions->GetColumnFamilySet()->GetDefault();
  assert(cfd);

  const InternalStats* const internal_stats = cfd->internal_stats();
  assert(internal_stats);

  const auto& compaction_stats = internal_stats->TEST_GetCompactionStats();
  ASSERT_GE(compaction_stats.size(), 2);

  if (blob_gc_age_cutoff_ > 0.0) {
    ASSERT_GT(compaction_stats[1].bytes_read_blob, 0);

    if (updated_enable_blob_files_) {
      // GC relocated some blobs to new blob files
      ASSERT_GT(compaction_stats[1].bytes_written_blob, 0);
      ASSERT_EQ(compaction_stats[1].bytes_read_blob,
                compaction_stats[1].bytes_written_blob);
    } else {
      // GC moved some blobs back to the LSM, no new blob files
      ASSERT_EQ(compaction_stats[1].bytes_written_blob, 0);
    }
  } else {
    ASSERT_EQ(compaction_stats[1].bytes_read_blob, 0);
    ASSERT_EQ(compaction_stats[1].bytes_written_blob, 0);
  }
}

TEST_F(DBCompactionTest, CompactionWithBlobGCError_CorruptIndex) {
  Options options;
  options.env = env_;
  options.disable_auto_compactions = true;
  options.enable_blob_files = true;
  options.enable_blob_garbage_collection = true;
  options.blob_garbage_collection_age_cutoff = 1.0;

  Reopen(options);

  constexpr char first_key[] = "first_key";
  constexpr char first_value[] = "first_value";
  ASSERT_OK(Put(first_key, first_value));

  constexpr char second_key[] = "second_key";
  constexpr char second_value[] = "second_value";
  ASSERT_OK(Put(second_key, second_value));

  ASSERT_OK(Flush());

  constexpr char third_key[] = "third_key";
  constexpr char third_value[] = "third_value";
  ASSERT_OK(Put(third_key, third_value));

  constexpr char fourth_key[] = "fourth_key";
  constexpr char fourth_value[] = "fourth_value";
  ASSERT_OK(Put(fourth_key, fourth_value));

  ASSERT_OK(Flush());

  SyncPoint::GetInstance()->SetCallBack(
      "CompactionIterator::GarbageCollectBlobIfNeeded::TamperWithBlobIndex",
      [](void* arg) {
        Slice* const blob_index = static_cast<Slice*>(arg);
        assert(blob_index);
        assert(!blob_index->empty());
        blob_index->remove_prefix(1);
      });
  SyncPoint::GetInstance()->EnableProcessing();

  constexpr Slice* begin = nullptr;
  constexpr Slice* end = nullptr;

  ASSERT_TRUE(
      db_->CompactRange(CompactRangeOptions(), begin, end).IsCorruption());

  SyncPoint::GetInstance()->DisableProcessing();
  SyncPoint::GetInstance()->ClearAllCallBacks();
}

TEST_F(DBCompactionTest, CompactionWithBlobGCError_InlinedTTLIndex) {
  constexpr uint64_t min_blob_size = 10;

  Options options;
  options.env = env_;
  options.disable_auto_compactions = true;
  options.enable_blob_files = true;
  options.min_blob_size = min_blob_size;
  options.enable_blob_garbage_collection = true;
  options.blob_garbage_collection_age_cutoff = 1.0;

  Reopen(options);

  constexpr char first_key[] = "first_key";
  constexpr char first_value[] = "first_value";
  ASSERT_OK(Put(first_key, first_value));

  constexpr char second_key[] = "second_key";
  constexpr char second_value[] = "second_value";
  ASSERT_OK(Put(second_key, second_value));

  ASSERT_OK(Flush());

  constexpr char third_key[] = "third_key";
  constexpr char third_value[] = "third_value";
  ASSERT_OK(Put(third_key, third_value));

  constexpr char fourth_key[] = "fourth_key";
  constexpr char blob[] = "short";
  static_assert(sizeof(short) - 1 < min_blob_size,
                "Blob too long to be inlined");

  // Fake an inlined TTL blob index.
  std::string blob_index;

  constexpr uint64_t expiration = 1234567890;

  BlobIndex::EncodeInlinedTTL(&blob_index, expiration, blob);

  WriteBatch batch;
  ASSERT_OK(
      WriteBatchInternal::PutBlobIndex(&batch, 0, fourth_key, blob_index));
  ASSERT_OK(db_->Write(WriteOptions(), &batch));

  ASSERT_OK(Flush());

  constexpr Slice* begin = nullptr;
  constexpr Slice* end = nullptr;

  ASSERT_TRUE(
      db_->CompactRange(CompactRangeOptions(), begin, end).IsCorruption());
}

TEST_F(DBCompactionTest, CompactionWithBlobGCError_IndexWithInvalidFileNumber) {
  Options options;
  options.env = env_;
  options.disable_auto_compactions = true;
  options.enable_blob_files = true;
  options.enable_blob_garbage_collection = true;
  options.blob_garbage_collection_age_cutoff = 1.0;

  Reopen(options);

  constexpr char first_key[] = "first_key";
  constexpr char first_value[] = "first_value";
  ASSERT_OK(Put(first_key, first_value));

  constexpr char second_key[] = "second_key";
  constexpr char second_value[] = "second_value";
  ASSERT_OK(Put(second_key, second_value));

  ASSERT_OK(Flush());

  constexpr char third_key[] = "third_key";
  constexpr char third_value[] = "third_value";
  ASSERT_OK(Put(third_key, third_value));

  constexpr char fourth_key[] = "fourth_key";

  // Fake a blob index referencing a non-existent blob file.
  std::string blob_index;

  constexpr uint64_t blob_file_number = 1000;
  constexpr uint64_t offset = 1234;
  constexpr uint64_t size = 5678;

  BlobIndex::EncodeBlob(&blob_index, blob_file_number, offset, size,
                        kNoCompression);

  WriteBatch batch;
  ASSERT_OK(
      WriteBatchInternal::PutBlobIndex(&batch, 0, fourth_key, blob_index));
  ASSERT_OK(db_->Write(WriteOptions(), &batch));

  ASSERT_OK(Flush());

  constexpr Slice* begin = nullptr;
  constexpr Slice* end = nullptr;

  ASSERT_TRUE(
      db_->CompactRange(CompactRangeOptions(), begin, end).IsCorruption());
}

TEST_F(DBCompactionTest, CompactionWithChecksumHandoff1) {
  if (mem_env_ || encrypted_env_) {
    ROCKSDB_GTEST_SKIP("Test requires non-mem or non-encrypted environment");
    return;
  }
  std::shared_ptr<FaultInjectionTestFS> fault_fs(
      new FaultInjectionTestFS(FileSystem::Default()));
  std::unique_ptr<Env> fault_fs_env(NewCompositeEnv(fault_fs));
  Options options = CurrentOptions();
  options.level0_file_num_compaction_trigger = 2;
  options.num_levels = 3;
  options.env = fault_fs_env.get();
  options.create_if_missing = true;
  options.checksum_handoff_file_types.Add(FileType::kTableFile);
  Status s;
  Reopen(options);

  fault_fs->SetChecksumHandoffFuncType(ChecksumType::kCRC32c);
  ASSERT_OK(Put(Key(0), "value1"));
  ASSERT_OK(Put(Key(2), "value2"));
  s = Flush();
  ASSERT_EQ(s, Status::OK());
  ASSERT_OK(Put(Key(1), "value3"));
  s = Flush();
  ASSERT_EQ(s, Status::OK());
  s = dbfull()->TEST_WaitForCompact();
  ASSERT_EQ(s, Status::OK());
  Destroy(options);
  Reopen(options);

  // The hash does not match, compaction write fails
  // fault_fs->SetChecksumHandoffFuncType(ChecksumType::kxxHash);
  // Since the file system returns IOStatus::Corruption, it is an
  // unrecoverable error.
  ASSERT_OK(Put(Key(0), "value1"));
  ASSERT_OK(Put(Key(2), "value2"));
  s = Flush();
  ASSERT_EQ(s, Status::OK());
  ROCKSDB_NAMESPACE::SyncPoint::GetInstance()->LoadDependency(
      {{"DBImpl::FlushMemTable:FlushMemTableFinished",
        "BackgroundCallCompaction:0"}});
  ROCKSDB_NAMESPACE::SyncPoint::GetInstance()->SetCallBack(
      "BackgroundCallCompaction:0", [&](void*) {
        fault_fs->SetChecksumHandoffFuncType(ChecksumType::kxxHash);
      });
  ROCKSDB_NAMESPACE::SyncPoint::GetInstance()->EnableProcessing();
  ASSERT_OK(Put(Key(1), "value3"));
  s = Flush();
  ASSERT_EQ(s, Status::OK());
  s = dbfull()->TEST_WaitForCompact();
  ASSERT_EQ(s.severity(),
            ROCKSDB_NAMESPACE::Status::Severity::kUnrecoverableError);
  SyncPoint::GetInstance()->DisableProcessing();
  Destroy(options);
  Reopen(options);

  // The file system does not support checksum handoff. The check
  // will be ignored.
  fault_fs->SetChecksumHandoffFuncType(ChecksumType::kNoChecksum);
  ASSERT_OK(Put(Key(0), "value1"));
  ASSERT_OK(Put(Key(2), "value2"));
  s = Flush();
  ASSERT_EQ(s, Status::OK());
  ASSERT_OK(Put(Key(1), "value3"));
  s = Flush();
  ASSERT_EQ(s, Status::OK());
  s = dbfull()->TEST_WaitForCompact();
  ASSERT_EQ(s, Status::OK());

  // Each write will be similated as corrupted.
  // Since the file system returns IOStatus::Corruption, it is an
  // unrecoverable error.
  fault_fs->SetChecksumHandoffFuncType(ChecksumType::kCRC32c);
  ASSERT_OK(Put(Key(0), "value1"));
  ASSERT_OK(Put(Key(2), "value2"));
  s = Flush();
  ASSERT_EQ(s, Status::OK());
  ROCKSDB_NAMESPACE::SyncPoint::GetInstance()->LoadDependency(
      {{"DBImpl::FlushMemTable:FlushMemTableFinished",
        "BackgroundCallCompaction:0"}});
  ROCKSDB_NAMESPACE::SyncPoint::GetInstance()->SetCallBack(
      "BackgroundCallCompaction:0",
      [&](void*) { fault_fs->IngestDataCorruptionBeforeWrite(); });
  ROCKSDB_NAMESPACE::SyncPoint::GetInstance()->EnableProcessing();
  ASSERT_OK(Put(Key(1), "value3"));
  s = Flush();
  ASSERT_EQ(s, Status::OK());
  s = dbfull()->TEST_WaitForCompact();
  ASSERT_EQ(s.severity(),
            ROCKSDB_NAMESPACE::Status::Severity::kUnrecoverableError);
  SyncPoint::GetInstance()->DisableProcessing();

  Destroy(options);
}

TEST_F(DBCompactionTest, CompactionWithChecksumHandoff2) {
  if (mem_env_ || encrypted_env_) {
    ROCKSDB_GTEST_SKIP("Test requires non-mem or non-encrypted environment");
    return;
  }
  std::shared_ptr<FaultInjectionTestFS> fault_fs(
      new FaultInjectionTestFS(FileSystem::Default()));
  std::unique_ptr<Env> fault_fs_env(NewCompositeEnv(fault_fs));
  Options options = CurrentOptions();
  options.level0_file_num_compaction_trigger = 2;
  options.num_levels = 3;
  options.env = fault_fs_env.get();
  options.create_if_missing = true;
  Status s;
  Reopen(options);

  fault_fs->SetChecksumHandoffFuncType(ChecksumType::kCRC32c);
  ASSERT_OK(Put(Key(0), "value1"));
  ASSERT_OK(Put(Key(2), "value2"));
  s = Flush();
  ASSERT_EQ(s, Status::OK());
  ASSERT_OK(Put(Key(1), "value3"));
  s = Flush();
  ASSERT_EQ(s, Status::OK());
  s = dbfull()->TEST_WaitForCompact();
  ASSERT_EQ(s, Status::OK());
  Destroy(options);
  Reopen(options);

  // options is not set, the checksum handoff will not be triggered
  ASSERT_OK(Put(Key(0), "value1"));
  ASSERT_OK(Put(Key(2), "value2"));
  s = Flush();
  ASSERT_EQ(s, Status::OK());
  ROCKSDB_NAMESPACE::SyncPoint::GetInstance()->LoadDependency(
      {{"DBImpl::FlushMemTable:FlushMemTableFinished",
        "BackgroundCallCompaction:0"}});
  ROCKSDB_NAMESPACE::SyncPoint::GetInstance()->SetCallBack(
      "BackgroundCallCompaction:0", [&](void*) {
        fault_fs->SetChecksumHandoffFuncType(ChecksumType::kxxHash);
      });
  ROCKSDB_NAMESPACE::SyncPoint::GetInstance()->EnableProcessing();
  ASSERT_OK(Put(Key(1), "value3"));
  s = Flush();
  ASSERT_EQ(s, Status::OK());
  s = dbfull()->TEST_WaitForCompact();
  ASSERT_EQ(s, Status::OK());
  SyncPoint::GetInstance()->DisableProcessing();
  Destroy(options);
  Reopen(options);

  // The file system does not support checksum handoff. The check
  // will be ignored.
  fault_fs->SetChecksumHandoffFuncType(ChecksumType::kNoChecksum);
  ASSERT_OK(Put(Key(0), "value1"));
  ASSERT_OK(Put(Key(2), "value2"));
  s = Flush();
  ASSERT_EQ(s, Status::OK());
  ASSERT_OK(Put(Key(1), "value3"));
  s = Flush();
  ASSERT_EQ(s, Status::OK());
  s = dbfull()->TEST_WaitForCompact();
  ASSERT_EQ(s, Status::OK());

  // options is not set, the checksum handoff will not be triggered
  fault_fs->SetChecksumHandoffFuncType(ChecksumType::kCRC32c);
  ASSERT_OK(Put(Key(0), "value1"));
  ASSERT_OK(Put(Key(2), "value2"));
  s = Flush();
  ASSERT_EQ(s, Status::OK());
  ROCKSDB_NAMESPACE::SyncPoint::GetInstance()->LoadDependency(
      {{"DBImpl::FlushMemTable:FlushMemTableFinished",
        "BackgroundCallCompaction:0"}});
  ROCKSDB_NAMESPACE::SyncPoint::GetInstance()->SetCallBack(
      "BackgroundCallCompaction:0",
      [&](void*) { fault_fs->IngestDataCorruptionBeforeWrite(); });
  ROCKSDB_NAMESPACE::SyncPoint::GetInstance()->EnableProcessing();
  ASSERT_OK(Put(Key(1), "value3"));
  s = Flush();
  ASSERT_EQ(s, Status::OK());
  s = dbfull()->TEST_WaitForCompact();
  ASSERT_EQ(s, Status::OK());

  Destroy(options);
}

TEST_F(DBCompactionTest, CompactionWithChecksumHandoffManifest1) {
  if (mem_env_ || encrypted_env_) {
    ROCKSDB_GTEST_SKIP("Test requires non-mem or non-encrypted environment");
    return;
  }
  std::shared_ptr<FaultInjectionTestFS> fault_fs(
      new FaultInjectionTestFS(FileSystem::Default()));
  std::unique_ptr<Env> fault_fs_env(NewCompositeEnv(fault_fs));
  Options options = CurrentOptions();
  options.level0_file_num_compaction_trigger = 2;
  options.num_levels = 3;
  options.env = fault_fs_env.get();
  options.create_if_missing = true;
  options.checksum_handoff_file_types.Add(FileType::kDescriptorFile);
  Status s;
  fault_fs->SetChecksumHandoffFuncType(ChecksumType::kCRC32c);
  Reopen(options);

  ASSERT_OK(Put(Key(0), "value1"));
  ASSERT_OK(Put(Key(2), "value2"));
  s = Flush();
  ASSERT_EQ(s, Status::OK());
  ASSERT_OK(Put(Key(1), "value3"));
  s = Flush();
  ASSERT_EQ(s, Status::OK());
  s = dbfull()->TEST_WaitForCompact();
  ASSERT_EQ(s, Status::OK());
  Destroy(options);
  Reopen(options);

  // The hash does not match, compaction write fails
  // fault_fs->SetChecksumHandoffFuncType(ChecksumType::kxxHash);
  // Since the file system returns IOStatus::Corruption, it is mapped to
  // kFatalError error.
  ASSERT_OK(Put(Key(0), "value1"));
  ASSERT_OK(Put(Key(2), "value2"));
  s = Flush();
  ASSERT_EQ(s, Status::OK());
  ROCKSDB_NAMESPACE::SyncPoint::GetInstance()->LoadDependency(
      {{"DBImpl::FlushMemTable:FlushMemTableFinished",
        "BackgroundCallCompaction:0"}});
  ROCKSDB_NAMESPACE::SyncPoint::GetInstance()->SetCallBack(
      "BackgroundCallCompaction:0", [&](void*) {
        fault_fs->SetChecksumHandoffFuncType(ChecksumType::kxxHash);
      });
  ROCKSDB_NAMESPACE::SyncPoint::GetInstance()->EnableProcessing();
  ASSERT_OK(Put(Key(1), "value3"));
  s = Flush();
  ASSERT_EQ(s, Status::OK());
  s = dbfull()->TEST_WaitForCompact();
  ASSERT_EQ(s.severity(), ROCKSDB_NAMESPACE::Status::Severity::kFatalError);
  SyncPoint::GetInstance()->DisableProcessing();
  Destroy(options);
}

TEST_F(DBCompactionTest, CompactionWithChecksumHandoffManifest2) {
  if (mem_env_ || encrypted_env_) {
    ROCKSDB_GTEST_SKIP("Test requires non-mem or non-encrypted environment");
    return;
  }
  std::shared_ptr<FaultInjectionTestFS> fault_fs(
      new FaultInjectionTestFS(FileSystem::Default()));
  std::unique_ptr<Env> fault_fs_env(NewCompositeEnv(fault_fs));
  Options options = CurrentOptions();
  options.level0_file_num_compaction_trigger = 2;
  options.num_levels = 3;
  options.env = fault_fs_env.get();
  options.create_if_missing = true;
  options.checksum_handoff_file_types.Add(FileType::kDescriptorFile);
  Status s;
  fault_fs->SetChecksumHandoffFuncType(ChecksumType::kNoChecksum);
  Reopen(options);

  // The file system does not support checksum handoff. The check
  // will be ignored.
  ASSERT_OK(Put(Key(0), "value1"));
  ASSERT_OK(Put(Key(2), "value2"));
  s = Flush();
  ASSERT_EQ(s, Status::OK());
  ASSERT_OK(Put(Key(1), "value3"));
  s = Flush();
  ASSERT_EQ(s, Status::OK());
  s = dbfull()->TEST_WaitForCompact();
  ASSERT_EQ(s, Status::OK());

  // Each write will be similated as corrupted.
  // Since the file system returns IOStatus::Corruption, it is mapped to
  // kFatalError error.
  fault_fs->SetChecksumHandoffFuncType(ChecksumType::kCRC32c);
  ASSERT_OK(Put(Key(0), "value1"));
  ASSERT_OK(Put(Key(2), "value2"));
  s = Flush();
  ASSERT_EQ(s, Status::OK());
  ROCKSDB_NAMESPACE::SyncPoint::GetInstance()->LoadDependency(
      {{"DBImpl::FlushMemTable:FlushMemTableFinished",
        "BackgroundCallCompaction:0"}});
  ROCKSDB_NAMESPACE::SyncPoint::GetInstance()->SetCallBack(
      "BackgroundCallCompaction:0",
      [&](void*) { fault_fs->IngestDataCorruptionBeforeWrite(); });
  ROCKSDB_NAMESPACE::SyncPoint::GetInstance()->EnableProcessing();
  ASSERT_OK(Put(Key(1), "value3"));
  s = Flush();
  ASSERT_EQ(s, Status::OK());
  s = dbfull()->TEST_WaitForCompact();
  ASSERT_EQ(s.severity(), ROCKSDB_NAMESPACE::Status::Severity::kFatalError);
  SyncPoint::GetInstance()->DisableProcessing();

  Destroy(options);
}

TEST_F(DBCompactionTest, FIFOWarm) {
  Options options = CurrentOptions();
  options.compaction_style = kCompactionStyleFIFO;
  options.num_levels = 1;
  options.max_open_files = -1;
  options.level0_file_num_compaction_trigger = 2;
  options.create_if_missing = true;
  CompactionOptionsFIFO fifo_options;
  fifo_options.age_for_warm = 1000;
  fifo_options.max_table_files_size = 100000000;
  options.compaction_options_fifo = fifo_options;
  env_->SetMockSleep();
  Reopen(options);

  int total_warm = 0;
  ROCKSDB_NAMESPACE::SyncPoint::GetInstance()->SetCallBack(
      "NewWritableFile::FileOptions.temperature", [&](void* arg) {
        Temperature temperature = *(static_cast<Temperature*>(arg));
        if (temperature == Temperature::kWarm) {
          total_warm++;
        }
      });
  ROCKSDB_NAMESPACE::SyncPoint::GetInstance()->EnableProcessing();

  // The file system does not support checksum handoff. The check
  // will be ignored.
  ASSERT_OK(Put(Key(0), "value1"));
  env_->MockSleepForSeconds(800);
  ASSERT_OK(Put(Key(2), "value2"));
  ASSERT_OK(Flush());

  ASSERT_OK(Put(Key(0), "value1"));
  env_->MockSleepForSeconds(800);
  ASSERT_OK(Put(Key(2), "value2"));
  ASSERT_OK(Flush());

  ASSERT_OK(Put(Key(0), "value1"));
  env_->MockSleepForSeconds(800);
  ASSERT_OK(Put(Key(2), "value2"));
  ASSERT_OK(Flush());
  ASSERT_OK(dbfull()->TEST_WaitForCompact());

  ASSERT_OK(Put(Key(0), "value1"));
  env_->MockSleepForSeconds(800);
  ASSERT_OK(Put(Key(2), "value2"));
  ASSERT_OK(Flush());

  ASSERT_OK(dbfull()->TEST_WaitForCompact());

  ROCKSDB_NAMESPACE::SyncPoint::GetInstance()->DisableProcessing();

  ColumnFamilyMetaData metadata;
  db_->GetColumnFamilyMetaData(&metadata);
  ASSERT_EQ(4, metadata.file_count);
  ASSERT_EQ(Temperature::kUnknown, metadata.levels[0].files[0].temperature);
  ASSERT_EQ(Temperature::kUnknown, metadata.levels[0].files[1].temperature);
  ASSERT_EQ(Temperature::kWarm, metadata.levels[0].files[2].temperature);
  ASSERT_EQ(Temperature::kWarm, metadata.levels[0].files[3].temperature);
  ASSERT_EQ(2, total_warm);

  Destroy(options);
}

TEST_F(DBCompactionTest, DisableMultiManualCompaction) {
  const int kNumL0Files = 10;

  Options options = CurrentOptions();
  options.level0_file_num_compaction_trigger = kNumL0Files;
  Reopen(options);

  // Generate 2 levels of file to make sure the manual compaction is not skipped
  for (int i = 0; i < 10; i++) {
    ASSERT_OK(Put(Key(i), "value"));
    if (i % 2) {
      ASSERT_OK(Flush());
    }
  }
  MoveFilesToLevel(2);

  for (int i = 0; i < 10; i++) {
    ASSERT_OK(Put(Key(i), "value"));
    if (i % 2) {
      ASSERT_OK(Flush());
    }
  }
  MoveFilesToLevel(1);

  // Block compaction queue
  test::SleepingBackgroundTask sleeping_task_low;
  env_->Schedule(&test::SleepingBackgroundTask::DoSleepTask, &sleeping_task_low,
                 Env::Priority::LOW);

  port::Thread compact_thread1([&]() {
    CompactRangeOptions cro;
    cro.exclusive_manual_compaction = false;
    std::string begin_str = Key(0);
    std::string end_str = Key(3);
    Slice b = begin_str;
    Slice e = end_str;
    auto s = db_->CompactRange(cro, &b, &e);
    ASSERT_TRUE(s.IsIncomplete());
  });

  port::Thread compact_thread2([&]() {
    CompactRangeOptions cro;
    cro.exclusive_manual_compaction = false;
    std::string begin_str = Key(4);
    std::string end_str = Key(7);
    Slice b = begin_str;
    Slice e = end_str;
    auto s = db_->CompactRange(cro, &b, &e);
    ASSERT_TRUE(s.IsIncomplete());
  });

  // Disable manual compaction should cancel both manual compactions and both
  // compaction should return incomplete.
  db_->DisableManualCompaction();

  compact_thread1.join();
  compact_thread2.join();

  sleeping_task_low.WakeUp();
  sleeping_task_low.WaitUntilDone();
  ASSERT_OK(dbfull()->TEST_WaitForCompact(true));
}

TEST_F(DBCompactionTest, DisableJustStartedManualCompaction) {
  const int kNumL0Files = 4;

  Options options = CurrentOptions();
  options.level0_file_num_compaction_trigger = kNumL0Files;
  Reopen(options);

  // generate files, but avoid trigger auto compaction
  for (int i = 0; i < kNumL0Files / 2; i++) {
    ASSERT_OK(Put(Key(1), "value1"));
    ASSERT_OK(Put(Key(2), "value2"));
    ASSERT_OK(Flush());
  }

  // make sure the manual compaction background is started but not yet set the
  // status to in_progress, then cancel the manual compaction, which should not
  // result in segfault
  SyncPoint::GetInstance()->LoadDependency(
      {{"DBImpl::BGWorkCompaction",
        "DBCompactionTest::DisableJustStartedManualCompaction:"
        "PreDisableManualCompaction"},
       {"DBImpl::RunManualCompaction:Unscheduled",
        "BackgroundCallCompaction:0"}});
  SyncPoint::GetInstance()->EnableProcessing();

  port::Thread compact_thread([&]() {
    CompactRangeOptions cro;
    cro.exclusive_manual_compaction = true;
    auto s = db_->CompactRange(cro, nullptr, nullptr);
    ASSERT_TRUE(s.IsIncomplete());
  });
  TEST_SYNC_POINT(
      "DBCompactionTest::DisableJustStartedManualCompaction:"
      "PreDisableManualCompaction");
  db_->DisableManualCompaction();

  compact_thread.join();
}

TEST_F(DBCompactionTest, DisableInProgressManualCompaction) {
  const int kNumL0Files = 4;

  Options options = CurrentOptions();
  options.level0_file_num_compaction_trigger = kNumL0Files;
  Reopen(options);

  SyncPoint::GetInstance()->LoadDependency(
      {{"DBImpl::BackgroundCompaction:InProgress",
        "DBCompactionTest::DisableInProgressManualCompaction:"
        "PreDisableManualCompaction"},
       {"DBImpl::RunManualCompaction:Unscheduled",
        "CompactionJob::Run():Start"}});
  SyncPoint::GetInstance()->EnableProcessing();

  // generate files, but avoid trigger auto compaction
  for (int i = 0; i < kNumL0Files / 2; i++) {
    ASSERT_OK(Put(Key(1), "value1"));
    ASSERT_OK(Put(Key(2), "value2"));
    ASSERT_OK(Flush());
  }

  port::Thread compact_thread([&]() {
    CompactRangeOptions cro;
    cro.exclusive_manual_compaction = true;
    auto s = db_->CompactRange(cro, nullptr, nullptr);
    ASSERT_TRUE(s.IsIncomplete());
  });

  TEST_SYNC_POINT(
      "DBCompactionTest::DisableInProgressManualCompaction:"
      "PreDisableManualCompaction");
  db_->DisableManualCompaction();

  compact_thread.join();
}

TEST_F(DBCompactionTest, DisableManualCompactionThreadQueueFull) {
  const int kNumL0Files = 4;

  SyncPoint::GetInstance()->LoadDependency(
      {{"DBImpl::RunManualCompaction:Scheduled",
        "DBCompactionTest::DisableManualCompactionThreadQueueFull:"
        "PreDisableManualCompaction"}});
  SyncPoint::GetInstance()->EnableProcessing();

  Options options = CurrentOptions();
  options.level0_file_num_compaction_trigger = kNumL0Files;
  Reopen(options);

  // Block compaction queue
  test::SleepingBackgroundTask sleeping_task_low;
  env_->Schedule(&test::SleepingBackgroundTask::DoSleepTask, &sleeping_task_low,
                 Env::Priority::LOW);

  // generate files, but avoid trigger auto compaction
  for (int i = 0; i < kNumL0Files / 2; i++) {
    ASSERT_OK(Put(Key(1), "value1"));
    ASSERT_OK(Put(Key(2), "value2"));
    ASSERT_OK(Flush());
  }

  port::Thread compact_thread([&]() {
    CompactRangeOptions cro;
    cro.exclusive_manual_compaction = true;
    auto s = db_->CompactRange(cro, nullptr, nullptr);
    ASSERT_TRUE(s.IsIncomplete());
  });

  TEST_SYNC_POINT(
      "DBCompactionTest::DisableManualCompactionThreadQueueFull:"
      "PreDisableManualCompaction");

  // Generate more files to trigger auto compaction which is scheduled after
  // manual compaction. Has to generate 4 more files because existing files are
  // pending compaction
  for (int i = 0; i < kNumL0Files; i++) {
    ASSERT_OK(Put(Key(1), "value1"));
    ASSERT_OK(Put(Key(2), "value2"));
    ASSERT_OK(Flush());
  }
<<<<<<< HEAD
  ASSERT_EQ(ToString(kNumL0Files + (kNumL0Files / 2)), FilesPerLevel(0));
=======
  ASSERT_EQ(std::to_string(kNumL0Files + (kNumL0Files / 2)), FilesPerLevel(0));
>>>>>>> bf2c3351

  db_->DisableManualCompaction();

  // CompactRange should return before the compaction has the chance to run
  compact_thread.join();

  sleeping_task_low.WakeUp();
  sleeping_task_low.WaitUntilDone();
  ASSERT_OK(dbfull()->TEST_WaitForCompact(true));
  ASSERT_EQ("0,1", FilesPerLevel(0));
}

TEST_F(DBCompactionTest, DisableManualCompactionThreadQueueFullDBClose) {
  const int kNumL0Files = 4;

  SyncPoint::GetInstance()->LoadDependency(
      {{"DBImpl::RunManualCompaction:Scheduled",
        "DBCompactionTest::DisableManualCompactionThreadQueueFullDBClose:"
        "PreDisableManualCompaction"}});
  SyncPoint::GetInstance()->EnableProcessing();

  Options options = CurrentOptions();
  options.level0_file_num_compaction_trigger = kNumL0Files;
  Reopen(options);

  // Block compaction queue
  test::SleepingBackgroundTask sleeping_task_low;
  env_->Schedule(&test::SleepingBackgroundTask::DoSleepTask, &sleeping_task_low,
                 Env::Priority::LOW);

  // generate files, but avoid trigger auto compaction
  for (int i = 0; i < kNumL0Files / 2; i++) {
    ASSERT_OK(Put(Key(1), "value1"));
    ASSERT_OK(Put(Key(2), "value2"));
    ASSERT_OK(Flush());
  }

  port::Thread compact_thread([&]() {
    CompactRangeOptions cro;
    cro.exclusive_manual_compaction = true;
    auto s = db_->CompactRange(cro, nullptr, nullptr);
    ASSERT_TRUE(s.IsIncomplete());
  });

  TEST_SYNC_POINT(
      "DBCompactionTest::DisableManualCompactionThreadQueueFullDBClose:"
      "PreDisableManualCompaction");

  // Generate more files to trigger auto compaction which is scheduled after
  // manual compaction. Has to generate 4 more files because existing files are
  // pending compaction
  for (int i = 0; i < kNumL0Files; i++) {
    ASSERT_OK(Put(Key(1), "value1"));
    ASSERT_OK(Put(Key(2), "value2"));
    ASSERT_OK(Flush());
  }
<<<<<<< HEAD
  ASSERT_EQ(ToString(kNumL0Files + (kNumL0Files / 2)), FilesPerLevel(0));
=======
  ASSERT_EQ(std::to_string(kNumL0Files + (kNumL0Files / 2)), FilesPerLevel(0));
>>>>>>> bf2c3351

  db_->DisableManualCompaction();

  // CompactRange should return before the compaction has the chance to run
  compact_thread.join();

  // Try close DB while manual compaction is canceled but still in the queue.
  // And an auto-triggered compaction is also in the queue.
  auto s = db_->Close();
  ASSERT_OK(s);

  sleeping_task_low.WakeUp();
  sleeping_task_low.WaitUntilDone();
}

TEST_F(DBCompactionTest, DBCloseWithManualCompaction) {
  const int kNumL0Files = 4;

  SyncPoint::GetInstance()->LoadDependency(
      {{"DBImpl::RunManualCompaction:Scheduled",
        "DBCompactionTest::DisableManualCompactionThreadQueueFullDBClose:"
        "PreDisableManualCompaction"}});
  SyncPoint::GetInstance()->EnableProcessing();

  Options options = CurrentOptions();
  options.level0_file_num_compaction_trigger = kNumL0Files;
  Reopen(options);

  // Block compaction queue
  test::SleepingBackgroundTask sleeping_task_low;
  env_->Schedule(&test::SleepingBackgroundTask::DoSleepTask, &sleeping_task_low,
                 Env::Priority::LOW);

  // generate files, but avoid trigger auto compaction
  for (int i = 0; i < kNumL0Files / 2; i++) {
    ASSERT_OK(Put(Key(1), "value1"));
    ASSERT_OK(Put(Key(2), "value2"));
    ASSERT_OK(Flush());
  }

  port::Thread compact_thread([&]() {
    CompactRangeOptions cro;
    cro.exclusive_manual_compaction = true;
    auto s = db_->CompactRange(cro, nullptr, nullptr);
    ASSERT_TRUE(s.IsIncomplete());
  });

  TEST_SYNC_POINT(
      "DBCompactionTest::DisableManualCompactionThreadQueueFullDBClose:"
      "PreDisableManualCompaction");

  // Generate more files to trigger auto compaction which is scheduled after
  // manual compaction. Has to generate 4 more files because existing files are
  // pending compaction
  for (int i = 0; i < kNumL0Files; i++) {
    ASSERT_OK(Put(Key(1), "value1"));
    ASSERT_OK(Put(Key(2), "value2"));
    ASSERT_OK(Flush());
  }
<<<<<<< HEAD
  ASSERT_EQ(ToString(kNumL0Files + (kNumL0Files / 2)), FilesPerLevel(0));
=======
  ASSERT_EQ(std::to_string(kNumL0Files + (kNumL0Files / 2)), FilesPerLevel(0));
>>>>>>> bf2c3351

  // Close DB with manual compaction and auto triggered compaction in the queue.
  auto s = db_->Close();
  ASSERT_OK(s);

  // manual compaction thread should return with Incomplete().
  compact_thread.join();

  sleeping_task_low.WakeUp();
  sleeping_task_low.WaitUntilDone();
}

TEST_F(DBCompactionTest,
       DisableManualCompactionDoesNotWaitForDrainingAutomaticCompaction) {
  // When `CompactRangeOptions::exclusive_manual_compaction == true`, we wait
  // for automatic compactions to drain before starting the manual compaction.
  // This test verifies `DisableManualCompaction()` can cancel such a compaction
  // without waiting for the drain to complete.
  const int kNumL0Files = 4;

  // Enforces manual compaction enters wait loop due to pending automatic
  // compaction.
  ROCKSDB_NAMESPACE::SyncPoint::GetInstance()->LoadDependency(
      {{"DBImpl::BGWorkCompaction", "DBImpl::RunManualCompaction:NotScheduled"},
       {"DBImpl::RunManualCompaction:WaitScheduled",
        "BackgroundCallCompaction:0"}});
  // The automatic compaction will cancel the waiting manual compaction.
  // Completing this implies the cancellation did not wait on automatic
  // compactions to finish.
  bool callback_completed = false;
  ROCKSDB_NAMESPACE::SyncPoint::GetInstance()->SetCallBack(
      "BackgroundCallCompaction:0", [&](void* /*arg*/) {
        db_->DisableManualCompaction();
        callback_completed = true;
      });
  ROCKSDB_NAMESPACE::SyncPoint::GetInstance()->EnableProcessing();

  Options options = CurrentOptions();
  options.level0_file_num_compaction_trigger = kNumL0Files;
  Reopen(options);

  for (int i = 0; i < kNumL0Files; ++i) {
    ASSERT_OK(Put(Key(1), "value1"));
    ASSERT_OK(Put(Key(2), "value2"));
    ASSERT_OK(Flush());
  }

  CompactRangeOptions cro;
  cro.exclusive_manual_compaction = true;
  ASSERT_TRUE(db_->CompactRange(cro, nullptr, nullptr).IsIncomplete());

  ASSERT_OK(dbfull()->TEST_WaitForCompact());
  ASSERT_TRUE(callback_completed);
}

TEST_F(DBCompactionTest, ChangeLevelConflictsWithManual) {
  Options options = CurrentOptions();
  options.num_levels = 3;
  Reopen(options);

  // Setup an LSM with L2 populated.
  Random rnd(301);
  ASSERT_OK(Put(Key(0), rnd.RandomString(990)));
  ASSERT_OK(Put(Key(1), rnd.RandomString(990)));
  {
    CompactRangeOptions cro;
    cro.change_level = true;
    cro.target_level = 2;
    ASSERT_OK(dbfull()->CompactRange(cro, nullptr, nullptr));
  }
  ASSERT_EQ("0,0,1", FilesPerLevel(0));

  // The background thread will refit L2->L1 while the foreground thread will
  // attempt to run a compaction on new data. The following dependencies
  // ensure the background manual compaction's refitting phase disables manual
  // compaction immediately before the foreground manual compaction can register
  // itself. Manual compaction is kept disabled until the foreground manual
  // checks for the failure once.
  ROCKSDB_NAMESPACE::SyncPoint::GetInstance()->LoadDependency({
      // Only do Put()s for foreground CompactRange() once the background
      // CompactRange() has reached the refitting phase.
      {
          "DBImpl::CompactRange:BeforeRefit:1",
          "DBCompactionTest::ChangeLevelConflictsWithManual:"
          "PreForegroundCompactRange",
      },
      // Right before we register the manual compaction, proceed with
      // the refitting phase so manual compactions are disabled. Stay in
      // the refitting phase with manual compactions disabled until it is
      // noticed.
      {
          "DBImpl::RunManualCompaction:0",
          "DBImpl::CompactRange:BeforeRefit:2",
      },
      {
          "DBImpl::CompactRange:PreRefitLevel",
          "DBImpl::RunManualCompaction:1",
      },
      {
          "DBImpl::RunManualCompaction:PausedAtStart",
          "DBImpl::CompactRange:PostRefitLevel",
      },
      // If compaction somehow were scheduled, let's let it run after reenabling
      // manual compactions. This dependency is not expected to be hit but is
      // here for speculatively coercing future bugs.
      {
          "DBImpl::CompactRange:PostRefitLevel:ManualCompactionEnabled",
          "BackgroundCallCompaction:0",
      },
  });
  ROCKSDB_NAMESPACE::SyncPoint::GetInstance()->EnableProcessing();

  ROCKSDB_NAMESPACE::port::Thread refit_level_thread([&] {
    CompactRangeOptions cro;
    cro.change_level = true;
    cro.target_level = 1;
    ASSERT_OK(dbfull()->CompactRange(cro, nullptr, nullptr));
  });

  TEST_SYNC_POINT(
      "DBCompactionTest::ChangeLevelConflictsWithManual:"
      "PreForegroundCompactRange");
  ASSERT_OK(Put(Key(0), rnd.RandomString(990)));
  ASSERT_OK(Put(Key(1), rnd.RandomString(990)));
  ASSERT_TRUE(dbfull()
                  ->CompactRange(CompactRangeOptions(), nullptr, nullptr)
                  .IsIncomplete());

  refit_level_thread.join();
}

TEST_F(DBCompactionTest, BottomPriCompactionCountsTowardConcurrencyLimit) {
  // Flushes several files to trigger compaction while lock is released during
  // a bottom-pri compaction. Verifies it does not get scheduled to thread pool
  // because per-DB limit for compaction parallelism is one (default).
  const int kNumL0Files = 4;
  const int kNumLevels = 3;

  env_->SetBackgroundThreads(1, Env::Priority::BOTTOM);

  Options options = CurrentOptions();
  options.level0_file_num_compaction_trigger = kNumL0Files;
  options.num_levels = kNumLevels;
  DestroyAndReopen(options);

  // Setup last level to be non-empty since it's a bit unclear whether
  // compaction to an empty level would be considered "bottommost".
  ASSERT_OK(Put(Key(0), "val"));
  ASSERT_OK(Flush());
  MoveFilesToLevel(kNumLevels - 1);

  SyncPoint::GetInstance()->LoadDependency(
      {{"DBImpl::BGWorkBottomCompaction",
        "DBCompactionTest::BottomPriCompactionCountsTowardConcurrencyLimit:"
        "PreTriggerCompaction"},
       {"DBCompactionTest::BottomPriCompactionCountsTowardConcurrencyLimit:"
        "PostTriggerCompaction",
        "BackgroundCallCompaction:0"}});
  SyncPoint::GetInstance()->EnableProcessing();

  port::Thread compact_range_thread([&] {
    CompactRangeOptions cro;
    cro.bottommost_level_compaction = BottommostLevelCompaction::kForce;
    cro.exclusive_manual_compaction = false;
    ASSERT_OK(dbfull()->CompactRange(cro, nullptr, nullptr));
  });

  // Sleep in the low-pri thread so any newly scheduled compaction will be
  // queued. Otherwise it might finish before we check its existence.
  test::SleepingBackgroundTask sleeping_task_low;
  env_->Schedule(&test::SleepingBackgroundTask::DoSleepTask, &sleeping_task_low,
                 Env::Priority::LOW);

  TEST_SYNC_POINT(
      "DBCompactionTest::BottomPriCompactionCountsTowardConcurrencyLimit:"
      "PreTriggerCompaction");
  for (int i = 0; i < kNumL0Files; ++i) {
    ASSERT_OK(Put(Key(0), "val"));
    ASSERT_OK(Flush());
  }
  ASSERT_EQ(0u, env_->GetThreadPoolQueueLen(Env::Priority::LOW));
  TEST_SYNC_POINT(
      "DBCompactionTest::BottomPriCompactionCountsTowardConcurrencyLimit:"
      "PostTriggerCompaction");

  sleeping_task_low.WakeUp();
  sleeping_task_low.WaitUntilDone();
  compact_range_thread.join();
}

TEST_F(DBCompactionTest, BottommostFileCompactionAllowIngestBehind) {
  // allow_ingest_behind prevents seqnum zeroing, and could cause
  // compaction loop with reason kBottommostFiles.
  Options options = CurrentOptions();
  options.env = env_;
  options.compaction_style = kCompactionStyleLevel;
  options.allow_ingest_behind = true;
  options.comparator = BytewiseComparator();
  DestroyAndReopen(options);

  WriteOptions write_opts;
  ASSERT_OK(db_->Put(write_opts, "infinite", "compaction loop"));
  ASSERT_OK(db_->Put(write_opts, "infinite", "loop"));

  ASSERT_OK(Flush());
  MoveFilesToLevel(1);
  ASSERT_OK(db_->Put(write_opts, "bumpseqnum", ""));
  ASSERT_OK(Flush());
  auto snapshot = db_->GetSnapshot();
  // Bump up oldest_snapshot_seqnum_ in VersionStorageInfo.
  db_->ReleaseSnapshot(snapshot);
  bool compacted = false;
  ROCKSDB_NAMESPACE::SyncPoint::GetInstance()->SetCallBack(
      "LevelCompactionPicker::PickCompaction:Return", [&](void* /* arg */) {
        // There should not be a compaction.
        compacted = true;
      });
  ROCKSDB_NAMESPACE::SyncPoint::GetInstance()->EnableProcessing();
  // Wait for compaction to be scheduled.
  env_->SleepForMicroseconds(2000000);
  ASSERT_FALSE(compacted);
  // The following assert can be used to check for compaction loop:
  // it used to wait forever before the fix.
  // ASSERT_OK(dbfull()->TEST_WaitForCompact(true /* wait_unscheduled */));
}

#endif  // !defined(ROCKSDB_LITE)

}  // namespace ROCKSDB_NAMESPACE

int main(int argc, char** argv) {
#if !defined(ROCKSDB_LITE)
  ROCKSDB_NAMESPACE::port::InstallStackTraceHandler();
  ::testing::InitGoogleTest(&argc, argv);
  return RUN_ALL_TESTS();
#else
  (void) argc;
  (void) argv;
  return 0;
#endif
}<|MERGE_RESOLUTION|>--- conflicted
+++ resolved
@@ -7886,11 +7886,7 @@
     ASSERT_OK(Put(Key(2), "value2"));
     ASSERT_OK(Flush());
   }
-<<<<<<< HEAD
-  ASSERT_EQ(ToString(kNumL0Files + (kNumL0Files / 2)), FilesPerLevel(0));
-=======
   ASSERT_EQ(std::to_string(kNumL0Files + (kNumL0Files / 2)), FilesPerLevel(0));
->>>>>>> bf2c3351
 
   db_->DisableManualCompaction();
 
@@ -7947,11 +7943,7 @@
     ASSERT_OK(Put(Key(2), "value2"));
     ASSERT_OK(Flush());
   }
-<<<<<<< HEAD
-  ASSERT_EQ(ToString(kNumL0Files + (kNumL0Files / 2)), FilesPerLevel(0));
-=======
   ASSERT_EQ(std::to_string(kNumL0Files + (kNumL0Files / 2)), FilesPerLevel(0));
->>>>>>> bf2c3351
 
   db_->DisableManualCompaction();
 
@@ -8011,11 +8003,7 @@
     ASSERT_OK(Put(Key(2), "value2"));
     ASSERT_OK(Flush());
   }
-<<<<<<< HEAD
-  ASSERT_EQ(ToString(kNumL0Files + (kNumL0Files / 2)), FilesPerLevel(0));
-=======
   ASSERT_EQ(std::to_string(kNumL0Files + (kNumL0Files / 2)), FilesPerLevel(0));
->>>>>>> bf2c3351
 
   // Close DB with manual compaction and auto triggered compaction in the queue.
   auto s = db_->Close();
