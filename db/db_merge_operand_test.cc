//  Copyright (c) 2018-present, Facebook, Inc.  All rights reserved.
//  This source code is licensed under both the GPLv2 (found in the
//  COPYING file in the root directory) and Apache 2.0 License
//  (found in the LICENSE.Apache file in the root directory).

#include "db/db_test_util.h"
#include "port/stack_trace.h"
#include "rocksdb/perf_context.h"
#include "rocksdb/utilities/debug.h"
#include "table/block_based/block_builder.h"
#if !defined(ROCKSDB_LITE)
#include "test_util/sync_point.h"
#endif
#include "rocksdb/merge_operator.h"
#include "utilities/fault_injection_env.h"
#include "utilities/merge_operators.h"
#include "utilities/merge_operators/sortlist.h"
#include "utilities/merge_operators/string_append/stringappend2.h"

namespace ROCKSDB_NAMESPACE {

namespace {
class LimitedStringAppendMergeOp : public StringAppendTESTOperator {
 public:
  LimitedStringAppendMergeOp(int limit, char delim)
      : StringAppendTESTOperator(delim), limit_(limit) {}

  const char* Name() const override {
    return "DBMergeOperatorTest::LimitedStringAppendMergeOp";
  }

  bool ShouldMerge(const std::vector<Slice>& operands) const override {
    if (operands.size() > 0 && limit_ > 0 && operands.size() >= limit_) {
      return true;
    }
    return false;
  }

 private:
  size_t limit_ = 0;
};
}  // namespace

class DBMergeOperandTest : public DBTestBase {
 public:
  DBMergeOperandTest()
      : DBTestBase("db_merge_operand_test", /*env_do_fsync=*/true) {}
};

<<<<<<< HEAD
TEST_F(DBMergeOperandTest, MergeOperandReadAfterFreeBug) {
=======
TEST_F(DBMergeOperandTest, CacheEvictedMergeOperandReadAfterFreeBug) {
>>>>>>> bf2c3351
  // There was a bug of reading merge operands after they are mistakely freed
  // in DB::GetMergeOperands, which is surfaced by cache full.
  // See PR#9507 for more.
  Options options;
  options.create_if_missing = true;
  options.merge_operator = MergeOperators::CreateStringAppendOperator();
  options.env = env_;
  BlockBasedTableOptions table_options;

  // Small cache to simulate cache full
  table_options.block_cache = NewLRUCache(1);
  options.table_factory.reset(NewBlockBasedTableFactory(table_options));

  Reopen(options);
  int num_records = 4;
  int number_of_operands = 0;
  std::vector<PinnableSlice> values(num_records);
  GetMergeOperandsOptions merge_operands_info;
  merge_operands_info.expected_max_number_of_operands = num_records;

  ASSERT_OK(Merge("k1", "v1"));
  ASSERT_OK(Flush());
  ASSERT_OK(Merge("k1", "v2"));
  ASSERT_OK(Flush());
  ASSERT_OK(Merge("k1", "v3"));
  ASSERT_OK(Flush());
  ASSERT_OK(Merge("k1", "v4"));

  ASSERT_OK(db_->GetMergeOperands(ReadOptions(), db_->DefaultColumnFamily(),
                                  "k1", values.data(), &merge_operands_info,
                                  &number_of_operands));
  ASSERT_EQ(number_of_operands, 4);
  ASSERT_EQ(values[0].ToString(), "v1");
  ASSERT_EQ(values[1].ToString(), "v2");
  ASSERT_EQ(values[2].ToString(), "v3");
  ASSERT_EQ(values[3].ToString(), "v4");
}

<<<<<<< HEAD
=======
TEST_F(DBMergeOperandTest, FlushedMergeOperandReadAfterFreeBug) {
  // Repro for a bug where a memtable containing a merge operand could be
  // deleted before the merge operand was saved to the result.
  auto options = CurrentOptions();
  options.merge_operator = MergeOperators::CreateStringAppendOperator();
  Reopen(options);

  ASSERT_OK(Merge("key", "value"));

  ROCKSDB_NAMESPACE::SyncPoint::GetInstance()->LoadDependency(
      {{"DBImpl::GetImpl:PostMemTableGet:0",
        "DBMergeOperandTest::FlushedMergeOperandReadAfterFreeBug:PreFlush"},
       {"DBMergeOperandTest::FlushedMergeOperandReadAfterFreeBug:PostFlush",
        "DBImpl::GetImpl:PostMemTableGet:1"}});
  ROCKSDB_NAMESPACE::SyncPoint::GetInstance()->EnableProcessing();

  auto flush_thread = port::Thread([&]() {
    TEST_SYNC_POINT(
        "DBMergeOperandTest::FlushedMergeOperandReadAfterFreeBug:PreFlush");
    ASSERT_OK(Flush());
    TEST_SYNC_POINT(
        "DBMergeOperandTest::FlushedMergeOperandReadAfterFreeBug:PostFlush");
  });

  PinnableSlice value;
  GetMergeOperandsOptions merge_operands_info;
  merge_operands_info.expected_max_number_of_operands = 1;
  int number_of_operands;
  ASSERT_OK(db_->GetMergeOperands(ReadOptions(), db_->DefaultColumnFamily(),
                                  "key", &value, &merge_operands_info,
                                  &number_of_operands));
  ASSERT_EQ(1, number_of_operands);

  flush_thread.join();
}

>>>>>>> bf2c3351
TEST_F(DBMergeOperandTest, GetMergeOperandsBasic) {
  Options options;
  options.create_if_missing = true;
  // Use only the latest two merge operands.
  options.merge_operator = std::make_shared<LimitedStringAppendMergeOp>(2, ',');
  options.env = env_;
  Reopen(options);
  int num_records = 4;
  int number_of_operands = 0;
  std::vector<PinnableSlice> values(num_records);
  GetMergeOperandsOptions merge_operands_info;
  merge_operands_info.expected_max_number_of_operands = num_records;

  // k0 value in memtable
  ASSERT_OK(Put("k0", "PutARock"));
  ASSERT_OK(db_->GetMergeOperands(ReadOptions(), db_->DefaultColumnFamily(),
                                  "k0", values.data(), &merge_operands_info,
                                  &number_of_operands));
  ASSERT_EQ(values[0], "PutARock");

  // k0.1 value in SST
  ASSERT_OK(Put("k0.1", "RockInSST"));
  ASSERT_OK(Flush());
  ASSERT_OK(db_->GetMergeOperands(ReadOptions(), db_->DefaultColumnFamily(),
                                  "k0.1", values.data(), &merge_operands_info,
                                  &number_of_operands));
  ASSERT_EQ(values[0], "RockInSST");

  // All k1 values are in memtable.
  ASSERT_OK(Merge("k1", "a"));
  ASSERT_OK(Put("k1", "x"));
  ASSERT_OK(Merge("k1", "b"));
  ASSERT_OK(Merge("k1", "c"));
  ASSERT_OK(Merge("k1", "d"));
  ASSERT_OK(db_->GetMergeOperands(ReadOptions(), db_->DefaultColumnFamily(),
                                  "k1", values.data(), &merge_operands_info,
                                  &number_of_operands));
  ASSERT_EQ(values[0], "x");
  ASSERT_EQ(values[1], "b");
  ASSERT_EQ(values[2], "c");
  ASSERT_EQ(values[3], "d");

  // expected_max_number_of_operands is less than number of merge operands so
  // status should be Incomplete.
  merge_operands_info.expected_max_number_of_operands = num_records - 1;
  Status status = db_->GetMergeOperands(
      ReadOptions(), db_->DefaultColumnFamily(), "k1", values.data(),
      &merge_operands_info, &number_of_operands);
  ASSERT_EQ(status.IsIncomplete(), true);
  merge_operands_info.expected_max_number_of_operands = num_records;

  // All k1.1 values are in memtable.
  ASSERT_OK(Merge("k1.1", "r"));
  ASSERT_OK(Delete("k1.1"));
  ASSERT_OK(Merge("k1.1", "c"));
  ASSERT_OK(Merge("k1.1", "k"));
  ASSERT_OK(Merge("k1.1", "s"));
  ASSERT_OK(db_->GetMergeOperands(ReadOptions(), db_->DefaultColumnFamily(),
                                  "k1.1", values.data(), &merge_operands_info,
                                  &number_of_operands));
  ASSERT_EQ(values[0], "c");
  ASSERT_EQ(values[1], "k");
  ASSERT_EQ(values[2], "s");

  // All k2 values are flushed to L0 into a single file.
  ASSERT_OK(Merge("k2", "q"));
  ASSERT_OK(Merge("k2", "w"));
  ASSERT_OK(Merge("k2", "e"));
  ASSERT_OK(Merge("k2", "r"));
  ASSERT_OK(Flush());
  ASSERT_OK(db_->GetMergeOperands(ReadOptions(), db_->DefaultColumnFamily(),
                                  "k2", values.data(), &merge_operands_info,
                                  &number_of_operands));
  ASSERT_EQ(values[0], "q");
  ASSERT_EQ(values[1], "w");
  ASSERT_EQ(values[2], "e");
  ASSERT_EQ(values[3], "r");

  // All k2.1 values are flushed to L0 into a single file.
  ASSERT_OK(Merge("k2.1", "m"));
  ASSERT_OK(Put("k2.1", "l"));
  ASSERT_OK(Merge("k2.1", "n"));
  ASSERT_OK(Merge("k2.1", "o"));
  ASSERT_OK(Flush());
  ASSERT_OK(db_->GetMergeOperands(ReadOptions(), db_->DefaultColumnFamily(),
                                  "k2.1", values.data(), &merge_operands_info,
                                  &number_of_operands));
  ASSERT_EQ(values[0], "l,n,o");

  // All k2.2 values are flushed to L0 into a single file.
  ASSERT_OK(Merge("k2.2", "g"));
  ASSERT_OK(Delete("k2.2"));
  ASSERT_OK(Merge("k2.2", "o"));
  ASSERT_OK(Merge("k2.2", "t"));
  ASSERT_OK(Flush());
  ASSERT_OK(db_->GetMergeOperands(ReadOptions(), db_->DefaultColumnFamily(),
                                  "k2.2", values.data(), &merge_operands_info,
                                  &number_of_operands));
  ASSERT_EQ(values[0], "o,t");

  // Do some compaction that will make the following tests more predictable
  //  Slice start("PutARock");
  //  Slice end("t");
  ASSERT_OK(db_->CompactRange(CompactRangeOptions(), nullptr, nullptr));

  // All k3 values are flushed and are in different files.
  ASSERT_OK(Merge("k3", "ab"));
  ASSERT_OK(Flush());
  ASSERT_OK(Merge("k3", "bc"));
  ASSERT_OK(Flush());
  ASSERT_OK(Merge("k3", "cd"));
  ASSERT_OK(Flush());
  ASSERT_OK(Merge("k3", "de"));
  ASSERT_OK(db_->GetMergeOperands(ReadOptions(), db_->DefaultColumnFamily(),
                                  "k3", values.data(), &merge_operands_info,
                                  &number_of_operands));
  ASSERT_EQ(values[0], "ab");
  ASSERT_EQ(values[1], "bc");
  ASSERT_EQ(values[2], "cd");
  ASSERT_EQ(values[3], "de");

  // All k3.1 values are flushed and are in different files.
  ASSERT_OK(Merge("k3.1", "ab"));
  ASSERT_OK(Flush());
  ASSERT_OK(Put("k3.1", "bc"));
  ASSERT_OK(Flush());
  ASSERT_OK(Merge("k3.1", "cd"));
  ASSERT_OK(Flush());
  ASSERT_OK(Merge("k3.1", "de"));
  ASSERT_OK(db_->GetMergeOperands(ReadOptions(), db_->DefaultColumnFamily(),
                                  "k3.1", values.data(), &merge_operands_info,
                                  &number_of_operands));
  ASSERT_EQ(values[0], "bc");
  ASSERT_EQ(values[1], "cd");
  ASSERT_EQ(values[2], "de");

  // All k3.2 values are flushed and are in different files.
  ASSERT_OK(Merge("k3.2", "ab"));
  ASSERT_OK(Flush());
  ASSERT_OK(Delete("k3.2"));
  ASSERT_OK(Flush());
  ASSERT_OK(Merge("k3.2", "cd"));
  ASSERT_OK(Flush());
  ASSERT_OK(Merge("k3.2", "de"));
  ASSERT_OK(db_->GetMergeOperands(ReadOptions(), db_->DefaultColumnFamily(),
                                  "k3.2", values.data(), &merge_operands_info,
                                  &number_of_operands));
  ASSERT_EQ(values[0], "cd");
  ASSERT_EQ(values[1], "de");

  // All K4 values are in different levels
  ASSERT_OK(Merge("k4", "ba"));
  ASSERT_OK(Flush());
  MoveFilesToLevel(4);
  ASSERT_OK(Merge("k4", "cb"));
  ASSERT_OK(Flush());
  MoveFilesToLevel(3);
  ASSERT_OK(Merge("k4", "dc"));
  ASSERT_OK(Flush());
  MoveFilesToLevel(1);
  ASSERT_OK(Merge("k4", "ed"));
  ASSERT_OK(db_->GetMergeOperands(ReadOptions(), db_->DefaultColumnFamily(),
                                  "k4", values.data(), &merge_operands_info,
                                  &number_of_operands));
  ASSERT_EQ(values[0], "ba");
  ASSERT_EQ(values[1], "cb");
  ASSERT_EQ(values[2], "dc");
  ASSERT_EQ(values[3], "ed");

  // First 3 k5 values are in SST and next 4 k5 values are in Immutable
  // Memtable
  ASSERT_OK(Merge("k5", "who"));
  ASSERT_OK(Merge("k5", "am"));
  ASSERT_OK(Merge("k5", "i"));
  ASSERT_OK(Flush());
  ASSERT_OK(Put("k5", "remember"));
  ASSERT_OK(Merge("k5", "i"));
  ASSERT_OK(Merge("k5", "am"));
  ASSERT_OK(Merge("k5", "rocks"));
  ASSERT_OK(dbfull()->TEST_SwitchMemtable());
  ASSERT_OK(db_->GetMergeOperands(ReadOptions(), db_->DefaultColumnFamily(),
                                  "k5", values.data(), &merge_operands_info,
                                  &number_of_operands));
  ASSERT_EQ(values[0], "remember");
  ASSERT_EQ(values[1], "i");
  ASSERT_EQ(values[2], "am");
}

TEST_F(DBMergeOperandTest, BlobDBGetMergeOperandsBasic) {
  Options options;
  options.create_if_missing = true;
  options.enable_blob_files = true;
  options.min_blob_size = 0;
  // Use only the latest two merge operands.
  options.merge_operator = std::make_shared<LimitedStringAppendMergeOp>(2, ',');
  options.env = env_;
  Reopen(options);
  int num_records = 4;
  int number_of_operands = 0;
  std::vector<PinnableSlice> values(num_records);
  GetMergeOperandsOptions merge_operands_info;
  merge_operands_info.expected_max_number_of_operands = num_records;

  // All k1 values are in memtable.
  ASSERT_OK(Put("k1", "x"));
  ASSERT_OK(Merge("k1", "b"));
  ASSERT_OK(Merge("k1", "c"));
  ASSERT_OK(Merge("k1", "d"));
  ASSERT_OK(db_->GetMergeOperands(ReadOptions(), db_->DefaultColumnFamily(),
                                  "k1", values.data(), &merge_operands_info,
                                  &number_of_operands));
  ASSERT_EQ(values[0], "x");
  ASSERT_EQ(values[1], "b");
  ASSERT_EQ(values[2], "c");
  ASSERT_EQ(values[3], "d");

  // expected_max_number_of_operands is less than number of merge operands so
  // status should be Incomplete.
  merge_operands_info.expected_max_number_of_operands = num_records - 1;
  Status status = db_->GetMergeOperands(
      ReadOptions(), db_->DefaultColumnFamily(), "k1", values.data(),
      &merge_operands_info, &number_of_operands);
  ASSERT_EQ(status.IsIncomplete(), true);
  merge_operands_info.expected_max_number_of_operands = num_records;

  // All k2 values are flushed to L0 into a single file.
  ASSERT_OK(Put("k2", "q"));
  ASSERT_OK(Merge("k2", "w"));
  ASSERT_OK(Merge("k2", "e"));
  ASSERT_OK(Merge("k2", "r"));
  ASSERT_OK(Flush());
  ASSERT_OK(db_->GetMergeOperands(ReadOptions(), db_->DefaultColumnFamily(),
                                  "k2", values.data(), &merge_operands_info,
                                  &number_of_operands));
  ASSERT_EQ(values[0], "q,w,e,r");

  // Do some compaction that will make the following tests more predictable
  ASSERT_OK(db_->CompactRange(CompactRangeOptions(), nullptr, nullptr));

  // All k3 values are flushed and are in different files.
  ASSERT_OK(Put("k3", "ab"));
  ASSERT_OK(Flush());
  ASSERT_OK(Merge("k3", "bc"));
  ASSERT_OK(Flush());
  ASSERT_OK(Merge("k3", "cd"));
  ASSERT_OK(Flush());
  ASSERT_OK(Merge("k3", "de"));
  ASSERT_OK(db_->GetMergeOperands(ReadOptions(), db_->DefaultColumnFamily(),
                                  "k3", values.data(), &merge_operands_info,
                                  &number_of_operands));
  ASSERT_EQ(values[0], "ab");
  ASSERT_EQ(values[1], "bc");
  ASSERT_EQ(values[2], "cd");
  ASSERT_EQ(values[3], "de");

  // All K4 values are in different levels
  ASSERT_OK(Put("k4", "ba"));
  ASSERT_OK(Flush());
  MoveFilesToLevel(4);
  ASSERT_OK(Merge("k4", "cb"));
  ASSERT_OK(Flush());
  MoveFilesToLevel(3);
  ASSERT_OK(Merge("k4", "dc"));
  ASSERT_OK(Flush());
  MoveFilesToLevel(1);
  ASSERT_OK(Merge("k4", "ed"));
  ASSERT_OK(db_->GetMergeOperands(ReadOptions(), db_->DefaultColumnFamily(),
                                  "k4", values.data(), &merge_operands_info,
                                  &number_of_operands));
  ASSERT_EQ(values[0], "ba");
  ASSERT_EQ(values[1], "cb");
  ASSERT_EQ(values[2], "dc");
  ASSERT_EQ(values[3], "ed");
}

TEST_F(DBMergeOperandTest, GetMergeOperandsLargeResultOptimization) {
  // These constants are chosen to trigger the large result optimization
  // (pinning a bundle of `DBImpl` resources).
  const int kNumOperands = 1024;
  const int kOperandLen = 1024;

  Options options;
  options.create_if_missing = true;
  options.merge_operator = MergeOperators::CreateStringAppendOperator();
  DestroyAndReopen(options);

  Random rnd(301);
  std::vector<std::string> expected_merge_operands;
  expected_merge_operands.reserve(kNumOperands);
  for (int i = 0; i < kNumOperands; ++i) {
    expected_merge_operands.emplace_back(rnd.RandomString(kOperandLen));
    ASSERT_OK(Merge("key", expected_merge_operands.back()));
  }

  std::vector<PinnableSlice> merge_operands(kNumOperands);
  GetMergeOperandsOptions merge_operands_info;
  merge_operands_info.expected_max_number_of_operands = kNumOperands;
  int num_merge_operands = 0;
  ASSERT_OK(db_->GetMergeOperands(ReadOptions(), db_->DefaultColumnFamily(),
                                  "key", merge_operands.data(),
                                  &merge_operands_info, &num_merge_operands));
  ASSERT_EQ(num_merge_operands, kNumOperands);

  // Ensures the large result optimization was used.
  for (int i = 0; i < kNumOperands; ++i) {
    ASSERT_TRUE(merge_operands[i].IsPinned());
  }

  // Add a Flush() to change the `SuperVersion` to challenge the resource
  // pinning.
  ASSERT_OK(Flush());

  for (int i = 0; i < kNumOperands; ++i) {
    ASSERT_EQ(expected_merge_operands[i], merge_operands[i]);
  }
}

}  // namespace ROCKSDB_NAMESPACE

int main(int argc, char** argv) {
  ROCKSDB_NAMESPACE::port::InstallStackTraceHandler();
  ::testing::InitGoogleTest(&argc, argv);
  return RUN_ALL_TESTS();
}<|MERGE_RESOLUTION|>--- conflicted
+++ resolved
@@ -47,11 +47,7 @@
       : DBTestBase("db_merge_operand_test", /*env_do_fsync=*/true) {}
 };
 
-<<<<<<< HEAD
-TEST_F(DBMergeOperandTest, MergeOperandReadAfterFreeBug) {
-=======
 TEST_F(DBMergeOperandTest, CacheEvictedMergeOperandReadAfterFreeBug) {
->>>>>>> bf2c3351
   // There was a bug of reading merge operands after they are mistakely freed
   // in DB::GetMergeOperands, which is surfaced by cache full.
   // See PR#9507 for more.
@@ -90,8 +86,6 @@
   ASSERT_EQ(values[3].ToString(), "v4");
 }
 
-<<<<<<< HEAD
-=======
 TEST_F(DBMergeOperandTest, FlushedMergeOperandReadAfterFreeBug) {
   // Repro for a bug where a memtable containing a merge operand could be
   // deleted before the merge operand was saved to the result.
@@ -128,7 +122,6 @@
   flush_thread.join();
 }
 
->>>>>>> bf2c3351
 TEST_F(DBMergeOperandTest, GetMergeOperandsBasic) {
   Options options;
   options.create_if_missing = true;
