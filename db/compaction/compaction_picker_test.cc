//  Copyright (c) 2011-present, Facebook, Inc.  All rights reserved.
//  This source code is licensed under both the GPLv2 (found in the
//  COPYING file in the root directory) and Apache 2.0 License
//  (found in the LICENSE.Apache file in the root directory).


#include <limits>
#include <string>
#include <utility>
#include "db/compaction/compaction.h"
#include "db/compaction/compaction_picker_fifo.h"
#include "db/compaction/compaction_picker_level.h"
#include "db/compaction/compaction_picker_universal.h"

#include "logging/logging.h"
#include "test_util/testharness.h"
#include "test_util/testutil.h"
#include "util/string_util.h"

namespace rocksdb {

class CountingLogger : public Logger {
 public:
  using Logger::Logv;
  void Logv(const char* /*format*/, va_list /*ap*/) override { log_count++; }
  size_t log_count;
};

class CompactionPickerTest : public testing::Test {
 public:
  const Comparator* ucmp_;
  InternalKeyComparator icmp_;
  Options options_;
  ImmutableCFOptions ioptions_;
  MutableCFOptions mutable_cf_options_;
  LevelCompactionPicker level_compaction_picker;
  std::string cf_name_;
  CountingLogger logger_;
  LogBuffer log_buffer_;
  uint32_t file_num_;
  CompactionOptionsFIFO fifo_options_;
  std::unique_ptr<VersionStorageInfo> vstorage_;
  std::vector<std::unique_ptr<FileMetaData>> files_;
  // does not own FileMetaData
  std::unordered_map<uint32_t, std::pair<FileMetaData*, int>> file_map_;
  // input files to compaction process.
  std::vector<CompactionInputFiles> input_files_;
  int compaction_level_start_;

  CompactionPickerTest()
      : ucmp_(BytewiseComparator()),
        icmp_(ucmp_),
        ioptions_(options_),
        mutable_cf_options_(options_),
        level_compaction_picker(ioptions_, &icmp_),
        cf_name_("dummy"),
        log_buffer_(InfoLogLevel::INFO_LEVEL, &logger_),
        file_num_(1),
        vstorage_(nullptr) {
    // ioptions_.compaction_pri = kMinOverlappingRatio has its own set of
    // tests to cover.
    ioptions_.compaction_pri = kByCompensatedSize;
    fifo_options_.max_table_files_size = 1;
    mutable_cf_options_.RefreshDerivedOptions(ioptions_);
    ioptions_.cf_paths.emplace_back("dummy",
                                    std::numeric_limits<uint64_t>::max());
  }

  ~CompactionPickerTest() override {}

  void NewVersionStorage(int num_levels, CompactionStyle style) {
    DeleteVersionStorage();
    options_.num_levels = num_levels;
    vstorage_.reset(new VersionStorageInfo(&icmp_, ucmp_, options_.num_levels,
                                           style, nullptr, false));
    vstorage_->CalculateBaseBytes(ioptions_, mutable_cf_options_);
  }

  void DeleteVersionStorage() {
    vstorage_.reset();
    files_.clear();
    file_map_.clear();
    input_files_.clear();
  }

  void Add(int level, uint32_t file_number, const char* smallest,
           const char* largest, uint64_t file_size = 1, uint32_t path_id = 0,
           SequenceNumber smallest_seq = 100, SequenceNumber largest_seq = 100,
           size_t compensated_file_size = 0) {
    assert(level < vstorage_->num_levels());
    FileMetaData* f = new FileMetaData;
    f->fd = FileDescriptor(file_number, path_id, file_size);
    f->smallest = InternalKey(smallest, smallest_seq, kTypeValue);
    f->largest = InternalKey(largest, largest_seq, kTypeValue);
    f->fd.smallest_seqno = smallest_seq;
    f->fd.largest_seqno = largest_seq;
    f->compensated_file_size =
        (compensated_file_size != 0) ? compensated_file_size : file_size;
    vstorage_->AddFile(level, f);
    files_.emplace_back(f);
    file_map_.insert({file_number, {f, level}});
  }

  void SetCompactionInputFilesLevels(int level_count, int start_level) {
    input_files_.resize(level_count);
    for (int i = 0; i < level_count; ++i) {
      input_files_[i].level = start_level + i;
    }
    compaction_level_start_ = start_level;
  }

  void AddToCompactionFiles(uint32_t file_number) {
    auto iter = file_map_.find(file_number);
    assert(iter != file_map_.end());
    int level = iter->second.second;
    assert(level < vstorage_->num_levels());
    input_files_[level - compaction_level_start_].files.emplace_back(
        iter->second.first);
  }

  void UpdateVersionStorageInfo() {
    vstorage_->CalculateBaseBytes(ioptions_, mutable_cf_options_);
    vstorage_->UpdateFilesByCompactionPri(ioptions_.compaction_pri);
    vstorage_->UpdateNumNonEmptyLevels();
    vstorage_->GenerateFileIndexer();
    vstorage_->GenerateLevelFilesBrief();
    vstorage_->ComputeCompactionScore(ioptions_, mutable_cf_options_);
    vstorage_->GenerateLevel0NonOverlapping();
    vstorage_->ComputeFilesMarkedForCompaction();
    vstorage_->SetFinalized();
  }
};

TEST_F(CompactionPickerTest, Empty) {
  NewVersionStorage(6, kCompactionStyleLevel);
  UpdateVersionStorageInfo();
  std::unique_ptr<Compaction> compaction(level_compaction_picker.PickCompaction(
      cf_name_, mutable_cf_options_, vstorage_.get(), &log_buffer_));
  ASSERT_TRUE(compaction.get() == nullptr);
}

TEST_F(CompactionPickerTest, Single) {
  NewVersionStorage(6, kCompactionStyleLevel);
  mutable_cf_options_.level0_file_num_compaction_trigger = 2;
  Add(0, 1U, "p", "q");
  UpdateVersionStorageInfo();

  std::unique_ptr<Compaction> compaction(level_compaction_picker.PickCompaction(
      cf_name_, mutable_cf_options_, vstorage_.get(), &log_buffer_));
  ASSERT_TRUE(compaction.get() == nullptr);
}

TEST_F(CompactionPickerTest, Level0Trigger) {
  NewVersionStorage(6, kCompactionStyleLevel);
  mutable_cf_options_.level0_file_num_compaction_trigger = 2;
  Add(0, 1U, "150", "200");
  Add(0, 2U, "200", "250");

  UpdateVersionStorageInfo();

  std::unique_ptr<Compaction> compaction(level_compaction_picker.PickCompaction(
      cf_name_, mutable_cf_options_, vstorage_.get(), &log_buffer_));
  ASSERT_TRUE(compaction.get() != nullptr);
  ASSERT_EQ(2U, compaction->num_input_files(0));
  ASSERT_EQ(1U, compaction->input(0, 0)->fd.GetNumber());
  ASSERT_EQ(2U, compaction->input(0, 1)->fd.GetNumber());
}

TEST_F(CompactionPickerTest, Level1Trigger) {
  NewVersionStorage(6, kCompactionStyleLevel);
  Add(1, 66U, "150", "200", 1000000000U);
  UpdateVersionStorageInfo();

  std::unique_ptr<Compaction> compaction(level_compaction_picker.PickCompaction(
      cf_name_, mutable_cf_options_, vstorage_.get(), &log_buffer_));
  ASSERT_TRUE(compaction.get() != nullptr);
  ASSERT_EQ(1U, compaction->num_input_files(0));
  ASSERT_EQ(66U, compaction->input(0, 0)->fd.GetNumber());
}

TEST_F(CompactionPickerTest, Level1Trigger2) {
  mutable_cf_options_.target_file_size_base = 10000000000;
  mutable_cf_options_.RefreshDerivedOptions(ioptions_);
  NewVersionStorage(6, kCompactionStyleLevel);
  Add(1, 66U, "150", "200", 1000000001U);
  Add(1, 88U, "201", "300", 1000000000U);
  Add(2, 6U, "150", "179", 1000000000U);
  Add(2, 7U, "180", "220", 1000000000U);
  Add(2, 8U, "221", "300", 1000000000U);
  UpdateVersionStorageInfo();

  std::unique_ptr<Compaction> compaction(level_compaction_picker.PickCompaction(
      cf_name_, mutable_cf_options_, vstorage_.get(), &log_buffer_));
  ASSERT_TRUE(compaction.get() != nullptr);
  ASSERT_EQ(1U, compaction->num_input_files(0));
  ASSERT_EQ(2U, compaction->num_input_files(1));
  ASSERT_EQ(66U, compaction->input(0, 0)->fd.GetNumber());
  ASSERT_EQ(6U, compaction->input(1, 0)->fd.GetNumber());
  ASSERT_EQ(7U, compaction->input(1, 1)->fd.GetNumber());
  ASSERT_EQ(uint64_t{1073741824}, compaction->OutputFilePreallocationSize());
}

TEST_F(CompactionPickerTest, LevelMaxScore) {
  NewVersionStorage(6, kCompactionStyleLevel);
  mutable_cf_options_.target_file_size_base = 10000000;
  mutable_cf_options_.max_bytes_for_level_base = 10 * 1024 * 1024;
  mutable_cf_options_.RefreshDerivedOptions(ioptions_);
  Add(0, 1U, "150", "200", 1000000U);
  // Level 1 score 1.2
  Add(1, 66U, "150", "200", 6000000U);
  Add(1, 88U, "201", "300", 6000000U);
  // Level 2 score 1.8. File 7 is the largest. Should be picked
  Add(2, 6U, "150", "179", 60000000U);
  Add(2, 7U, "180", "220", 60000001U);
  Add(2, 8U, "221", "300", 60000000U);
  // Level 3 score slightly larger than 1
  Add(3, 26U, "150", "170", 260000000U);
  Add(3, 27U, "171", "179", 260000000U);
  Add(3, 28U, "191", "220", 260000000U);
  Add(3, 29U, "221", "300", 260000000U);
  UpdateVersionStorageInfo();

  std::unique_ptr<Compaction> compaction(level_compaction_picker.PickCompaction(
      cf_name_, mutable_cf_options_, vstorage_.get(), &log_buffer_));
  ASSERT_TRUE(compaction.get() != nullptr);
  ASSERT_EQ(1U, compaction->num_input_files(0));
  ASSERT_EQ(7U, compaction->input(0, 0)->fd.GetNumber());
  ASSERT_EQ(mutable_cf_options_.target_file_size_base +
                mutable_cf_options_.target_file_size_base / 10,
            compaction->OutputFilePreallocationSize());
}

TEST_F(CompactionPickerTest, NeedsCompactionLevel) {
  const int kLevels = 6;
  const int kFileCount = 20;

  for (int level = 0; level < kLevels - 1; ++level) {
    NewVersionStorage(kLevels, kCompactionStyleLevel);
    uint64_t file_size = vstorage_->MaxBytesForLevel(level) * 2 / kFileCount;
    for (int file_count = 1; file_count <= kFileCount; ++file_count) {
      // start a brand new version in each test.
      NewVersionStorage(kLevels, kCompactionStyleLevel);
      for (int i = 0; i < file_count; ++i) {
        Add(level, i, ToString((i + 100) * 1000).c_str(),
            ToString((i + 100) * 1000 + 999).c_str(),
            file_size, 0, i * 100, i * 100 + 99);
      }
      UpdateVersionStorageInfo();
      ASSERT_EQ(vstorage_->CompactionScoreLevel(0), level);
      ASSERT_EQ(level_compaction_picker.NeedsCompaction(vstorage_.get()),
                vstorage_->CompactionScore(0) >= 1);
      // release the version storage
      DeleteVersionStorage();
    }
  }
}

TEST_F(CompactionPickerTest, Level0TriggerDynamic) {
  int num_levels = ioptions_.num_levels;
  ioptions_.level_compaction_dynamic_level_bytes = true;
  mutable_cf_options_.level0_file_num_compaction_trigger = 2;
  mutable_cf_options_.max_bytes_for_level_base = 200;
  mutable_cf_options_.max_bytes_for_level_multiplier = 10;
  NewVersionStorage(num_levels, kCompactionStyleLevel);
  Add(0, 1U, "150", "200");
  Add(0, 2U, "200", "250");

  UpdateVersionStorageInfo();

  std::unique_ptr<Compaction> compaction(level_compaction_picker.PickCompaction(
      cf_name_, mutable_cf_options_, vstorage_.get(), &log_buffer_));
  ASSERT_TRUE(compaction.get() != nullptr);
  ASSERT_EQ(2U, compaction->num_input_files(0));
  ASSERT_EQ(1U, compaction->input(0, 0)->fd.GetNumber());
  ASSERT_EQ(2U, compaction->input(0, 1)->fd.GetNumber());
  ASSERT_EQ(1, static_cast<int>(compaction->num_input_levels()));
  ASSERT_EQ(num_levels - 1, compaction->output_level());
}

TEST_F(CompactionPickerTest, Level0TriggerDynamic2) {
  int num_levels = ioptions_.num_levels;
  ioptions_.level_compaction_dynamic_level_bytes = true;
  mutable_cf_options_.level0_file_num_compaction_trigger = 2;
  mutable_cf_options_.max_bytes_for_level_base = 200;
  mutable_cf_options_.max_bytes_for_level_multiplier = 10;
  NewVersionStorage(num_levels, kCompactionStyleLevel);
  Add(0, 1U, "150", "200");
  Add(0, 2U, "200", "250");
  Add(num_levels - 1, 3U, "200", "250", 300U);

  UpdateVersionStorageInfo();
  ASSERT_EQ(vstorage_->base_level(), num_levels - 2);

  std::unique_ptr<Compaction> compaction(level_compaction_picker.PickCompaction(
      cf_name_, mutable_cf_options_, vstorage_.get(), &log_buffer_));
  ASSERT_TRUE(compaction.get() != nullptr);
  ASSERT_EQ(2U, compaction->num_input_files(0));
  ASSERT_EQ(1U, compaction->input(0, 0)->fd.GetNumber());
  ASSERT_EQ(2U, compaction->input(0, 1)->fd.GetNumber());
  ASSERT_EQ(1, static_cast<int>(compaction->num_input_levels()));
  ASSERT_EQ(num_levels - 2, compaction->output_level());
}

TEST_F(CompactionPickerTest, Level0TriggerDynamic3) {
  int num_levels = ioptions_.num_levels;
  ioptions_.level_compaction_dynamic_level_bytes = true;
  mutable_cf_options_.level0_file_num_compaction_trigger = 2;
  mutable_cf_options_.max_bytes_for_level_base = 200;
  mutable_cf_options_.max_bytes_for_level_multiplier = 10;
  NewVersionStorage(num_levels, kCompactionStyleLevel);
  Add(0, 1U, "150", "200");
  Add(0, 2U, "200", "250");
  Add(num_levels - 1, 3U, "200", "250", 300U);
  Add(num_levels - 1, 4U, "300", "350", 3000U);

  UpdateVersionStorageInfo();
  ASSERT_EQ(vstorage_->base_level(), num_levels - 3);

  std::unique_ptr<Compaction> compaction(level_compaction_picker.PickCompaction(
      cf_name_, mutable_cf_options_, vstorage_.get(), &log_buffer_));
  ASSERT_TRUE(compaction.get() != nullptr);
  ASSERT_EQ(2U, compaction->num_input_files(0));
  ASSERT_EQ(1U, compaction->input(0, 0)->fd.GetNumber());
  ASSERT_EQ(2U, compaction->input(0, 1)->fd.GetNumber());
  ASSERT_EQ(1, static_cast<int>(compaction->num_input_levels()));
  ASSERT_EQ(num_levels - 3, compaction->output_level());
}

TEST_F(CompactionPickerTest, Level0TriggerDynamic4) {
  int num_levels = ioptions_.num_levels;
  ioptions_.level_compaction_dynamic_level_bytes = true;
  mutable_cf_options_.level0_file_num_compaction_trigger = 2;
  mutable_cf_options_.max_bytes_for_level_base = 200;
  mutable_cf_options_.max_bytes_for_level_multiplier = 10;

  NewVersionStorage(num_levels, kCompactionStyleLevel);
  Add(0, 1U, "150", "200");
  Add(0, 2U, "200", "250");
  Add(num_levels - 1, 3U, "200", "250", 300U);
  Add(num_levels - 1, 4U, "300", "350", 3000U);
  Add(num_levels - 3, 5U, "150", "180", 3U);
  Add(num_levels - 3, 6U, "181", "300", 3U);
  Add(num_levels - 3, 7U, "400", "450", 3U);

  UpdateVersionStorageInfo();
  ASSERT_EQ(vstorage_->base_level(), num_levels - 3);

  std::unique_ptr<Compaction> compaction(level_compaction_picker.PickCompaction(
      cf_name_, mutable_cf_options_, vstorage_.get(), &log_buffer_));
  ASSERT_TRUE(compaction.get() != nullptr);
  ASSERT_EQ(2U, compaction->num_input_files(0));
  ASSERT_EQ(1U, compaction->input(0, 0)->fd.GetNumber());
  ASSERT_EQ(2U, compaction->input(0, 1)->fd.GetNumber());
  ASSERT_EQ(2U, compaction->num_input_files(1));
  ASSERT_EQ(num_levels - 3, compaction->level(1));
  ASSERT_EQ(5U, compaction->input(1, 0)->fd.GetNumber());
  ASSERT_EQ(6U, compaction->input(1, 1)->fd.GetNumber());
  ASSERT_EQ(2, static_cast<int>(compaction->num_input_levels()));
  ASSERT_EQ(num_levels - 3, compaction->output_level());
}

TEST_F(CompactionPickerTest, LevelTriggerDynamic4) {
  int num_levels = ioptions_.num_levels;
  ioptions_.level_compaction_dynamic_level_bytes = true;
  ioptions_.compaction_pri = kMinOverlappingRatio;
  mutable_cf_options_.level0_file_num_compaction_trigger = 2;
  mutable_cf_options_.max_bytes_for_level_base = 200;
  mutable_cf_options_.max_bytes_for_level_multiplier = 10;
  NewVersionStorage(num_levels, kCompactionStyleLevel);
  Add(0, 1U, "150", "200");
  Add(num_levels - 1, 2U, "200", "250", 300U);
  Add(num_levels - 1, 3U, "300", "350", 3000U);
  Add(num_levels - 1, 4U, "400", "450", 3U);
  Add(num_levels - 2, 5U, "150", "180", 300U);
  Add(num_levels - 2, 6U, "181", "350", 500U);
  Add(num_levels - 2, 7U, "400", "450", 200U);

  UpdateVersionStorageInfo();

  std::unique_ptr<Compaction> compaction(level_compaction_picker.PickCompaction(
      cf_name_, mutable_cf_options_, vstorage_.get(), &log_buffer_));
  ASSERT_TRUE(compaction.get() != nullptr);
  ASSERT_EQ(1U, compaction->num_input_files(0));
  ASSERT_EQ(5U, compaction->input(0, 0)->fd.GetNumber());
  ASSERT_EQ(0, compaction->num_input_files(1));
  ASSERT_EQ(1U, compaction->num_input_levels());
  ASSERT_EQ(num_levels - 1, compaction->output_level());
}

// Universal and FIFO Compactions are not supported in ROCKSDB_LITE
#ifndef ROCKSDB_LITE
TEST_F(CompactionPickerTest, NeedsCompactionUniversal) {
  NewVersionStorage(1, kCompactionStyleUniversal);
  UniversalCompactionPicker universal_compaction_picker(
      ioptions_, &icmp_);
  UpdateVersionStorageInfo();
  // must return false when there's no files.
  ASSERT_EQ(universal_compaction_picker.NeedsCompaction(vstorage_.get()),
            false);

  // verify the trigger given different number of L0 files.
  for (int i = 1;
       i <= mutable_cf_options_.level0_file_num_compaction_trigger * 2; ++i) {
    NewVersionStorage(1, kCompactionStyleUniversal);
    Add(0, i, ToString((i + 100) * 1000).c_str(),
        ToString((i + 100) * 1000 + 999).c_str(), 1000000, 0, i * 100,
        i * 100 + 99);
    UpdateVersionStorageInfo();
    ASSERT_EQ(level_compaction_picker.NeedsCompaction(vstorage_.get()),
              vstorage_->CompactionScore(0) >= 1);
  }
}

TEST_F(CompactionPickerTest, CompactionUniversalIngestBehindReservedLevel) {
  const uint64_t kFileSize = 100000;
  NewVersionStorage(1, kCompactionStyleUniversal);
  ioptions_.allow_ingest_behind = true;
  ioptions_.num_levels = 3;
  UniversalCompactionPicker universal_compaction_picker(ioptions_, &icmp_);
  UpdateVersionStorageInfo();
  // must return false when there's no files.
  ASSERT_EQ(universal_compaction_picker.NeedsCompaction(vstorage_.get()),
            false);

  NewVersionStorage(3, kCompactionStyleUniversal);

  Add(0, 1U, "150", "200", kFileSize, 0, 500, 550);
  Add(0, 2U, "201", "250", kFileSize, 0, 401, 450);
  Add(0, 4U, "260", "300", kFileSize, 0, 260, 300);
  Add(1, 5U, "100", "151", kFileSize, 0, 200, 251);
  Add(1, 3U, "301", "350", kFileSize, 0, 101, 150);
  Add(2, 6U, "120", "200", kFileSize, 0, 20, 100);

  UpdateVersionStorageInfo();

  std::unique_ptr<Compaction> compaction(
      universal_compaction_picker.PickCompaction(
          cf_name_, mutable_cf_options_, vstorage_.get(), &log_buffer_));

  // output level should be the one above the bottom-most
  ASSERT_EQ(1, compaction->output_level());
}
// Tests if the files can be trivially moved in multi level
// universal compaction when allow_trivial_move option is set
// In this test as the input files overlaps, they cannot
// be trivially moved.

TEST_F(CompactionPickerTest, CannotTrivialMoveUniversal) {
  const uint64_t kFileSize = 100000;

  mutable_cf_options_.compaction_options_universal.allow_trivial_move = true;
  NewVersionStorage(1, kCompactionStyleUniversal);
  UniversalCompactionPicker universal_compaction_picker(ioptions_, &icmp_);
  UpdateVersionStorageInfo();
  // must return false when there's no files.
  ASSERT_EQ(universal_compaction_picker.NeedsCompaction(vstorage_.get()),
            false);

  NewVersionStorage(3, kCompactionStyleUniversal);

  Add(0, 1U, "150", "200", kFileSize, 0, 500, 550);
  Add(0, 2U, "201", "250", kFileSize, 0, 401, 450);
  Add(0, 4U, "260", "300", kFileSize, 0, 260, 300);
  Add(1, 5U, "100", "151", kFileSize, 0, 200, 251);
  Add(1, 3U, "301", "350", kFileSize, 0, 101, 150);
  Add(2, 6U, "120", "200", kFileSize, 0, 20, 100);

  UpdateVersionStorageInfo();

  std::unique_ptr<Compaction> compaction(
      universal_compaction_picker.PickCompaction(
          cf_name_, mutable_cf_options_, vstorage_.get(), &log_buffer_));

  ASSERT_TRUE(!compaction->is_trivial_move());
}
// Tests if the files can be trivially moved in multi level
// universal compaction when allow_trivial_move option is set
// In this test as the input files doesn't overlaps, they should
// be trivially moved.
TEST_F(CompactionPickerTest, AllowsTrivialMoveUniversal) {
  const uint64_t kFileSize = 100000;

  mutable_cf_options_.compaction_options_universal.allow_trivial_move = true;
  UniversalCompactionPicker universal_compaction_picker(ioptions_, &icmp_);

  NewVersionStorage(3, kCompactionStyleUniversal);

  Add(0, 1U, "150", "200", kFileSize, 0, 500, 550);
  Add(0, 2U, "201", "250", kFileSize, 0, 401, 450);
  Add(0, 4U, "260", "300", kFileSize, 0, 260, 300);
  Add(1, 5U, "010", "080", kFileSize, 0, 200, 251);
  Add(2, 3U, "301", "350", kFileSize, 0, 101, 150);

  UpdateVersionStorageInfo();

  std::unique_ptr<Compaction> compaction(
      universal_compaction_picker.PickCompaction(
          cf_name_, mutable_cf_options_, vstorage_.get(), &log_buffer_));

  ASSERT_TRUE(compaction->is_trivial_move());
}

TEST_F(CompactionPickerTest, NeedsCompactionFIFO) {
  NewVersionStorage(1, kCompactionStyleFIFO);
  const int kFileCount =
      mutable_cf_options_.level0_file_num_compaction_trigger * 3;
  const uint64_t kFileSize = 100000;
  const uint64_t kMaxSize = kFileSize * kFileCount / 2;

  fifo_options_.max_table_files_size = kMaxSize;
  mutable_cf_options_.compaction_options_fifo = fifo_options_;
  FIFOCompactionPicker fifo_compaction_picker(ioptions_, &icmp_);
  UpdateVersionStorageInfo();
  // must return false when there's no files.
  ASSERT_EQ(fifo_compaction_picker.NeedsCompaction(vstorage_.get()), false);

  // verify whether compaction is needed based on the current
  // size of L0 files.
  for (int i = 1; i <= kFileCount; ++i) {
    NewVersionStorage(1, kCompactionStyleFIFO);
    Add(0, i, ToString((i + 100) * 1000).c_str(),
<<<<<<< HEAD
        ToString((i + 100) * 1000 + 999).c_str(),
        kFileSize, 0, i * 100, i * 100 + 99);
=======
        ToString((i + 100) * 1000 + 999).c_str(), kFileSize, 0, i * 100,
        i * 100 + 99);
>>>>>>> 9dcc3336
    UpdateVersionStorageInfo();
    ASSERT_EQ(fifo_compaction_picker.NeedsCompaction(vstorage_.get()),
              vstorage_->CompactionScore(0) >= 1);
  }
}
#endif  // ROCKSDB_LITE

TEST_F(CompactionPickerTest, CompactionPriMinOverlapping1) {
  NewVersionStorage(6, kCompactionStyleLevel);
  ioptions_.compaction_pri = kMinOverlappingRatio;
  mutable_cf_options_.target_file_size_base = 100000000000;
  mutable_cf_options_.target_file_size_multiplier = 10;
  mutable_cf_options_.max_bytes_for_level_base = 10 * 1024 * 1024;
  mutable_cf_options_.RefreshDerivedOptions(ioptions_);

  Add(2, 6U, "150", "179", 50000000U);
  Add(2, 7U, "180", "220", 50000000U);
  Add(2, 8U, "321", "400", 50000000U);  // File not overlapping
  Add(2, 9U, "721", "800", 50000000U);

  Add(3, 26U, "150", "170", 260000000U);
  Add(3, 27U, "171", "179", 260000000U);
  Add(3, 28U, "191", "220", 260000000U);
  Add(3, 29U, "221", "300", 260000000U);
  Add(3, 30U, "750", "900", 260000000U);
  UpdateVersionStorageInfo();

  std::unique_ptr<Compaction> compaction(level_compaction_picker.PickCompaction(
      cf_name_, mutable_cf_options_, vstorage_.get(), &log_buffer_));
  ASSERT_TRUE(compaction.get() != nullptr);
  ASSERT_EQ(1U, compaction->num_input_files(0));
  // Pick file 8 because it overlaps with 0 files on level 3.
  ASSERT_EQ(8U, compaction->input(0, 0)->fd.GetNumber());
  // Compaction input size * 1.1
  ASSERT_GE(uint64_t{55000000}, compaction->OutputFilePreallocationSize());
}

TEST_F(CompactionPickerTest, CompactionPriMinOverlapping2) {
  NewVersionStorage(6, kCompactionStyleLevel);
  ioptions_.compaction_pri = kMinOverlappingRatio;
  mutable_cf_options_.target_file_size_base = 10000000;
  mutable_cf_options_.target_file_size_multiplier = 10;
  mutable_cf_options_.max_bytes_for_level_base = 10 * 1024 * 1024;

  Add(2, 6U, "150", "175",
      60000000U);  // Overlaps with file 26, 27, total size 521M
  Add(2, 7U, "176", "200", 60000000U);  // Overlaps with file 27, 28, total size
                                        // 520M, the smalelst overlapping
  Add(2, 8U, "201", "300",
      60000000U);  // Overlaps with file 28, 29, total size 521M

  Add(3, 25U, "100", "110", 261000000U);
  Add(3, 26U, "150", "170", 261000000U);
  Add(3, 27U, "171", "179", 260000000U);
  Add(3, 28U, "191", "220", 260000000U);
  Add(3, 29U, "221", "300", 261000000U);
  Add(3, 30U, "321", "400", 261000000U);
  UpdateVersionStorageInfo();

  std::unique_ptr<Compaction> compaction(level_compaction_picker.PickCompaction(
      cf_name_, mutable_cf_options_, vstorage_.get(), &log_buffer_));
  ASSERT_TRUE(compaction.get() != nullptr);
  ASSERT_EQ(1U, compaction->num_input_files(0));
  // Picking file 7 because overlapping ratio is the biggest.
  ASSERT_EQ(7U, compaction->input(0, 0)->fd.GetNumber());
}

TEST_F(CompactionPickerTest, CompactionPriMinOverlapping3) {
  NewVersionStorage(6, kCompactionStyleLevel);
  ioptions_.compaction_pri = kMinOverlappingRatio;
  mutable_cf_options_.max_bytes_for_level_base = 10000000;
  mutable_cf_options_.max_bytes_for_level_multiplier = 10;

  // file 7 and 8 over lap with the same file, but file 8 is smaller so
  // it will be picked.
  Add(2, 6U, "150", "167", 60000000U);  // Overlaps with file 26, 27
  Add(2, 7U, "168", "169", 60000000U);  // Overlaps with file 27
  Add(2, 8U, "201", "300", 61000000U);  // Overlaps with file 28, but the file
                                        // itself is larger. Should be picked.

  Add(3, 26U, "160", "165", 260000000U);
  Add(3, 27U, "166", "170", 260000000U);
  Add(3, 28U, "180", "400", 260000000U);
  Add(3, 29U, "401", "500", 260000000U);
  UpdateVersionStorageInfo();

  std::unique_ptr<Compaction> compaction(level_compaction_picker.PickCompaction(
      cf_name_, mutable_cf_options_, vstorage_.get(), &log_buffer_));
  ASSERT_TRUE(compaction.get() != nullptr);
  ASSERT_EQ(1U, compaction->num_input_files(0));
  // Picking file 8 because overlapping ratio is the biggest.
  ASSERT_EQ(8U, compaction->input(0, 0)->fd.GetNumber());
}

TEST_F(CompactionPickerTest, CompactionPriMinOverlapping4) {
  NewVersionStorage(6, kCompactionStyleLevel);
  ioptions_.compaction_pri = kMinOverlappingRatio;
  mutable_cf_options_.max_bytes_for_level_base = 10000000;
  mutable_cf_options_.max_bytes_for_level_multiplier = 10;

  // file 7 and 8 over lap with the same file, but file 8 is smaller so
  // it will be picked.
  // Overlaps with file 26, 27. And the file is compensated so will be
  // picked up.
  Add(2, 6U, "150", "167", 60000000U, 0, 100, 100, 180000000U);
  Add(2, 7U, "168", "169", 60000000U);  // Overlaps with file 27
  Add(2, 8U, "201", "300", 61000000U);  // Overlaps with file 28

  Add(3, 26U, "160", "165", 60000000U);
  // Boosted file size in output level is not considered.
  Add(3, 27U, "166", "170", 60000000U, 0, 100, 100, 260000000U);
  Add(3, 28U, "180", "400", 60000000U);
  Add(3, 29U, "401", "500", 60000000U);
  UpdateVersionStorageInfo();

  std::unique_ptr<Compaction> compaction(level_compaction_picker.PickCompaction(
      cf_name_, mutable_cf_options_, vstorage_.get(), &log_buffer_));
  ASSERT_TRUE(compaction.get() != nullptr);
  ASSERT_EQ(1U, compaction->num_input_files(0));
  // Picking file 8 because overlapping ratio is the biggest.
  ASSERT_EQ(6U, compaction->input(0, 0)->fd.GetNumber());
}

// This test exhibits the bug where we don't properly reset parent_index in
// PickCompaction()
TEST_F(CompactionPickerTest, ParentIndexResetBug) {
  int num_levels = ioptions_.num_levels;
  mutable_cf_options_.level0_file_num_compaction_trigger = 2;
  mutable_cf_options_.max_bytes_for_level_base = 200;
  NewVersionStorage(num_levels, kCompactionStyleLevel);
  Add(0, 1U, "150", "200");       // <- marked for compaction
  Add(1, 3U, "400", "500", 600);  // <- this one needs compacting
  Add(2, 4U, "150", "200");
  Add(2, 5U, "201", "210");
  Add(2, 6U, "300", "310");
  Add(2, 7U, "400", "500");  // <- being compacted

  vstorage_->LevelFiles(2)[3]->being_compacted = true;
  vstorage_->LevelFiles(0)[0]->marked_for_compaction = true;

  UpdateVersionStorageInfo();

  std::unique_ptr<Compaction> compaction(level_compaction_picker.PickCompaction(
      cf_name_, mutable_cf_options_, vstorage_.get(), &log_buffer_));
}

// This test checks ExpandWhileOverlapping() by having overlapping user keys
// ranges (with different sequence numbers) in the input files.
TEST_F(CompactionPickerTest, OverlappingUserKeys) {
  NewVersionStorage(6, kCompactionStyleLevel);
  ioptions_.compaction_pri = kByCompensatedSize;

  Add(1, 1U, "100", "150", 1U);
  // Overlapping user keys
  Add(1, 2U, "200", "400", 1U);
  Add(1, 3U, "400", "500", 1000000000U, 0, 0);
  Add(2, 4U, "600", "700", 1U);
  UpdateVersionStorageInfo();

  std::unique_ptr<Compaction> compaction(level_compaction_picker.PickCompaction(
              cf_name_, mutable_cf_options_, vstorage_.get(), &log_buffer_));
  ASSERT_TRUE(compaction.get() != nullptr);
  ASSERT_EQ(1U, compaction->num_input_levels());
  ASSERT_EQ(2U, compaction->num_input_files(0));
  ASSERT_EQ(2U, compaction->input(0, 0)->fd.GetNumber());
  ASSERT_EQ(3U, compaction->input(0, 1)->fd.GetNumber());
}

TEST_F(CompactionPickerTest, OverlappingUserKeys2) {
  NewVersionStorage(6, kCompactionStyleLevel);
  // Overlapping user keys on same level and output level
  Add(1, 1U, "200", "400", 1000000000U);
  Add(1, 2U, "400", "500", 1U, 0, 0);
  Add(2, 3U, "000", "100", 1U);
  Add(2, 4U, "100", "600", 1U, 0, 0);
  Add(2, 5U, "600", "700", 1U, 0, 0);
  UpdateVersionStorageInfo();

  std::unique_ptr<Compaction> compaction(level_compaction_picker.PickCompaction(
              cf_name_, mutable_cf_options_, vstorage_.get(), &log_buffer_));
  ASSERT_TRUE(compaction.get() != nullptr);
  ASSERT_EQ(2U, compaction->num_input_levels());
  ASSERT_EQ(2U, compaction->num_input_files(0));
  ASSERT_EQ(3U, compaction->num_input_files(1));
  ASSERT_EQ(1U, compaction->input(0, 0)->fd.GetNumber());
  ASSERT_EQ(2U, compaction->input(0, 1)->fd.GetNumber());
  ASSERT_EQ(3U, compaction->input(1, 0)->fd.GetNumber());
  ASSERT_EQ(4U, compaction->input(1, 1)->fd.GetNumber());
  ASSERT_EQ(5U, compaction->input(1, 2)->fd.GetNumber());
}

TEST_F(CompactionPickerTest, OverlappingUserKeys3) {
  NewVersionStorage(6, kCompactionStyleLevel);
  // Chain of overlapping user key ranges (forces ExpandWhileOverlapping() to
  // expand multiple times)
  Add(1, 1U, "100", "150", 1U);
  Add(1, 2U, "150", "200", 1U, 0, 0);
  Add(1, 3U, "200", "250", 1000000000U, 0, 0);
  Add(1, 4U, "250", "300", 1U, 0, 0);
  Add(1, 5U, "300", "350", 1U, 0, 0);
  // Output level overlaps with the beginning and the end of the chain
  Add(2, 6U, "050", "100", 1U);
  Add(2, 7U, "350", "400", 1U);
  UpdateVersionStorageInfo();

  std::unique_ptr<Compaction> compaction(level_compaction_picker.PickCompaction(
              cf_name_, mutable_cf_options_, vstorage_.get(), &log_buffer_));
  ASSERT_TRUE(compaction.get() != nullptr);
  ASSERT_EQ(2U, compaction->num_input_levels());
  ASSERT_EQ(5U, compaction->num_input_files(0));
  ASSERT_EQ(2U, compaction->num_input_files(1));
  ASSERT_EQ(1U, compaction->input(0, 0)->fd.GetNumber());
  ASSERT_EQ(2U, compaction->input(0, 1)->fd.GetNumber());
  ASSERT_EQ(3U, compaction->input(0, 2)->fd.GetNumber());
  ASSERT_EQ(4U, compaction->input(0, 3)->fd.GetNumber());
  ASSERT_EQ(5U, compaction->input(0, 4)->fd.GetNumber());
  ASSERT_EQ(6U, compaction->input(1, 0)->fd.GetNumber());
  ASSERT_EQ(7U, compaction->input(1, 1)->fd.GetNumber());
}

TEST_F(CompactionPickerTest, OverlappingUserKeys4) {
  NewVersionStorage(6, kCompactionStyleLevel);
  mutable_cf_options_.max_bytes_for_level_base = 1000000;

  Add(1, 1U, "100", "150", 1U);
  Add(1, 2U, "150", "199", 1U, 0, 0);
  Add(1, 3U, "200", "250", 1100000U, 0, 0);
  Add(1, 4U, "251", "300", 1U, 0, 0);
  Add(1, 5U, "300", "350", 1U, 0, 0);

  Add(2, 6U, "100", "115", 1U);
  Add(2, 7U, "125", "325", 1U);
  Add(2, 8U, "350", "400", 1U);
  UpdateVersionStorageInfo();

  std::unique_ptr<Compaction> compaction(level_compaction_picker.PickCompaction(
      cf_name_, mutable_cf_options_, vstorage_.get(), &log_buffer_));
  ASSERT_TRUE(compaction.get() != nullptr);
  ASSERT_EQ(2U, compaction->num_input_levels());
  ASSERT_EQ(1U, compaction->num_input_files(0));
  ASSERT_EQ(1U, compaction->num_input_files(1));
  ASSERT_EQ(3U, compaction->input(0, 0)->fd.GetNumber());
  ASSERT_EQ(7U, compaction->input(1, 0)->fd.GetNumber());
}

TEST_F(CompactionPickerTest, OverlappingUserKeys5) {
  NewVersionStorage(6, kCompactionStyleLevel);
  // Overlapping user keys on same level and output level
  Add(1, 1U, "200", "400", 1000000000U);
  Add(1, 2U, "400", "500", 1U, 0, 0);
  Add(2, 3U, "000", "100", 1U);
  Add(2, 4U, "100", "600", 1U, 0, 0);
  Add(2, 5U, "600", "700", 1U, 0, 0);

  vstorage_->LevelFiles(2)[2]->being_compacted = true;

  UpdateVersionStorageInfo();

  std::unique_ptr<Compaction> compaction(level_compaction_picker.PickCompaction(
      cf_name_, mutable_cf_options_, vstorage_.get(), &log_buffer_));
  ASSERT_TRUE(compaction.get() == nullptr);
}

TEST_F(CompactionPickerTest, OverlappingUserKeys6) {
  NewVersionStorage(6, kCompactionStyleLevel);
  // Overlapping user keys on same level and output level
  Add(1, 1U, "200", "400", 1U, 0, 0);
  Add(1, 2U, "401", "500", 1U, 0, 0);
  Add(2, 3U, "000", "100", 1U);
  Add(2, 4U, "100", "300", 1U, 0, 0);
  Add(2, 5U, "305", "450", 1U, 0, 0);
  Add(2, 6U, "460", "600", 1U, 0, 0);
  Add(2, 7U, "600", "700", 1U, 0, 0);

  vstorage_->LevelFiles(1)[0]->marked_for_compaction = true;
  vstorage_->LevelFiles(1)[1]->marked_for_compaction = true;

  UpdateVersionStorageInfo();

  std::unique_ptr<Compaction> compaction(level_compaction_picker.PickCompaction(
      cf_name_, mutable_cf_options_, vstorage_.get(), &log_buffer_));
  ASSERT_TRUE(compaction.get() != nullptr);
  ASSERT_EQ(2U, compaction->num_input_levels());
  ASSERT_EQ(1U, compaction->num_input_files(0));
  ASSERT_EQ(3U, compaction->num_input_files(1));
}

TEST_F(CompactionPickerTest, OverlappingUserKeys7) {
  NewVersionStorage(6, kCompactionStyleLevel);
  mutable_cf_options_.max_compaction_bytes = 100000000000u;
  // Overlapping user keys on same level and output level
  Add(1, 1U, "200", "400", 1U, 0, 0);
  Add(1, 2U, "401", "500", 1000000000U, 0, 0);
  Add(2, 3U, "100", "250", 1U);
  Add(2, 4U, "300", "600", 1U, 0, 0);
  Add(2, 5U, "600", "800", 1U, 0, 0);

  UpdateVersionStorageInfo();

  std::unique_ptr<Compaction> compaction(level_compaction_picker.PickCompaction(
      cf_name_, mutable_cf_options_, vstorage_.get(), &log_buffer_));
  ASSERT_TRUE(compaction.get() != nullptr);
  ASSERT_EQ(2U, compaction->num_input_levels());
  ASSERT_GE(1U, compaction->num_input_files(0));
  ASSERT_GE(2U, compaction->num_input_files(1));
  // File 5 has to be included in the compaction
  ASSERT_EQ(5U, compaction->inputs(1)->back()->fd.GetNumber());
}

TEST_F(CompactionPickerTest, OverlappingUserKeys8) {
  NewVersionStorage(6, kCompactionStyleLevel);
  mutable_cf_options_.max_compaction_bytes = 100000000000u;
  // grow the number of inputs in "level" without
  // changing the number of "level+1" files we pick up
  // Expand input level as much as possible
  // no overlapping case
  Add(1, 1U, "101", "150", 1U);
  Add(1, 2U, "151", "200", 1U);
  Add(1, 3U, "201", "300", 1000000000U);
  Add(1, 4U, "301", "400", 1U);
  Add(1, 5U, "401", "500", 1U);
  Add(2, 6U, "150", "200", 1U);
  Add(2, 7U, "200", "450", 1U, 0, 0);
  Add(2, 8U, "500", "600", 1U);

  UpdateVersionStorageInfo();

  std::unique_ptr<Compaction> compaction(level_compaction_picker.PickCompaction(
      cf_name_, mutable_cf_options_, vstorage_.get(), &log_buffer_));
  ASSERT_TRUE(compaction.get() != nullptr);
  ASSERT_EQ(2U, compaction->num_input_levels());
  ASSERT_EQ(3U, compaction->num_input_files(0));
  ASSERT_EQ(2U, compaction->num_input_files(1));
  ASSERT_EQ(2U, compaction->input(0, 0)->fd.GetNumber());
  ASSERT_EQ(3U, compaction->input(0, 1)->fd.GetNumber());
  ASSERT_EQ(4U, compaction->input(0, 2)->fd.GetNumber());
  ASSERT_EQ(6U, compaction->input(1, 0)->fd.GetNumber());
  ASSERT_EQ(7U, compaction->input(1, 1)->fd.GetNumber());
}

TEST_F(CompactionPickerTest, OverlappingUserKeys9) {
  NewVersionStorage(6, kCompactionStyleLevel);
  mutable_cf_options_.max_compaction_bytes = 100000000000u;
  // grow the number of inputs in "level" without
  // changing the number of "level+1" files we pick up
  // Expand input level as much as possible
  // overlapping case
  Add(1, 1U, "121", "150", 1U);
  Add(1, 2U, "151", "200", 1U);
  Add(1, 3U, "201", "300", 1000000000U);
  Add(1, 4U, "301", "400", 1U);
  Add(1, 5U, "401", "500", 1U);
  Add(2, 6U, "100", "120", 1U);
  Add(2, 7U, "150", "200", 1U);
  Add(2, 8U, "200", "450", 1U, 0, 0);
  Add(2, 9U, "501", "600", 1U);

  UpdateVersionStorageInfo();

  std::unique_ptr<Compaction> compaction(level_compaction_picker.PickCompaction(
      cf_name_, mutable_cf_options_, vstorage_.get(), &log_buffer_));
  ASSERT_TRUE(compaction.get() != nullptr);
  ASSERT_EQ(2U, compaction->num_input_levels());
  ASSERT_EQ(5U, compaction->num_input_files(0));
  ASSERT_EQ(2U, compaction->num_input_files(1));
  ASSERT_EQ(1U, compaction->input(0, 0)->fd.GetNumber());
  ASSERT_EQ(2U, compaction->input(0, 1)->fd.GetNumber());
  ASSERT_EQ(3U, compaction->input(0, 2)->fd.GetNumber());
  ASSERT_EQ(4U, compaction->input(0, 3)->fd.GetNumber());
  ASSERT_EQ(7U, compaction->input(1, 0)->fd.GetNumber());
  ASSERT_EQ(8U, compaction->input(1, 1)->fd.GetNumber());
}

TEST_F(CompactionPickerTest, OverlappingUserKeys10) {
  // Locked file encountered when pulling in extra input-level files with same
  // user keys. Verify we pick the next-best file from the same input level.
  NewVersionStorage(6, kCompactionStyleLevel);
  mutable_cf_options_.max_compaction_bytes = 100000000000u;

  // file_number 2U is largest and thus first choice. But it overlaps with
  // file_number 1U which is being compacted. So instead we pick the next-
  // biggest file, 3U, which is eligible for compaction.
  Add(1 /* level */, 1U /* file_number */, "100" /* smallest */,
      "150" /* largest */, 1U /* file_size */);
  file_map_[1U].first->being_compacted = true;
  Add(1 /* level */, 2U /* file_number */, "150" /* smallest */,
      "200" /* largest */, 1000000000U /* file_size */, 0 /* smallest_seq */,
      0 /* largest_seq */);
  Add(1 /* level */, 3U /* file_number */, "201" /* smallest */,
      "250" /* largest */, 900000000U /* file_size */);
  Add(2 /* level */, 4U /* file_number */, "100" /* smallest */,
      "150" /* largest */, 1U /* file_size */);
  Add(2 /* level */, 5U /* file_number */, "151" /* smallest */,
      "200" /* largest */, 1U /* file_size */);
  Add(2 /* level */, 6U /* file_number */, "201" /* smallest */,
      "250" /* largest */, 1U /* file_size */);

  UpdateVersionStorageInfo();

  std::unique_ptr<Compaction> compaction(level_compaction_picker.PickCompaction(
      cf_name_, mutable_cf_options_, vstorage_.get(), &log_buffer_));
  ASSERT_TRUE(compaction.get() != nullptr);
  ASSERT_EQ(2U, compaction->num_input_levels());
  ASSERT_EQ(1U, compaction->num_input_files(0));
  ASSERT_EQ(1U, compaction->num_input_files(1));
  ASSERT_EQ(3U, compaction->input(0, 0)->fd.GetNumber());
  ASSERT_EQ(6U, compaction->input(1, 0)->fd.GetNumber());
}

TEST_F(CompactionPickerTest, OverlappingUserKeys11) {
  // Locked file encountered when pulling in extra output-level files with same
  // user keys. Expected to skip that compaction and pick the next-best choice.
  NewVersionStorage(6, kCompactionStyleLevel);
  mutable_cf_options_.max_compaction_bytes = 100000000000u;

  // score(L1) = 3.7
  // score(L2) = 1.85
  // There is no eligible file in L1 to compact since both candidates pull in
  // file_number 5U, which overlaps with a file pending compaction (6U). The
  // first eligible compaction is from L2->L3.
  Add(1 /* level */, 2U /* file_number */, "151" /* smallest */,
      "200" /* largest */, 1000000000U /* file_size */);
  Add(1 /* level */, 3U /* file_number */, "201" /* smallest */,
      "250" /* largest */, 1U /* file_size */);
  Add(2 /* level */, 4U /* file_number */, "100" /* smallest */,
      "149" /* largest */, 5000000000U /* file_size */);
  Add(2 /* level */, 5U /* file_number */, "150" /* smallest */,
      "201" /* largest */, 1U /* file_size */);
  Add(2 /* level */, 6U /* file_number */, "201" /* smallest */,
      "249" /* largest */, 1U /* file_size */, 0 /* smallest_seq */,
      0 /* largest_seq */);
  file_map_[6U].first->being_compacted = true;
  Add(3 /* level */, 7U /* file_number */, "100" /* smallest */,
      "149" /* largest */, 1U /* file_size */);

  UpdateVersionStorageInfo();

  std::unique_ptr<Compaction> compaction(level_compaction_picker.PickCompaction(
      cf_name_, mutable_cf_options_, vstorage_.get(), &log_buffer_));
  ASSERT_TRUE(compaction.get() != nullptr);
  ASSERT_EQ(2U, compaction->num_input_levels());
  ASSERT_EQ(1U, compaction->num_input_files(0));
  ASSERT_EQ(1U, compaction->num_input_files(1));
  ASSERT_EQ(4U, compaction->input(0, 0)->fd.GetNumber());
  ASSERT_EQ(7U, compaction->input(1, 0)->fd.GetNumber());
}

TEST_F(CompactionPickerTest, NotScheduleL1IfL0WithHigherPri1) {
  NewVersionStorage(6, kCompactionStyleLevel);
  mutable_cf_options_.level0_file_num_compaction_trigger = 2;
  mutable_cf_options_.max_bytes_for_level_base = 900000000U;

  // 6 L0 files, score 3.
  Add(0, 1U, "000", "400", 1U);
  Add(0, 2U, "001", "400", 1U, 0, 0);
  Add(0, 3U, "001", "400", 1000000000U, 0, 0);
  Add(0, 31U, "001", "400", 1000000000U, 0, 0);
  Add(0, 32U, "001", "400", 1000000000U, 0, 0);
  Add(0, 33U, "001", "400", 1000000000U, 0, 0);

  // L1 total size 2GB, score 2.2. If one file being comapcted, score 1.1.
  Add(1, 4U, "050", "300", 1000000000U, 0, 0);
  file_map_[4u].first->being_compacted = true;
  Add(1, 5U, "301", "350", 1000000000U, 0, 0);

  // Output level overlaps with the beginning and the end of the chain
  Add(2, 6U, "050", "100", 1U);
  Add(2, 7U, "300", "400", 1U);

  // No compaction should be scheduled, if L0 has higher priority than L1
  // but L0->L1 compaction is blocked by a file in L1 being compacted.
  UpdateVersionStorageInfo();
  ASSERT_EQ(0, vstorage_->CompactionScoreLevel(0));
  ASSERT_EQ(1, vstorage_->CompactionScoreLevel(1));
  std::unique_ptr<Compaction> compaction(level_compaction_picker.PickCompaction(
      cf_name_, mutable_cf_options_, vstorage_.get(), &log_buffer_));
  ASSERT_TRUE(compaction.get() == nullptr);
}

TEST_F(CompactionPickerTest, NotScheduleL1IfL0WithHigherPri2) {
  NewVersionStorage(6, kCompactionStyleLevel);
  mutable_cf_options_.level0_file_num_compaction_trigger = 2;
  mutable_cf_options_.max_bytes_for_level_base = 900000000U;

  // 6 L0 files, score 3.
  Add(0, 1U, "000", "400", 1U);
  Add(0, 2U, "001", "400", 1U, 0, 0);
  Add(0, 3U, "001", "400", 1000000000U, 0, 0);
  Add(0, 31U, "001", "400", 1000000000U, 0, 0);
  Add(0, 32U, "001", "400", 1000000000U, 0, 0);
  Add(0, 33U, "001", "400", 1000000000U, 0, 0);

  // L1 total size 2GB, score 2.2. If one file being comapcted, score 1.1.
  Add(1, 4U, "050", "300", 1000000000U, 0, 0);
  Add(1, 5U, "301", "350", 1000000000U, 0, 0);

  // Output level overlaps with the beginning and the end of the chain
  Add(2, 6U, "050", "100", 1U);
  Add(2, 7U, "300", "400", 1U);

  // If no file in L1 being compacted, L0->L1 compaction will be scheduled.
  UpdateVersionStorageInfo();  // being_compacted flag is cleared here.
  ASSERT_EQ(0, vstorage_->CompactionScoreLevel(0));
  ASSERT_EQ(1, vstorage_->CompactionScoreLevel(1));
  std::unique_ptr<Compaction> compaction(level_compaction_picker.PickCompaction(
      cf_name_, mutable_cf_options_, vstorage_.get(), &log_buffer_));
  ASSERT_TRUE(compaction.get() != nullptr);
}

TEST_F(CompactionPickerTest, NotScheduleL1IfL0WithHigherPri3) {
  NewVersionStorage(6, kCompactionStyleLevel);
  mutable_cf_options_.level0_file_num_compaction_trigger = 2;
  mutable_cf_options_.max_bytes_for_level_base = 900000000U;

  // 6 L0 files, score 3.
  Add(0, 1U, "000", "400", 1U);
  Add(0, 2U, "001", "400", 1U, 0, 0);
  Add(0, 3U, "001", "400", 1000000000U, 0, 0);
  Add(0, 31U, "001", "400", 1000000000U, 0, 0);
  Add(0, 32U, "001", "400", 1000000000U, 0, 0);
  Add(0, 33U, "001", "400", 1000000000U, 0, 0);

  // L1 score more than 6.
  Add(1, 4U, "050", "300", 1000000000U, 0, 0);
  file_map_[4u].first->being_compacted = true;
  Add(1, 5U, "301", "350", 1000000000U, 0, 0);
  Add(1, 51U, "351", "400", 6000000000U, 0, 0);

  // Output level overlaps with the beginning and the end of the chain
  Add(2, 6U, "050", "100", 1U);
  Add(2, 7U, "300", "400", 1U);

  // If score in L1 is larger than L0, L1 compaction goes through despite
  // there is pending L0 compaction.
  UpdateVersionStorageInfo();
  ASSERT_EQ(1, vstorage_->CompactionScoreLevel(0));
  ASSERT_EQ(0, vstorage_->CompactionScoreLevel(1));
  std::unique_ptr<Compaction> compaction(level_compaction_picker.PickCompaction(
      cf_name_, mutable_cf_options_, vstorage_.get(), &log_buffer_));
  ASSERT_TRUE(compaction.get() != nullptr);
}

TEST_F(CompactionPickerTest, EstimateCompactionBytesNeeded1) {
  int num_levels = ioptions_.num_levels;
  ioptions_.level_compaction_dynamic_level_bytes = false;
  mutable_cf_options_.level0_file_num_compaction_trigger = 4;
  mutable_cf_options_.max_bytes_for_level_base = 1000;
  mutable_cf_options_.max_bytes_for_level_multiplier = 10;
  NewVersionStorage(num_levels, kCompactionStyleLevel);
  Add(0, 1U, "150", "200", 200);
  Add(0, 2U, "150", "200", 200);
  Add(0, 3U, "150", "200", 200);
  // Level 1 is over target by 200
  Add(1, 4U, "400", "500", 600);
  Add(1, 5U, "600", "700", 600);
  // Level 2 is less than target 10000 even added size of level 1
  // Size ratio of L2/L1 is 9600 / 1200 = 8
  Add(2, 6U, "150", "200", 2500);
  Add(2, 7U, "201", "210", 2000);
  Add(2, 8U, "300", "310", 2600);
  Add(2, 9U, "400", "500", 2500);
  // Level 3 exceeds target 100,000 of 1000
  Add(3, 10U, "400", "500", 101000);
  // Level 4 exceeds target 1,000,000 by 900 after adding size from level 3
  // Size ratio L4/L3 is 9.9
  // After merge from L3, L4 size is 1000900
  Add(4, 11U, "400", "500", 999900);
  Add(5, 12U, "400", "500", 8007200);

  UpdateVersionStorageInfo();

  ASSERT_EQ(200u * 9u + 10900u + 900u * 9,
            vstorage_->estimated_compaction_needed_bytes());
}

TEST_F(CompactionPickerTest, EstimateCompactionBytesNeeded2) {
  int num_levels = ioptions_.num_levels;
  ioptions_.level_compaction_dynamic_level_bytes = false;
  mutable_cf_options_.level0_file_num_compaction_trigger = 3;
  mutable_cf_options_.max_bytes_for_level_base = 1000;
  mutable_cf_options_.max_bytes_for_level_multiplier = 10;
  NewVersionStorage(num_levels, kCompactionStyleLevel);
  Add(0, 1U, "150", "200", 200);
  Add(0, 2U, "150", "200", 200);
  Add(0, 4U, "150", "200", 200);
  Add(0, 5U, "150", "200", 200);
  Add(0, 6U, "150", "200", 200);
  // Level 1 size will be 1400 after merging with L0
  Add(1, 7U, "400", "500", 200);
  Add(1, 8U, "600", "700", 200);
  // Level 2 is less than target 10000 even added size of level 1
  Add(2, 9U, "150", "200", 9100);
  // Level 3 over the target, but since level 4 is empty, we assume it will be
  // a trivial move.
  Add(3, 10U, "400", "500", 101000);

  UpdateVersionStorageInfo();

  // estimated L1->L2 merge: 400 * (9100.0 / 1400.0 + 1.0)
  ASSERT_EQ(1400u + 3000u, vstorage_->estimated_compaction_needed_bytes());
}

TEST_F(CompactionPickerTest, EstimateCompactionBytesNeeded3) {
  int num_levels = ioptions_.num_levels;
  ioptions_.level_compaction_dynamic_level_bytes = false;
  mutable_cf_options_.level0_file_num_compaction_trigger = 3;
  mutable_cf_options_.max_bytes_for_level_base = 1000;
  mutable_cf_options_.max_bytes_for_level_multiplier = 10;
  NewVersionStorage(num_levels, kCompactionStyleLevel);
  Add(0, 1U, "150", "200", 2000);
  Add(0, 2U, "150", "200", 2000);
  Add(0, 4U, "150", "200", 2000);
  Add(0, 5U, "150", "200", 2000);
  Add(0, 6U, "150", "200", 1000);
  // Level 1 size will be 10000 after merging with L0
  Add(1, 7U, "400", "500", 500);
  Add(1, 8U, "600", "700", 500);

  Add(2, 9U, "150", "200", 10000);

  UpdateVersionStorageInfo();

  ASSERT_EQ(10000u + 18000u, vstorage_->estimated_compaction_needed_bytes());
}

TEST_F(CompactionPickerTest, EstimateCompactionBytesNeededDynamicLevel) {
  int num_levels = ioptions_.num_levels;
  ioptions_.level_compaction_dynamic_level_bytes = true;
  mutable_cf_options_.level0_file_num_compaction_trigger = 3;
  mutable_cf_options_.max_bytes_for_level_base = 1000;
  mutable_cf_options_.max_bytes_for_level_multiplier = 10;
  NewVersionStorage(num_levels, kCompactionStyleLevel);

  // Set Last level size 50000
  // num_levels - 1 target 5000
  // num_levels - 2 is base level with target 1000 (rounded up to
  // max_bytes_for_level_base).
  Add(num_levels - 1, 10U, "400", "500", 50000);

  Add(0, 1U, "150", "200", 200);
  Add(0, 2U, "150", "200", 200);
  Add(0, 4U, "150", "200", 200);
  Add(0, 5U, "150", "200", 200);
  Add(0, 6U, "150", "200", 200);
  // num_levels - 3 is over target by 100 + 1000
  Add(num_levels - 3, 7U, "400", "500", 550);
  Add(num_levels - 3, 8U, "600", "700", 550);
  // num_levels - 2 is over target by 1100 + 200
  Add(num_levels - 2, 9U, "150", "200", 5200);

  UpdateVersionStorageInfo();

  // Merging to the second last level: (5200 / 2100 + 1) * 1100
  // Merging to the last level: (50000 / 6300 + 1) * 1300
  ASSERT_EQ(2100u + 3823u + 11617u,
            vstorage_->estimated_compaction_needed_bytes());
}

TEST_F(CompactionPickerTest, IsBottommostLevelTest) {
  // case 1: Higher levels are empty
  NewVersionStorage(6, kCompactionStyleLevel);
  Add(0, 1U, "a", "m");
  Add(0, 2U, "c", "z");
  Add(1, 3U, "d", "e");
  Add(1, 4U, "l", "p");
  Add(2, 5U, "g", "i");
  Add(2, 6U, "x", "z");
  UpdateVersionStorageInfo();
  SetCompactionInputFilesLevels(2, 1);
  AddToCompactionFiles(3U);
  AddToCompactionFiles(5U);
  bool result =
      Compaction::TEST_IsBottommostLevel(2, vstorage_.get(), input_files_);
  ASSERT_TRUE(result);

  // case 2: Higher levels have no overlap
  NewVersionStorage(6, kCompactionStyleLevel);
  Add(0, 1U, "a", "m");
  Add(0, 2U, "c", "z");
  Add(1, 3U, "d", "e");
  Add(1, 4U, "l", "p");
  Add(2, 5U, "g", "i");
  Add(2, 6U, "x", "z");
  Add(3, 7U, "k", "p");
  Add(3, 8U, "t", "w");
  Add(4, 9U, "a", "b");
  Add(5, 10U, "c", "cc");
  UpdateVersionStorageInfo();
  SetCompactionInputFilesLevels(2, 1);
  AddToCompactionFiles(3U);
  AddToCompactionFiles(5U);
  result = Compaction::TEST_IsBottommostLevel(2, vstorage_.get(), input_files_);
  ASSERT_TRUE(result);

  // case 3.1: Higher levels (level 3) have overlap
  NewVersionStorage(6, kCompactionStyleLevel);
  Add(0, 1U, "a", "m");
  Add(0, 2U, "c", "z");
  Add(1, 3U, "d", "e");
  Add(1, 4U, "l", "p");
  Add(2, 5U, "g", "i");
  Add(2, 6U, "x", "z");
  Add(3, 7U, "e", "g");
  Add(3, 8U, "h", "k");
  Add(4, 9U, "a", "b");
  Add(5, 10U, "c", "cc");
  UpdateVersionStorageInfo();
  SetCompactionInputFilesLevels(2, 1);
  AddToCompactionFiles(3U);
  AddToCompactionFiles(5U);
  result = Compaction::TEST_IsBottommostLevel(2, vstorage_.get(), input_files_);
  ASSERT_FALSE(result);

  // case 3.2: Higher levels (level 5) have overlap
  DeleteVersionStorage();
  NewVersionStorage(6, kCompactionStyleLevel);
  Add(0, 1U, "a", "m");
  Add(0, 2U, "c", "z");
  Add(1, 3U, "d", "e");
  Add(1, 4U, "l", "p");
  Add(2, 5U, "g", "i");
  Add(2, 6U, "x", "z");
  Add(3, 7U, "j", "k");
  Add(3, 8U, "l", "m");
  Add(4, 9U, "a", "b");
  Add(5, 10U, "c", "cc");
  Add(5, 11U, "h", "k");
  Add(5, 12U, "y", "yy");
  Add(5, 13U, "z", "zz");
  UpdateVersionStorageInfo();
  SetCompactionInputFilesLevels(2, 1);
  AddToCompactionFiles(3U);
  AddToCompactionFiles(5U);
  result = Compaction::TEST_IsBottommostLevel(2, vstorage_.get(), input_files_);
  ASSERT_FALSE(result);

  // case 3.3: Higher levels (level 5) have overlap, but it's only overlapping
  // one key ("d")
  NewVersionStorage(6, kCompactionStyleLevel);
  Add(0, 1U, "a", "m");
  Add(0, 2U, "c", "z");
  Add(1, 3U, "d", "e");
  Add(1, 4U, "l", "p");
  Add(2, 5U, "g", "i");
  Add(2, 6U, "x", "z");
  Add(3, 7U, "j", "k");
  Add(3, 8U, "l", "m");
  Add(4, 9U, "a", "b");
  Add(5, 10U, "c", "cc");
  Add(5, 11U, "ccc", "d");
  Add(5, 12U, "y", "yy");
  Add(5, 13U, "z", "zz");
  UpdateVersionStorageInfo();
  SetCompactionInputFilesLevels(2, 1);
  AddToCompactionFiles(3U);
  AddToCompactionFiles(5U);
  result = Compaction::TEST_IsBottommostLevel(2, vstorage_.get(), input_files_);
  ASSERT_FALSE(result);

  // Level 0 files overlap
  NewVersionStorage(6, kCompactionStyleLevel);
  Add(0, 1U, "s", "t");
  Add(0, 2U, "a", "m");
  Add(0, 3U, "b", "z");
  Add(0, 4U, "e", "f");
  Add(5, 10U, "y", "z");
  UpdateVersionStorageInfo();
  SetCompactionInputFilesLevels(1, 0);
  AddToCompactionFiles(1U);
  AddToCompactionFiles(2U);
  AddToCompactionFiles(3U);
  AddToCompactionFiles(4U);
  result = Compaction::TEST_IsBottommostLevel(2, vstorage_.get(), input_files_);
  ASSERT_FALSE(result);

  // Level 0 files don't overlap
  NewVersionStorage(6, kCompactionStyleLevel);
  Add(0, 1U, "s", "t");
  Add(0, 2U, "a", "m");
  Add(0, 3U, "b", "k");
  Add(0, 4U, "e", "f");
  Add(5, 10U, "y", "z");
  UpdateVersionStorageInfo();
  SetCompactionInputFilesLevels(1, 0);
  AddToCompactionFiles(1U);
  AddToCompactionFiles(2U);
  AddToCompactionFiles(3U);
  AddToCompactionFiles(4U);
  result = Compaction::TEST_IsBottommostLevel(2, vstorage_.get(), input_files_);
  ASSERT_TRUE(result);

  // Level 1 files overlap
  NewVersionStorage(6, kCompactionStyleLevel);
  Add(0, 1U, "s", "t");
  Add(0, 2U, "a", "m");
  Add(0, 3U, "b", "k");
  Add(0, 4U, "e", "f");
  Add(1, 5U, "a", "m");
  Add(1, 6U, "n", "o");
  Add(1, 7U, "w", "y");
  Add(5, 10U, "y", "z");
  UpdateVersionStorageInfo();
  SetCompactionInputFilesLevels(2, 0);
  AddToCompactionFiles(1U);
  AddToCompactionFiles(2U);
  AddToCompactionFiles(3U);
  AddToCompactionFiles(4U);
  AddToCompactionFiles(5U);
  AddToCompactionFiles(6U);
  AddToCompactionFiles(7U);
  result = Compaction::TEST_IsBottommostLevel(2, vstorage_.get(), input_files_);
  ASSERT_FALSE(result);

  DeleteVersionStorage();
}

TEST_F(CompactionPickerTest, MaxCompactionBytesHit) {
  mutable_cf_options_.max_bytes_for_level_base = 1000000u;
  mutable_cf_options_.max_compaction_bytes = 800000u;
  ioptions_.level_compaction_dynamic_level_bytes = false;
  NewVersionStorage(6, kCompactionStyleLevel);
  // A compaction should be triggered and pick file 2 and 5.
  // It can expand because adding file 1 and 3, the compaction size will
  // exceed mutable_cf_options_.max_bytes_for_level_base.
  Add(1, 1U, "100", "150", 300000U);
  Add(1, 2U, "151", "200", 300001U, 0, 0);
  Add(1, 3U, "201", "250", 300000U, 0, 0);
  Add(1, 4U, "251", "300", 300000U, 0, 0);
  Add(2, 5U, "100", "256", 1U);
  UpdateVersionStorageInfo();

  std::unique_ptr<Compaction> compaction(level_compaction_picker.PickCompaction(
      cf_name_, mutable_cf_options_, vstorage_.get(), &log_buffer_));
  ASSERT_TRUE(compaction.get() != nullptr);
  ASSERT_EQ(2U, compaction->num_input_levels());
  ASSERT_EQ(1U, compaction->num_input_files(0));
  ASSERT_EQ(1U, compaction->num_input_files(1));
  ASSERT_EQ(2U, compaction->input(0, 0)->fd.GetNumber());
  ASSERT_EQ(5U, compaction->input(1, 0)->fd.GetNumber());
}

TEST_F(CompactionPickerTest, MaxCompactionBytesNotHit) {
  mutable_cf_options_.max_bytes_for_level_base = 800000u;
  mutable_cf_options_.max_compaction_bytes = 1000000u;
  ioptions_.level_compaction_dynamic_level_bytes = false;
  NewVersionStorage(6, kCompactionStyleLevel);
  // A compaction should be triggered and pick file 2 and 5.
  // and it expands to file 1 and 3 too.
  Add(1, 1U, "100", "150", 300000U);
  Add(1, 2U, "151", "200", 300001U, 0, 0);
  Add(1, 3U, "201", "250", 300000U, 0, 0);
  Add(1, 4U, "251", "300", 300000U, 0, 0);
  Add(2, 5U, "000", "251", 1U);
  UpdateVersionStorageInfo();

  std::unique_ptr<Compaction> compaction(level_compaction_picker.PickCompaction(
      cf_name_, mutable_cf_options_, vstorage_.get(), &log_buffer_));
  ASSERT_TRUE(compaction.get() != nullptr);
  ASSERT_EQ(2U, compaction->num_input_levels());
  ASSERT_EQ(3U, compaction->num_input_files(0));
  ASSERT_EQ(1U, compaction->num_input_files(1));
  ASSERT_EQ(1U, compaction->input(0, 0)->fd.GetNumber());
  ASSERT_EQ(2U, compaction->input(0, 1)->fd.GetNumber());
  ASSERT_EQ(3U, compaction->input(0, 2)->fd.GetNumber());
  ASSERT_EQ(5U, compaction->input(1, 0)->fd.GetNumber());
}

TEST_F(CompactionPickerTest, IsTrivialMoveOn) {
  mutable_cf_options_.max_bytes_for_level_base = 10000u;
  mutable_cf_options_.max_compaction_bytes = 10001u;
  ioptions_.level_compaction_dynamic_level_bytes = false;
  NewVersionStorage(6, kCompactionStyleLevel);
  // A compaction should be triggered and pick file 2
  Add(1, 1U, "100", "150", 3000U);
  Add(1, 2U, "151", "200", 3001U);
  Add(1, 3U, "201", "250", 3000U);
  Add(1, 4U, "251", "300", 3000U);

  Add(3, 5U, "120", "130", 7000U);
  Add(3, 6U, "170", "180", 7000U);
  Add(3, 7U, "220", "230", 7000U);
  Add(3, 8U, "270", "280", 7000U);
  UpdateVersionStorageInfo();

  std::unique_ptr<Compaction> compaction(level_compaction_picker.PickCompaction(
    cf_name_, mutable_cf_options_, vstorage_.get(), &log_buffer_));
  ASSERT_TRUE(compaction.get() != nullptr);
  ASSERT_TRUE(compaction->IsTrivialMove());
}

TEST_F(CompactionPickerTest, IsTrivialMoveOffSstPartitioned) {
  mutable_cf_options_.max_bytes_for_level_base = 10000u;
  mutable_cf_options_.max_compaction_bytes = 10001u;
  ioptions_.level_compaction_dynamic_level_bytes = false;
  ioptions_.sst_partitioner_factory = NewSstPartitionerFixedPrefixFactory(1);
  NewVersionStorage(6, kCompactionStyleLevel);
  // A compaction should be triggered and pick file 2
  Add(1, 1U, "100", "150", 3000U);
  Add(1, 2U, "151", "200", 3001U);
  Add(1, 3U, "201", "250", 3000U);
  Add(1, 4U, "251", "300", 3000U);

  Add(3, 5U, "120", "130", 7000U);
  Add(3, 6U, "170", "180", 7000U);
  Add(3, 7U, "220", "230", 7000U);
  Add(3, 8U, "270", "280", 7000U);
  UpdateVersionStorageInfo();

  std::unique_ptr<Compaction> compaction(level_compaction_picker.PickCompaction(
      cf_name_, mutable_cf_options_, vstorage_.get(),
      &log_buffer_));
  ASSERT_TRUE(compaction.get() != nullptr);
  // No trivial move, because partitioning is applied
  ASSERT_TRUE(!compaction->IsTrivialMove());
}

TEST_F(CompactionPickerTest, IsTrivialMoveOff) {
  mutable_cf_options_.max_bytes_for_level_base = 1000000u;
  mutable_cf_options_.max_compaction_bytes = 10000u;
  ioptions_.level_compaction_dynamic_level_bytes = false;
  NewVersionStorage(6, kCompactionStyleLevel);
  // A compaction should be triggered and pick all files from level 1
  Add(1, 1U, "100", "150", 300000U, 0, 0);
  Add(1, 2U, "150", "200", 300000U, 0, 0);
  Add(1, 3U, "200", "250", 300000U, 0, 0);
  Add(1, 4U, "250", "300", 300000U, 0, 0);

  Add(3, 5U, "120", "130", 6000U);
  Add(3, 6U, "140", "150", 6000U);
  UpdateVersionStorageInfo();

  std::unique_ptr<Compaction> compaction(level_compaction_picker.PickCompaction(
    cf_name_, mutable_cf_options_, vstorage_.get(), &log_buffer_));
  ASSERT_TRUE(compaction.get() != nullptr);
  ASSERT_FALSE(compaction->IsTrivialMove());
}

TEST_F(CompactionPickerTest, CacheNextCompactionIndex) {
  NewVersionStorage(6, kCompactionStyleLevel);
  mutable_cf_options_.max_compaction_bytes = 100000000000u;

  Add(1 /* level */, 1U /* file_number */, "100" /* smallest */,
      "149" /* largest */, 1000000000U /* file_size */);
  file_map_[1U].first->being_compacted = true;
  Add(1 /* level */, 2U /* file_number */, "150" /* smallest */,
      "199" /* largest */, 900000000U /* file_size */);
  Add(1 /* level */, 3U /* file_number */, "200" /* smallest */,
      "249" /* largest */, 800000000U /* file_size */);
  Add(1 /* level */, 4U /* file_number */, "250" /* smallest */,
      "299" /* largest */, 700000000U /* file_size */);
  Add(2 /* level */, 5U /* file_number */, "150" /* smallest */,
      "199" /* largest */, 1U /* file_size */);
  file_map_[5U].first->being_compacted = true;

  UpdateVersionStorageInfo();

  std::unique_ptr<Compaction> compaction(level_compaction_picker.PickCompaction(
      cf_name_, mutable_cf_options_, vstorage_.get(), &log_buffer_));
  ASSERT_TRUE(compaction.get() != nullptr);
  ASSERT_EQ(1U, compaction->num_input_levels());
  ASSERT_EQ(1U, compaction->num_input_files(0));
  ASSERT_EQ(0U, compaction->num_input_files(1));
  ASSERT_EQ(3U, compaction->input(0, 0)->fd.GetNumber());
  ASSERT_EQ(2, vstorage_->NextCompactionIndex(1 /* level */));

  compaction.reset(level_compaction_picker.PickCompaction(
      cf_name_, mutable_cf_options_, vstorage_.get(), &log_buffer_));
  ASSERT_TRUE(compaction.get() != nullptr);
  ASSERT_EQ(1U, compaction->num_input_levels());
  ASSERT_EQ(1U, compaction->num_input_files(0));
  ASSERT_EQ(0U, compaction->num_input_files(1));
  ASSERT_EQ(4U, compaction->input(0, 0)->fd.GetNumber());
  ASSERT_EQ(3, vstorage_->NextCompactionIndex(1 /* level */));

  compaction.reset(level_compaction_picker.PickCompaction(
      cf_name_, mutable_cf_options_, vstorage_.get(), &log_buffer_));
  ASSERT_TRUE(compaction.get() == nullptr);
  ASSERT_EQ(4, vstorage_->NextCompactionIndex(1 /* level */));
}

TEST_F(CompactionPickerTest, IntraL0MaxCompactionBytesNotHit) {
  // Intra L0 compaction triggers only if there are at least
  // level0_file_num_compaction_trigger + 2 L0 files.
  mutable_cf_options_.level0_file_num_compaction_trigger = 3;
  mutable_cf_options_.max_compaction_bytes = 1000000u;
  NewVersionStorage(6, kCompactionStyleLevel);

  // All 5 L0 files will be picked for intra L0 compaction. The one L1 file
  // spans entire L0 key range and is marked as being compacted to avoid
  // L0->L1 compaction.
  Add(0, 1U, "100", "150", 200000U, 0, 100, 101);
  Add(0, 2U, "151", "200", 200000U, 0, 102, 103);
  Add(0, 3U, "201", "250", 200000U, 0, 104, 105);
  Add(0, 4U, "251", "300", 200000U, 0, 106, 107);
  Add(0, 5U, "301", "350", 200000U, 0, 108, 109);
  Add(1, 6U, "100", "350", 200000U, 0, 110, 111);
  vstorage_->LevelFiles(1)[0]->being_compacted = true;
  UpdateVersionStorageInfo();

  std::unique_ptr<Compaction> compaction(level_compaction_picker.PickCompaction(
      cf_name_, mutable_cf_options_, vstorage_.get(), &log_buffer_));
  ASSERT_TRUE(compaction.get() != nullptr);
  ASSERT_EQ(1U, compaction->num_input_levels());
  ASSERT_EQ(5U, compaction->num_input_files(0));
  ASSERT_EQ(CompactionReason::kLevelL0FilesNum,
            compaction->compaction_reason());
  ASSERT_EQ(0U, compaction->output_level());
}

TEST_F(CompactionPickerTest, IntraL0MaxCompactionBytesHit) {
  // Intra L0 compaction triggers only if there are at least
  // level0_file_num_compaction_trigger + 2 L0 files.
  mutable_cf_options_.level0_file_num_compaction_trigger = 3;
  mutable_cf_options_.max_compaction_bytes = 999999u;
  NewVersionStorage(6, kCompactionStyleLevel);

  // 4 out of 5 L0 files will be picked for intra L0 compaction due to
  // max_compaction_bytes limit (the minimum number of files for triggering
  // intra L0 compaction is 4). The one L1 file spans entire L0 key range and
  // is marked as being compacted to avoid L0->L1 compaction.
  Add(0, 1U, "100", "150", 200000U, 0, 100, 101);
  Add(0, 2U, "151", "200", 200000U, 0, 102, 103);
  Add(0, 3U, "201", "250", 200000U, 0, 104, 105);
  Add(0, 4U, "251", "300", 200000U, 0, 106, 107);
  Add(0, 5U, "301", "350", 200000U, 0, 108, 109);
  Add(1, 6U, "100", "350", 200000U, 0, 109, 110);
  vstorage_->LevelFiles(1)[0]->being_compacted = true;
  UpdateVersionStorageInfo();

  std::unique_ptr<Compaction> compaction(level_compaction_picker.PickCompaction(
      cf_name_, mutable_cf_options_, vstorage_.get(), &log_buffer_));
  ASSERT_TRUE(compaction.get() != nullptr);
  ASSERT_EQ(1U, compaction->num_input_levels());
  ASSERT_EQ(4U, compaction->num_input_files(0));
  ASSERT_EQ(CompactionReason::kLevelL0FilesNum,
            compaction->compaction_reason());
  ASSERT_EQ(0U, compaction->output_level());
}

TEST_F(CompactionPickerTest, IntraL0ForEarliestSeqno) {
  // Intra L0 compaction triggers only if there are at least
  // level0_file_num_compaction_trigger + 2 L0 files.
  mutable_cf_options_.level0_file_num_compaction_trigger = 3;
  mutable_cf_options_.max_compaction_bytes = 999999u;
  NewVersionStorage(6, kCompactionStyleLevel);

  // 4 out of 6 L0 files will be picked for intra L0 compaction due to
  // being_compact limit. And the latest one L0 will be skipped due to earliest
  // seqno. The one L1 file spans entire L0 key range and is marked as being
  // compacted to avoid L0->L1 compaction.
  Add(1, 1U, "100", "350", 200000U, 0, 110, 111);
  Add(0, 2U, "301", "350", 1U, 0, 108, 109);
  Add(0, 3U, "251", "300", 1U, 0, 106, 107);
  Add(0, 4U, "201", "250", 1U, 0, 104, 105);
  Add(0, 5U, "151", "200", 1U, 0, 102, 103);
  Add(0, 6U, "100", "150", 1U, 0, 100, 101);
  Add(0, 7U, "100", "100", 1U, 0, 99, 100);
  vstorage_->LevelFiles(0)[5]->being_compacted = true;
  vstorage_->LevelFiles(1)[0]->being_compacted = true;
  UpdateVersionStorageInfo();

  std::unique_ptr<Compaction> compaction(level_compaction_picker.PickCompaction(
      cf_name_, mutable_cf_options_, vstorage_.get(), &log_buffer_, 107));
  ASSERT_TRUE(compaction.get() != nullptr);
  ASSERT_EQ(1U, compaction->num_input_levels());
  ASSERT_EQ(4U, compaction->num_input_files(0));
  ASSERT_EQ(CompactionReason::kLevelL0FilesNum,
            compaction->compaction_reason());
  ASSERT_EQ(0, compaction->output_level());
}

}  // namespace rocksdb

int main(int argc, char** argv) {
  ::testing::InitGoogleTest(&argc, argv);
  return RUN_ALL_TESTS();
}<|MERGE_RESOLUTION|>--- conflicted
+++ resolved
@@ -519,13 +519,8 @@
   for (int i = 1; i <= kFileCount; ++i) {
     NewVersionStorage(1, kCompactionStyleFIFO);
     Add(0, i, ToString((i + 100) * 1000).c_str(),
-<<<<<<< HEAD
-        ToString((i + 100) * 1000 + 999).c_str(),
-        kFileSize, 0, i * 100, i * 100 + 99);
-=======
         ToString((i + 100) * 1000 + 999).c_str(), kFileSize, 0, i * 100,
         i * 100 + 99);
->>>>>>> 9dcc3336
     UpdateVersionStorageInfo();
     ASSERT_EQ(fifo_compaction_picker.NeedsCompaction(vstorage_.get()),
               vstorage_->CompactionScore(0) >= 1);
