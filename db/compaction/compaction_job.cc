//  Copyright (c) 2011-present, Facebook, Inc.  All rights reserved.
//  This source code is licensed under both the GPLv2 (found in the
//  COPYING file in the root directory) and Apache 2.0 License
//  (found in the LICENSE.Apache file in the root directory).
//
// Copyright (c) 2011 The LevelDB Authors. All rights reserved.
// Use of this source code is governed by a BSD-style license that can be
// found in the LICENSE file. See the AUTHORS file for names of contributors.

#include "db/compaction/compaction_job.h"

#include <algorithm>
#include <cinttypes>
#include <memory>
#include <optional>
#include <set>
#include <utility>
#include <vector>

#include "db/blob/blob_counting_iterator.h"
#include "db/blob/blob_file_addition.h"
#include "db/blob/blob_file_builder.h"
#include "db/builder.h"
#include "db/compaction/clipping_iterator.h"
#include "db/compaction/compaction_state.h"
#include "db/db_impl/db_impl.h"
#include "db/dbformat.h"
#include "db/error_handler.h"
#include "db/event_helpers.h"
#include "db/history_trimming_iterator.h"
#include "db/log_writer.h"
#include "db/merge_helper.h"
#include "db/range_del_aggregator.h"
#include "db/version_edit.h"
#include "db/version_set.h"
#include "file/filename.h"
#include "file/read_write_util.h"
#include "file/sst_file_manager_impl.h"
#include "file/writable_file_writer.h"
#include "logging/log_buffer.h"
#include "logging/logging.h"
#include "monitoring/iostats_context_imp.h"
#include "monitoring/thread_status_util.h"
#include "options/configurable_helper.h"
#include "options/options_helper.h"
#include "port/port.h"
#include "rocksdb/db.h"
#include "rocksdb/env.h"
<<<<<<< HEAD
#include "rocksdb/listener.h"
#include "rocksdb/sst_partitioner.h"
=======
#include "rocksdb/options.h"
>>>>>>> bf2c3351
#include "rocksdb/statistics.h"
#include "rocksdb/status.h"
#include "rocksdb/table.h"
#include "rocksdb/utilities/options_type.h"
#include "table/merging_iterator.h"
#include "table/table_builder.h"
#include "table/unique_id_impl.h"
#include "test_util/sync_point.h"
#include "util/stop_watch.h"

namespace ROCKSDB_NAMESPACE {

const char* GetCompactionReasonString(CompactionReason compaction_reason) {
  switch (compaction_reason) {
    case CompactionReason::kUnknown:
      return "Unknown";
    case CompactionReason::kLevelL0FilesNum:
      return "LevelL0FilesNum";
    case CompactionReason::kLevelMaxLevelSize:
      return "LevelMaxLevelSize";
    case CompactionReason::kUniversalSizeAmplification:
      return "UniversalSizeAmplification";
    case CompactionReason::kUniversalSizeRatio:
      return "UniversalSizeRatio";
    case CompactionReason::kUniversalSortedRunNum:
      return "UniversalSortedRunNum";
    case CompactionReason::kFIFOMaxSize:
      return "FIFOMaxSize";
    case CompactionReason::kFIFOReduceNumFiles:
      return "FIFOReduceNumFiles";
    case CompactionReason::kFIFOTtl:
      return "FIFOTtl";
    case CompactionReason::kManualCompaction:
      return "ManualCompaction";
    case CompactionReason::kFilesMarkedForCompaction:
      return "FilesMarkedForCompaction";
    case CompactionReason::kBottommostFiles:
      return "BottommostFiles";
    case CompactionReason::kTtl:
      return "Ttl";
    case CompactionReason::kFlush:
      return "Flush";
    case CompactionReason::kExternalSstIngestion:
      return "ExternalSstIngestion";
    case CompactionReason::kPeriodicCompaction:
      return "PeriodicCompaction";
    case CompactionReason::kChangeTemperature:
      return "ChangeTemperature";
    case CompactionReason::kForcedBlobGC:
      return "ForcedBlobGC";
    case CompactionReason::kRoundRobinTtl:
      return "RoundRobinTtl";
    case CompactionReason::kNumOfReasons:
      // fall through
    default:
      assert(false);
      return "Invalid";
  }
}

<<<<<<< HEAD
// Maintains state for each sub-compaction
struct CompactionJob::SubcompactionState {
  const Compaction* compaction;
  std::unique_ptr<CompactionIterator> c_iter;

  // The boundaries of the key-range this compaction is interested in. No two
  // subcompactions may have overlapping key-ranges.
  // 'start' is inclusive, 'end' is exclusive, and nullptr means unbounded
  Slice *start, *end;

  // The return status of this subcompaction
  Status status;

  // The return IO Status of this subcompaction
  IOStatus io_status;

  // Files produced by this subcompaction
  struct Output {
    Output(FileMetaData&& _meta, const InternalKeyComparator& _icmp,
           bool _enable_order_check, bool _enable_hash, bool _finished = false,
           uint64_t precalculated_hash = 0)
        : meta(std::move(_meta)),
          validator(_icmp, _enable_order_check, _enable_hash,
                    precalculated_hash),
          finished(_finished) {}
    FileMetaData meta;
    OutputValidator validator;
    bool finished;
    std::shared_ptr<const TableProperties> table_properties;
  };

  // State kept for output being generated
  std::vector<Output> outputs;
  std::vector<BlobFileAddition> blob_file_additions;
  std::unique_ptr<BlobGarbageMeter> blob_garbage_meter;
  std::unique_ptr<WritableFileWriter> outfile;
  std::unique_ptr<TableBuilder> builder;

  Output* current_output() {
    if (outputs.empty()) {
      // This subcompaction's output could be empty if compaction was aborted
      // before this subcompaction had a chance to generate any output files.
      // When subcompactions are executed sequentially this is more likely and
      // will be particularly likely for the later subcompactions to be empty.
      // Once they are run in parallel however it should be much rarer.
      return nullptr;
    } else {
      return &outputs.back();
    }
  }

  // Some identified files with old oldest ancester time and the range should be
  // isolated out so that the output file(s) in that range can be merged down
  // for TTL and clear the timestamps for the range.
  std::vector<FileMetaData*> files_to_cut_for_ttl;
  int cur_files_to_cut_for_ttl = -1;
  int next_files_to_cut_for_ttl = 0;

  uint64_t current_output_file_size = 0;

  // State during the subcompaction
  uint64_t total_bytes = 0;
  uint64_t num_output_records = 0;
  CompactionJobStats compaction_job_stats;
  uint64_t approx_size = 0;
  // An index that used to speed up ShouldStopBefore().
  size_t grandparent_index = 0;
  // The number of bytes overlapping between the current output and
  // grandparent files used in ShouldStopBefore().
  uint64_t overlapped_bytes = 0;
  // A flag determine whether the key has been seen in ShouldStopBefore()
  bool seen_key = false;
  // sub compaction job id, which is used to identify different sub-compaction
  // within the same compaction job.
  const uint32_t sub_job_id;

  SubcompactionState(Compaction* c, Slice* _start, Slice* _end, uint64_t size,
                     uint32_t _sub_job_id)
      : compaction(c),
        start(_start),
        end(_end),
        approx_size(size),
        sub_job_id(_sub_job_id) {
    assert(compaction != nullptr);
  }

  // Adds the key and value to the builder
  // If paranoid is true, adds the key-value to the paranoid hash
  Status AddToBuilder(const Slice& key, const Slice& value) {
    auto curr = current_output();
    assert(builder != nullptr);
    assert(curr != nullptr);
    Status s = curr->validator.Add(key, value);
    if (!s.ok()) {
      return s;
    }
    builder->Add(key, value);
    return Status::OK();
  }

  void FillFilesToCutForTtl();

  // Returns true iff we should stop building the current output
  // before processing "internal_key".
  bool ShouldStopBefore(const Slice& internal_key, uint64_t curr_file_size) {
    const InternalKeyComparator* icmp =
        &compaction->column_family_data()->internal_comparator();
    const std::vector<FileMetaData*>& grandparents = compaction->grandparents();

    bool grandparant_file_switched = false;
    // Scan to find earliest grandparent file that contains key.
    while (grandparent_index < grandparents.size() &&
           icmp->Compare(internal_key,
                         grandparents[grandparent_index]->largest.Encode()) >
               0) {
      if (seen_key) {
        overlapped_bytes += grandparents[grandparent_index]->fd.GetFileSize();
        grandparant_file_switched = true;
      }
      assert(grandparent_index + 1 >= grandparents.size() ||
             icmp->Compare(
                 grandparents[grandparent_index]->largest.Encode(),
                 grandparents[grandparent_index + 1]->smallest.Encode()) <= 0);
      grandparent_index++;
    }
    seen_key = true;

    if (grandparant_file_switched && overlapped_bytes + curr_file_size >
                                         compaction->max_compaction_bytes()) {
      // Too much overlap for current output; start new output
      overlapped_bytes = 0;
      return true;
    }

    if (!files_to_cut_for_ttl.empty()) {
      if (cur_files_to_cut_for_ttl != -1) {
        // Previous key is inside the range of a file
        if (icmp->Compare(internal_key,
                          files_to_cut_for_ttl[cur_files_to_cut_for_ttl]
                              ->largest.Encode()) > 0) {
          next_files_to_cut_for_ttl = cur_files_to_cut_for_ttl + 1;
          cur_files_to_cut_for_ttl = -1;
          return true;
        }
      } else {
        // Look for the key position
        while (next_files_to_cut_for_ttl <
               static_cast<int>(files_to_cut_for_ttl.size())) {
          if (icmp->Compare(internal_key,
                            files_to_cut_for_ttl[next_files_to_cut_for_ttl]
                                ->smallest.Encode()) >= 0) {
            if (icmp->Compare(internal_key,
                              files_to_cut_for_ttl[next_files_to_cut_for_ttl]
                                  ->largest.Encode()) <= 0) {
              // With in the current file
              cur_files_to_cut_for_ttl = next_files_to_cut_for_ttl;
              return true;
            }
            // Beyond the current file
            next_files_to_cut_for_ttl++;
          } else {
            // Still fall into the gap
            break;
          }
        }
      }
    }

    return false;
  }

  Status ProcessOutFlowIfNeeded(const Slice& key, const Slice& value) {
    if (!blob_garbage_meter) {
      return Status::OK();
    }

    return blob_garbage_meter->ProcessOutFlow(key, value);
  }

  bool IsPartialCompaction() { return start || end; }
};

void CompactionJob::SubcompactionState::FillFilesToCutForTtl() {
  if (compaction->immutable_options()->compaction_style !=
          CompactionStyle::kCompactionStyleLevel ||
      compaction->immutable_options()->compaction_pri !=
          CompactionPri::kMinOverlappingRatio ||
      compaction->mutable_cf_options()->ttl == 0 ||
      compaction->num_input_levels() < 2 || compaction->bottommost_level()) {
    return;
  }

  // We define new file with oldest ancestor time to be younger than 1/4 TTL,
  // and an old one to be older than 1/2 TTL time.
  int64_t temp_current_time;
  auto get_time_status = compaction->immutable_options()->clock->GetCurrentTime(
      &temp_current_time);
  if (!get_time_status.ok()) {
    return;
  }
  uint64_t current_time = static_cast<uint64_t>(temp_current_time);
  if (current_time < compaction->mutable_cf_options()->ttl) {
    return;
  }
  uint64_t old_age_thres =
      current_time - compaction->mutable_cf_options()->ttl / 2;

  const std::vector<FileMetaData*>& olevel =
      *(compaction->inputs(compaction->num_input_levels() - 1));
  for (FileMetaData* file : olevel) {
    // Worth filtering out by start and end?
    uint64_t oldest_ancester_time = file->TryGetOldestAncesterTime();
    // We put old files if they are not too small to prevent a flood
    // of small files.
    if (oldest_ancester_time < old_age_thres &&
        file->fd.GetFileSize() >
            compaction->mutable_cf_options()->target_file_size_base / 2) {
      files_to_cut_for_ttl.push_back(file);
    }
  }
}

// Maintains state for the entire compaction
struct CompactionJob::CompactionState {
  Compaction* const compaction;

  // REQUIRED: subcompaction states are stored in order of increasing
  // key-range
  std::vector<CompactionJob::SubcompactionState> sub_compact_states;
  Status status;

  size_t num_output_files = 0;
  uint64_t total_bytes = 0;
  size_t num_blob_output_files = 0;
  uint64_t total_blob_bytes = 0;
  uint64_t num_output_records = 0;

  explicit CompactionState(Compaction* c) : compaction(c) {}

  Slice SmallestUserKey() {
    for (const auto& sub_compact_state : sub_compact_states) {
      if (!sub_compact_state.outputs.empty() &&
          sub_compact_state.outputs[0].finished) {
        return sub_compact_state.outputs[0].meta.smallest.user_key();
      }
    }
    // If there is no finished output, return an empty slice.
    return Slice(nullptr, 0);
  }

  Slice LargestUserKey() {
    for (auto it = sub_compact_states.rbegin(); it < sub_compact_states.rend();
         ++it) {
      if (!it->outputs.empty() && it->current_output()->finished) {
        assert(it->current_output() != nullptr);
        return it->current_output()->meta.largest.user_key();
      }
    }
    // If there is no finished output, return an empty slice.
    return Slice(nullptr, 0);
  }
};

void CompactionJob::AggregateStatistics() {
  assert(compact_);

  for (SubcompactionState& sc : compact_->sub_compact_states) {
    auto& outputs = sc.outputs;

    if (!outputs.empty() && !outputs.back().meta.fd.file_size) {
      // An error occurred, so ignore the last output.
      outputs.pop_back();
    }

    compact_->num_output_files += outputs.size();
    compact_->total_bytes += sc.total_bytes;

    const auto& blobs = sc.blob_file_additions;

    compact_->num_blob_output_files += blobs.size();

    for (const auto& blob : blobs) {
      compact_->total_blob_bytes += blob.GetTotalBlobBytes();
    }

    compact_->num_output_records += sc.num_output_records;

    compaction_job_stats_->Add(sc.compaction_job_stats);
=======
const char* GetCompactionPenultimateOutputRangeTypeString(
    Compaction::PenultimateOutputRangeType range_type) {
  switch (range_type) {
    case Compaction::PenultimateOutputRangeType::kNotSupported:
      return "NotSupported";
    case Compaction::PenultimateOutputRangeType::kFullRange:
      return "FullRange";
    case Compaction::PenultimateOutputRangeType::kNonLastRange:
      return "NonLastRange";
    case Compaction::PenultimateOutputRangeType::kDisabled:
      return "Disabled";
    default:
      assert(false);
      return "Invalid";
>>>>>>> bf2c3351
  }
}

CompactionJob::CompactionJob(
    int job_id, Compaction* compaction, const ImmutableDBOptions& db_options,
    const MutableDBOptions& mutable_db_options, const FileOptions& file_options,
    VersionSet* versions, const std::atomic<bool>* shutting_down,
    LogBuffer* log_buffer, FSDirectory* db_directory,
    FSDirectory* output_directory, FSDirectory* blob_output_directory,
    Statistics* stats, InstrumentedMutex* db_mutex,
    ErrorHandler* db_error_handler,
    std::vector<SequenceNumber> existing_snapshots,
    SequenceNumber earliest_write_conflict_snapshot,
    const SnapshotChecker* snapshot_checker, JobContext* job_context,
    std::shared_ptr<Cache> table_cache, EventLogger* event_logger,
    bool paranoid_file_checks, bool measure_io_stats, const std::string& dbname,
    CompactionJobStats* compaction_job_stats, Env::Priority thread_pri,
    const std::shared_ptr<IOTracer>& io_tracer,
    const std::atomic<bool>& manual_compaction_canceled,
    const std::string& db_id, const std::string& db_session_id,
    std::string full_history_ts_low, std::string trim_ts,
    BlobFileCompletionCallback* blob_callback, int* bg_compaction_scheduled,
    int* bg_bottom_compaction_scheduled)
    : compact_(new CompactionState(compaction)),
      compaction_stats_(compaction->compaction_reason(), 1),
      db_options_(db_options),
      mutable_db_options_copy_(mutable_db_options),
      log_buffer_(log_buffer),
      output_directory_(output_directory),
      stats_(stats),
      bottommost_level_(false),
      write_hint_(Env::WLTH_NOT_SET),
      compaction_job_stats_(compaction_job_stats),
      job_id_(job_id),
      dbname_(dbname),
      db_id_(db_id),
      db_session_id_(db_session_id),
      file_options_(file_options),
      env_(db_options.env),
      io_tracer_(io_tracer),
      fs_(db_options.fs, io_tracer),
      file_options_for_read_(
          fs_->OptimizeForCompactionTableRead(file_options, db_options_)),
      versions_(versions),
      shutting_down_(shutting_down),
      manual_compaction_canceled_(manual_compaction_canceled),
      db_directory_(db_directory),
      blob_output_directory_(blob_output_directory),
      db_mutex_(db_mutex),
      db_error_handler_(db_error_handler),
      existing_snapshots_(std::move(existing_snapshots)),
      earliest_write_conflict_snapshot_(earliest_write_conflict_snapshot),
      snapshot_checker_(snapshot_checker),
      job_context_(job_context),
      table_cache_(std::move(table_cache)),
      event_logger_(event_logger),
      paranoid_file_checks_(paranoid_file_checks),
      measure_io_stats_(measure_io_stats),
      thread_pri_(thread_pri),
      full_history_ts_low_(std::move(full_history_ts_low)),
      trim_ts_(std::move(trim_ts)),
      blob_callback_(blob_callback),
      extra_num_subcompaction_threads_reserved_(0),
      bg_compaction_scheduled_(bg_compaction_scheduled),
      bg_bottom_compaction_scheduled_(bg_bottom_compaction_scheduled) {
  assert(compaction_job_stats_ != nullptr);
  assert(log_buffer_ != nullptr);

  const auto* cfd = compact_->compaction->column_family_data();
  ThreadStatusUtil::SetColumnFamily(cfd, cfd->ioptions()->env,
                                    db_options_.enable_thread_tracking);
  ThreadStatusUtil::SetThreadOperation(ThreadStatus::OP_COMPACTION);
  ReportStartedCompaction(compaction);
}

CompactionJob::~CompactionJob() {
  assert(compact_ == nullptr);
  ThreadStatusUtil::ResetThreadStatus();
}

void CompactionJob::ReportStartedCompaction(Compaction* compaction) {
  const auto* cfd = compact_->compaction->column_family_data();
  ThreadStatusUtil::SetColumnFamily(cfd, cfd->ioptions()->env,
                                    db_options_.enable_thread_tracking);

  ThreadStatusUtil::SetThreadOperationProperty(ThreadStatus::COMPACTION_JOB_ID,
                                               job_id_);

  ThreadStatusUtil::SetThreadOperationProperty(
      ThreadStatus::COMPACTION_INPUT_OUTPUT_LEVEL,
      (static_cast<uint64_t>(compact_->compaction->start_level()) << 32) +
          compact_->compaction->output_level());

  // In the current design, a CompactionJob is always created
  // for non-trivial compaction.
  assert(compaction->IsTrivialMove() == false ||
         compaction->is_manual_compaction() == true);

  ThreadStatusUtil::SetThreadOperationProperty(
      ThreadStatus::COMPACTION_PROP_FLAGS,
      compaction->is_manual_compaction() +
          (compaction->deletion_compaction() << 1));

  ThreadStatusUtil::SetThreadOperationProperty(
      ThreadStatus::COMPACTION_TOTAL_INPUT_BYTES,
      compaction->CalculateTotalInputSize());

  IOSTATS_RESET(bytes_written);
  IOSTATS_RESET(bytes_read);
  ThreadStatusUtil::SetThreadOperationProperty(
      ThreadStatus::COMPACTION_BYTES_WRITTEN, 0);
  ThreadStatusUtil::SetThreadOperationProperty(
      ThreadStatus::COMPACTION_BYTES_READ, 0);

  // Set the thread operation after operation properties
  // to ensure GetThreadList() can always show them all together.
  ThreadStatusUtil::SetThreadOperation(ThreadStatus::OP_COMPACTION);

  compaction_job_stats_->is_manual_compaction =
      compaction->is_manual_compaction();
  compaction_job_stats_->is_full_compaction = compaction->is_full_compaction();
}

void CompactionJob::Prepare() {
  AutoThreadOperationStageUpdater stage_updater(
      ThreadStatus::STAGE_COMPACTION_PREPARE);

  // Generate file_levels_ for compaction before making Iterator
  auto* c = compact_->compaction;
  ColumnFamilyData* cfd = c->column_family_data();
  assert(cfd != nullptr);
  assert(cfd->current()->storage_info()->NumLevelFiles(
             compact_->compaction->level()) > 0);

  write_hint_ = cfd->CalculateSSTWriteHint(c->output_level());
  bottommost_level_ = c->bottommost_level();

  if (c->ShouldFormSubcompactions()) {
    StopWatch sw(db_options_.clock, stats_, SUBCOMPACTION_SETUP_TIME);
    GenSubcompactionBoundaries();
  }
  if (boundaries_.size() > 1) {
    for (size_t i = 0; i <= boundaries_.size(); i++) {
      compact_->sub_compact_states.emplace_back(
          c, (i != 0) ? std::optional<Slice>(boundaries_[i - 1]) : std::nullopt,
          (i != boundaries_.size()) ? std::optional<Slice>(boundaries_[i])
                                    : std::nullopt,
          static_cast<uint32_t>(i));
      // assert to validate that boundaries don't have same user keys (without
      // timestamp part).
      assert(i == 0 || i == boundaries_.size() ||
             cfd->user_comparator()->CompareWithoutTimestamp(
                 boundaries_[i - 1], boundaries_[i]) < 0);
    }
    RecordInHistogram(stats_, NUM_SUBCOMPACTIONS_SCHEDULED,
                      compact_->sub_compact_states.size());
  } else {
    compact_->sub_compact_states.emplace_back(c, std::nullopt, std::nullopt,
                                              /*sub_job_id*/ 0);
  }

  // collect all seqno->time information from the input files which will be used
  // to encode seqno->time to the output files.
  uint64_t preserve_time_duration =
      std::max(c->immutable_options()->preserve_internal_time_seconds,
               c->immutable_options()->preclude_last_level_data_seconds);

  if (preserve_time_duration > 0) {
    // setup seqno_time_mapping_
    seqno_time_mapping_.SetMaxTimeDuration(preserve_time_duration);
    for (const auto& each_level : *c->inputs()) {
      for (const auto& fmd : each_level.files) {
        std::shared_ptr<const TableProperties> tp;
        Status s = cfd->current()->GetTableProperties(&tp, fmd, nullptr);
        if (s.ok()) {
          seqno_time_mapping_.Add(tp->seqno_to_time_mapping)
              .PermitUncheckedError();
          seqno_time_mapping_.Add(fmd->fd.smallest_seqno,
                                  fmd->oldest_ancester_time);
        }
      }
    }

    auto status = seqno_time_mapping_.Sort();
    if (!status.ok()) {
      ROCKS_LOG_WARN(db_options_.info_log,
                     "Invalid sequence number to time mapping: Status: %s",
                     status.ToString().c_str());
    }
    int64_t _current_time = 0;
    status = db_options_.clock->GetCurrentTime(&_current_time);
    if (!status.ok()) {
      ROCKS_LOG_WARN(db_options_.info_log,
                     "Failed to get current time in compaction: Status: %s",
                     status.ToString().c_str());
      // preserve all time information
      preserve_time_min_seqno_ = 0;
      preclude_last_level_min_seqno_ = 0;
    } else {
      seqno_time_mapping_.TruncateOldEntries(_current_time);
      uint64_t preserve_time =
          static_cast<uint64_t>(_current_time) > preserve_time_duration
              ? _current_time - preserve_time_duration
              : 0;
      preserve_time_min_seqno_ =
          seqno_time_mapping_.GetOldestSequenceNum(preserve_time);
      if (c->immutable_options()->preclude_last_level_data_seconds > 0) {
        uint64_t preclude_last_level_time =
            static_cast<uint64_t>(_current_time) >
                    c->immutable_options()->preclude_last_level_data_seconds
                ? _current_time -
                      c->immutable_options()->preclude_last_level_data_seconds
                : 0;
        preclude_last_level_min_seqno_ =
            seqno_time_mapping_.GetOldestSequenceNum(preclude_last_level_time);
      }
    }
  }
}

uint64_t CompactionJob::GetSubcompactionsLimit() {
  return extra_num_subcompaction_threads_reserved_ +
         std::max(
             std::uint64_t(1),
             static_cast<uint64_t>(compact_->compaction->max_subcompactions()));
}

void CompactionJob::AcquireSubcompactionResources(
    int num_extra_required_subcompactions) {
  TEST_SYNC_POINT("CompactionJob::AcquireSubcompactionResources:0");
  TEST_SYNC_POINT("CompactionJob::AcquireSubcompactionResources:1");
  int max_db_compactions =
      DBImpl::GetBGJobLimits(
          mutable_db_options_copy_.max_background_flushes,
          mutable_db_options_copy_.max_background_compactions,
          mutable_db_options_copy_.max_background_jobs,
          versions_->GetColumnFamilySet()
              ->write_controller()
              ->NeedSpeedupCompaction())
          .max_compactions;
  InstrumentedMutexLock l(db_mutex_);
  // Apply min function first since We need to compute the extra subcompaction
  // against compaction limits. And then try to reserve threads for extra
  // subcompactions. The actual number of reserved threads could be less than
  // the desired number.
  int available_bg_compactions_against_db_limit =
      std::max(max_db_compactions - *bg_compaction_scheduled_ -
                   *bg_bottom_compaction_scheduled_,
               0);
  // Reservation only supports backgrdoun threads of which the priority is
  // between BOTTOM and HIGH. Need to degrade the priority to HIGH if the
  // origin thread_pri_ is higher than that. Similar to ReleaseThreads().
  extra_num_subcompaction_threads_reserved_ =
      env_->ReserveThreads(std::min(num_extra_required_subcompactions,
                                    available_bg_compactions_against_db_limit),
                           std::min(thread_pri_, Env::Priority::HIGH));

  // Update bg_compaction_scheduled_ or bg_bottom_compaction_scheduled_
  // depending on if this compaction has the bottommost priority
  if (thread_pri_ == Env::Priority::BOTTOM) {
    *bg_bottom_compaction_scheduled_ +=
        extra_num_subcompaction_threads_reserved_;
  } else {
    *bg_compaction_scheduled_ += extra_num_subcompaction_threads_reserved_;
  }
}

void CompactionJob::ShrinkSubcompactionResources(uint64_t num_extra_resources) {
  // Do nothing when we have zero resources to shrink
  if (num_extra_resources == 0) return;
  db_mutex_->Lock();
  // We cannot release threads more than what we reserved before
  int extra_num_subcompaction_threads_released = env_->ReleaseThreads(
      (int)num_extra_resources, std::min(thread_pri_, Env::Priority::HIGH));
  // Update the number of reserved threads and the number of background
  // scheduled compactions for this compaction job
  extra_num_subcompaction_threads_reserved_ -=
      extra_num_subcompaction_threads_released;
  // TODO (zichen): design a test case with new subcompaction partitioning
  // when the number of actual partitions is less than the number of planned
  // partitions
  assert(extra_num_subcompaction_threads_released == (int)num_extra_resources);
  // Update bg_compaction_scheduled_ or bg_bottom_compaction_scheduled_
  // depending on if this compaction has the bottommost priority
  if (thread_pri_ == Env::Priority::BOTTOM) {
    *bg_bottom_compaction_scheduled_ -=
        extra_num_subcompaction_threads_released;
  } else {
    *bg_compaction_scheduled_ -= extra_num_subcompaction_threads_released;
  }
  db_mutex_->Unlock();
  TEST_SYNC_POINT("CompactionJob::ShrinkSubcompactionResources:0");
}

void CompactionJob::ReleaseSubcompactionResources() {
  if (extra_num_subcompaction_threads_reserved_ == 0) {
    return;
  }
  {
    InstrumentedMutexLock l(db_mutex_);
    // The number of reserved threads becomes larger than 0 only if the
    // compaction prioity is round robin and there is no sufficient
    // sub-compactions available

    // The scheduled compaction must be no less than 1 + extra number
    // subcompactions using acquired resources since this compaction job has not
    // finished yet
    assert(*bg_bottom_compaction_scheduled_ >=
               1 + extra_num_subcompaction_threads_reserved_ ||
           *bg_compaction_scheduled_ >=
               1 + extra_num_subcompaction_threads_reserved_);
  }
  ShrinkSubcompactionResources(extra_num_subcompaction_threads_reserved_);
}

struct RangeWithSize {
  Range range;
  uint64_t size;

  RangeWithSize(const Slice& a, const Slice& b, uint64_t s = 0)
      : range(a, b), size(s) {}
};

void CompactionJob::GenSubcompactionBoundaries() {
  // The goal is to find some boundary keys so that we can evenly partition
  // the compaction input data into max_subcompactions ranges.
  // For every input file, we ask TableReader to estimate 128 anchor points
  // that evenly partition the input file into 128 ranges and the range
  // sizes. This can be calculated by scanning index blocks of the file.
  // Once we have the anchor points for all the input files, we merge them
  // together and try to find keys dividing ranges evenly.
  // For example, if we have two input files, and each returns following
  // ranges:
  //   File1: (a1, 1000), (b1, 1200), (c1, 1100)
  //   File2: (a2, 1100), (b2, 1000), (c2, 1000)
  // We total sort the keys to following:
  //  (a1, 1000), (a2, 1100), (b1, 1200), (b2, 1000), (c1, 1100), (c2, 1000)
  // We calculate the total size by adding up all ranges' size, which is 6400.
  // If we would like to partition into 2 subcompactions, the target of the
  // range size is 3200. Based on the size, we take "b1" as the partition key
  // since the first three ranges would hit 3200.
  //
  // Note that the ranges are actually overlapping. For example, in the example
  // above, the range ending with "b1" is overlapping with the range ending with
  // "b2". So the size 1000+1100+1200 is an underestimation of data size up to
  // "b1". In extreme cases where we only compact N L0 files, a range can
  // overlap with N-1 other ranges. Since we requested a relatively large number
  // (128) of ranges from each input files, even N range overlapping would
  // cause relatively small inaccuracy.

  auto* c = compact_->compaction;
  if (c->max_subcompactions() <= 1 &&
      !(c->immutable_options()->compaction_pri == kRoundRobin &&
        c->immutable_options()->compaction_style == kCompactionStyleLevel)) {
    return;
  }
  auto* cfd = c->column_family_data();
  const Comparator* cfd_comparator = cfd->user_comparator();
  const InternalKeyComparator& icomp = cfd->internal_comparator();

  auto* v = compact_->compaction->input_version();
  int base_level = v->storage_info()->base_level();
  InstrumentedMutexUnlock unlock_guard(db_mutex_);

  uint64_t total_size = 0;
  std::vector<TableReader::Anchor> all_anchors;
  int start_lvl = c->start_level();
  int out_lvl = c->output_level();

  for (size_t lvl_idx = 0; lvl_idx < c->num_input_levels(); lvl_idx++) {
    int lvl = c->level(lvl_idx);
    if (lvl >= start_lvl && lvl <= out_lvl) {
      const LevelFilesBrief* flevel = c->input_levels(lvl_idx);
      size_t num_files = flevel->num_files;

      if (num_files == 0) {
        continue;
      }

      for (size_t i = 0; i < num_files; i++) {
        FileMetaData* f = flevel->files[i].file_metadata;
        std::vector<TableReader::Anchor> my_anchors;
        Status s = cfd->table_cache()->ApproximateKeyAnchors(
            ReadOptions(), icomp, *f, my_anchors);
        if (!s.ok() || my_anchors.empty()) {
          my_anchors.emplace_back(f->largest.user_key(), f->fd.GetFileSize());
        }
        for (auto& ac : my_anchors) {
          // Can be optimize to avoid this loop.
          total_size += ac.range_size;
        }

        all_anchors.insert(all_anchors.end(), my_anchors.begin(),
                           my_anchors.end());
      }
    }
  }
  // Here we total sort all the anchor points across all files and go through
  // them in the sorted order to find partitioning boundaries.
  // Not the most efficient implementation. A much more efficient algorithm
  // probably exists. But they are more complex. If performance turns out to
  // be a problem, we can optimize.
  std::sort(
      all_anchors.begin(), all_anchors.end(),
      [cfd_comparator](TableReader::Anchor& a, TableReader::Anchor& b) -> bool {
        return cfd_comparator->CompareWithoutTimestamp(a.user_key, b.user_key) <
               0;
      });

  // Remove duplicated entries from boundaries.
  all_anchors.erase(
      std::unique(all_anchors.begin(), all_anchors.end(),
                  [cfd_comparator](TableReader::Anchor& a,
                                   TableReader::Anchor& b) -> bool {
                    return cfd_comparator->CompareWithoutTimestamp(
                               a.user_key, b.user_key) == 0;
                  }),
      all_anchors.end());

  // Get the number of planned subcompactions, may update reserve threads
  // and update extra_num_subcompaction_threads_reserved_ for round-robin
  uint64_t num_planned_subcompactions;
  if (c->immutable_options()->compaction_pri == kRoundRobin &&
      c->immutable_options()->compaction_style == kCompactionStyleLevel) {
    // For round-robin compaction prioity, we need to employ more
    // subcompactions (may exceed the max_subcompaction limit). The extra
    // subcompactions will be executed using reserved threads and taken into
    // account bg_compaction_scheduled or bg_bottom_compaction_scheduled.

    // Initialized by the number of input files
    num_planned_subcompactions = static_cast<uint64_t>(c->num_input_files(0));
    uint64_t max_subcompactions_limit = GetSubcompactionsLimit();
    if (max_subcompactions_limit < num_planned_subcompactions) {
      // Assert two pointers are not empty so that we can use extra
      // subcompactions against db compaction limits
      assert(bg_bottom_compaction_scheduled_ != nullptr);
      assert(bg_compaction_scheduled_ != nullptr);
      // Reserve resources when max_subcompaction is not sufficient
      AcquireSubcompactionResources(
          (int)(num_planned_subcompactions - max_subcompactions_limit));
      // Subcompactions limit changes after acquiring additional resources.
      // Need to call GetSubcompactionsLimit() again to update the number
      // of planned subcompactions
      num_planned_subcompactions =
          std::min(num_planned_subcompactions, GetSubcompactionsLimit());
    } else {
      num_planned_subcompactions = max_subcompactions_limit;
    }
  } else {
    num_planned_subcompactions = GetSubcompactionsLimit();
  }

  TEST_SYNC_POINT_CALLBACK("CompactionJob::GenSubcompactionBoundaries:0",
                           &num_planned_subcompactions);
  if (num_planned_subcompactions == 1) return;

  // Group the ranges into subcompactions
  uint64_t target_range_size = std::max(
      total_size / num_planned_subcompactions,
      MaxFileSizeForLevel(
          *(c->mutable_cf_options()), out_lvl,
          c->immutable_options()->compaction_style, base_level,
          c->immutable_options()->level_compaction_dynamic_level_bytes));

  if (target_range_size >= total_size) {
    return;
  }

  uint64_t next_threshold = target_range_size;
  uint64_t cumulative_size = 0;
  uint64_t num_actual_subcompactions = 1U;
  for (TableReader::Anchor& anchor : all_anchors) {
    cumulative_size += anchor.range_size;
    if (cumulative_size > next_threshold) {
      next_threshold += target_range_size;
      num_actual_subcompactions++;
      boundaries_.push_back(anchor.user_key);
    }
    if (num_actual_subcompactions == num_planned_subcompactions) {
      break;
    }
  }
  TEST_SYNC_POINT_CALLBACK("CompactionJob::GenSubcompactionBoundaries:1",
                           &num_actual_subcompactions);
  // Shrink extra subcompactions resources when extra resrouces are acquired
  ShrinkSubcompactionResources(
      std::min((int)(num_planned_subcompactions - num_actual_subcompactions),
               extra_num_subcompaction_threads_reserved_));
}

Status CompactionJob::Run() {
  AutoThreadOperationStageUpdater stage_updater(
      ThreadStatus::STAGE_COMPACTION_RUN);
  TEST_SYNC_POINT("CompactionJob::Run():Start");
  log_buffer_->FlushBufferToLog();
  LogCompaction();

  const size_t num_threads = compact_->sub_compact_states.size();
  assert(num_threads > 0);
  const uint64_t start_micros = db_options_.clock->NowMicros();

  // Launch a thread for each of subcompactions 1...num_threads-1
  std::vector<port::Thread> thread_pool;
  thread_pool.reserve(num_threads - 1);
  for (size_t i = 1; i < compact_->sub_compact_states.size(); i++) {
    thread_pool.emplace_back(&CompactionJob::ProcessKeyValueCompaction, this,
                             &compact_->sub_compact_states[i]);
  }

  // Always schedule the first subcompaction (whether or not there are also
  // others) in the current thread to be efficient with resources
  ProcessKeyValueCompaction(&compact_->sub_compact_states[0]);

  // Wait for all other threads (if there are any) to finish execution
  for (auto& thread : thread_pool) {
    thread.join();
  }

  compaction_stats_.SetMicros(db_options_.clock->NowMicros() - start_micros);

  for (auto& state : compact_->sub_compact_states) {
    compaction_stats_.AddCpuMicros(state.compaction_job_stats.cpu_micros);
    state.RemoveLastEmptyOutput();
  }

  RecordTimeToHistogram(stats_, COMPACTION_TIME,
                        compaction_stats_.stats.micros);
  RecordTimeToHistogram(stats_, COMPACTION_CPU_TIME,
                        compaction_stats_.stats.cpu_micros);

  TEST_SYNC_POINT("CompactionJob::Run:BeforeVerify");

  // Check if any thread encountered an error during execution
  Status status;
  IOStatus io_s;
  bool wrote_new_blob_files = false;

  for (const auto& state : compact_->sub_compact_states) {
    if (!state.status.ok()) {
      status = state.status;
      io_s = state.io_status;
      break;
    }

    if (state.Current().HasBlobFileAdditions()) {
      wrote_new_blob_files = true;
    }
  }

  if (io_status_.ok()) {
    io_status_ = io_s;
  }
  if (status.ok()) {
    constexpr IODebugContext* dbg = nullptr;

    if (output_directory_) {
      io_s = output_directory_->FsyncWithDirOptions(
          IOOptions(), dbg,
          DirFsyncOptions(DirFsyncOptions::FsyncReason::kNewFileSynced));
    }

    if (io_s.ok() && wrote_new_blob_files && blob_output_directory_ &&
        blob_output_directory_ != output_directory_) {
      io_s = blob_output_directory_->FsyncWithDirOptions(
          IOOptions(), dbg,
          DirFsyncOptions(DirFsyncOptions::FsyncReason::kNewFileSynced));
    }
  }
  if (io_status_.ok()) {
    io_status_ = io_s;
  }
  if (status.ok()) {
    status = io_s;
  }
  if (status.ok()) {
    thread_pool.clear();
    std::vector<const CompactionOutputs::Output*> files_output;
    for (const auto& state : compact_->sub_compact_states) {
      for (const auto& output : state.GetOutputs()) {
        files_output.emplace_back(&output);
      }
    }
    ColumnFamilyData* cfd = compact_->compaction->column_family_data();
    auto& prefix_extractor =
        compact_->compaction->mutable_cf_options()->prefix_extractor;
    std::atomic<size_t> next_file_idx(0);
    auto verify_table = [&](Status& output_status) {
      while (true) {
        size_t file_idx = next_file_idx.fetch_add(1);
        if (file_idx >= files_output.size()) {
          break;
        }
        // Verify that the table is usable
        // We set for_compaction to false and don't OptimizeForCompactionTableRead
        // here because this is a special case after we finish the table building
        // No matter whether use_direct_io_for_flush_and_compaction is true,
        // we will regard this verification as user reads since the goal is
        // to cache it here for further user reads
        ReadOptions read_options;
        InternalIterator* iter = cfd->table_cache()->NewIterator(
            read_options, file_options_, cfd->internal_comparator(),
            files_output[file_idx]->meta, /*range_del_agg=*/nullptr,
            prefix_extractor,
            /*table_reader_ptr=*/nullptr,
            cfd->internal_stats()->GetFileReadHist(
                compact_->compaction->output_level()),
            TableReaderCaller::kCompactionRefill, /*arena=*/nullptr,
            /*skip_filters=*/false, compact_->compaction->output_level(),
            MaxFileSizeForL0MetaPin(
                *compact_->compaction->mutable_cf_options()),
            /*smallest_compaction_key=*/nullptr,
            /*largest_compaction_key=*/nullptr,
            /*allow_unprepared_value=*/false);
        auto s = iter->status();

        if (s.ok() && paranoid_file_checks_) {
          OutputValidator validator(cfd->internal_comparator(),
                                    /*_enable_order_check=*/true,
                                    /*_enable_hash=*/true);
          for (iter->SeekToFirst(); iter->Valid(); iter->Next()) {
            s = validator.Add(iter->key(), iter->value());
            if (!s.ok()) {
              break;
            }
          }
          if (s.ok()) {
            s = iter->status();
          }
          if (s.ok() &&
              !validator.CompareValidator(files_output[file_idx]->validator)) {
            s = Status::Corruption("Paranoid checksums do not match");
          }
        }

        delete iter;

        if (!s.ok()) {
          output_status = s;
          break;
        }
      }
    };
    for (size_t i = 1; i < compact_->sub_compact_states.size(); i++) {
      thread_pool.emplace_back(verify_table,
                               std::ref(compact_->sub_compact_states[i].status));
    }
    verify_table(compact_->sub_compact_states[0].status);
    for (auto& thread : thread_pool) {
      thread.join();
    }

    for (const auto& state : compact_->sub_compact_states) {
      if (!state.status.ok()) {
        status = state.status;
        break;
      }
    }
  }

  ReleaseSubcompactionResources();
  TEST_SYNC_POINT("CompactionJob::ReleaseSubcompactionResources:0");
  TEST_SYNC_POINT("CompactionJob::ReleaseSubcompactionResources:1");

  TablePropertiesCollection tp;
  for (const auto& state : compact_->sub_compact_states) {
    for (const auto& output : state.GetOutputs()) {
      auto fn =
          TableFileName(state.compaction->immutable_options()->cf_paths,
                        output.meta.fd.GetNumber(), output.meta.fd.GetPathId());
      tp[fn] = output.table_properties;
    }
  }
  compact_->compaction->SetOutputTableProperties(std::move(tp));

  // Finish up all book-keeping to unify the subcompaction results
  compact_->AggregateCompactionStats(compaction_stats_, *compaction_job_stats_);
  UpdateCompactionStats();

  RecordCompactionIOStats();
  LogFlush(db_options_.info_log);
  TEST_SYNC_POINT("CompactionJob::Run():End");

  compact_->status = status;
  return status;
}

Status CompactionJob::Install(const MutableCFOptions& mutable_cf_options) {
  assert(compact_);

  AutoThreadOperationStageUpdater stage_updater(
      ThreadStatus::STAGE_COMPACTION_INSTALL);
  db_mutex_->AssertHeld();
  Status status = compact_->status;

  ColumnFamilyData* cfd = compact_->compaction->column_family_data();
  assert(cfd);

  int output_level = compact_->compaction->output_level();
  cfd->internal_stats()->AddCompactionStats(output_level, thread_pri_,
                                            compaction_stats_);

  if (status.ok()) {
    status = InstallCompactionResults(mutable_cf_options);
  }
  if (!versions_->io_status().ok()) {
    io_status_ = versions_->io_status();
  }

  VersionStorageInfo::LevelSummaryStorage tmp;
  auto vstorage = cfd->current()->storage_info();
  const auto& stats = compaction_stats_.stats;

  double read_write_amp = 0.0;
  double write_amp = 0.0;
  double bytes_read_per_sec = 0;
  double bytes_written_per_sec = 0;

  const uint64_t bytes_read_non_output_and_blob =
      stats.bytes_read_non_output_levels + stats.bytes_read_blob;
  const uint64_t bytes_read_all =
      stats.bytes_read_output_level + bytes_read_non_output_and_blob;
  const uint64_t bytes_written_all =
      stats.bytes_written + stats.bytes_written_blob;

  if (bytes_read_non_output_and_blob > 0) {
    read_write_amp = (bytes_written_all + bytes_read_all) /
                     static_cast<double>(bytes_read_non_output_and_blob);
    write_amp =
        bytes_written_all / static_cast<double>(bytes_read_non_output_and_blob);
  }
  if (stats.micros > 0) {
    bytes_read_per_sec = bytes_read_all / static_cast<double>(stats.micros);
    bytes_written_per_sec =
        bytes_written_all / static_cast<double>(stats.micros);
  }

  const std::string& column_family_name = cfd->GetName();

  constexpr double kMB = 1048576.0;

  ROCKS_LOG_BUFFER(
      log_buffer_,
      "[%s] compacted to: %s, MB/sec: %.1f rd, %.1f wr, level %d, "
      "files in(%d, %d) out(%d +%d blob) "
      "MB in(%.1f, %.1f +%.1f blob) out(%.1f +%.1f blob), "
      "read-write-amplify(%.1f) write-amplify(%.1f) %s, records in: %" PRIu64
      ", records dropped: %" PRIu64 " output_compression: %s\n",
      column_family_name.c_str(), vstorage->LevelSummary(&tmp),
      bytes_read_per_sec, bytes_written_per_sec,
      compact_->compaction->output_level(),
      stats.num_input_files_in_non_output_levels,
      stats.num_input_files_in_output_level, stats.num_output_files,
      stats.num_output_files_blob, stats.bytes_read_non_output_levels / kMB,
      stats.bytes_read_output_level / kMB, stats.bytes_read_blob / kMB,
      stats.bytes_written / kMB, stats.bytes_written_blob / kMB, read_write_amp,
      write_amp, status.ToString().c_str(), stats.num_input_records,
      stats.num_dropped_records,
      CompressionTypeToString(compact_->compaction->output_compression())
          .c_str());

  const auto& blob_files = vstorage->GetBlobFiles();
  if (!blob_files.empty()) {
    assert(blob_files.front());
    assert(blob_files.back());

    ROCKS_LOG_BUFFER(
        log_buffer_,
        "[%s] Blob file summary: head=%" PRIu64 ", tail=%" PRIu64 "\n",
        column_family_name.c_str(), blob_files.front()->GetBlobFileNumber(),
        blob_files.back()->GetBlobFileNumber());
  }

  if (compaction_stats_.has_penultimate_level_output) {
    ROCKS_LOG_BUFFER(
        log_buffer_,
        "[%s] has Penultimate Level output: %" PRIu64
        ", level %d, number of files: %" PRIu64 ", number of records: %" PRIu64,
        column_family_name.c_str(),
        compaction_stats_.penultimate_level_stats.bytes_written,
        compact_->compaction->GetPenultimateLevel(),
        compaction_stats_.penultimate_level_stats.num_output_files,
        compaction_stats_.penultimate_level_stats.num_output_records);
  }

  UpdateCompactionJobStats(stats);

  auto stream = event_logger_->LogToBuffer(log_buffer_, 8192);
  stream << "job" << job_id_ << "event"
         << "compaction_finished"
         << "compaction_time_micros" << stats.micros
         << "compaction_time_cpu_micros" << stats.cpu_micros << "output_level"
         << compact_->compaction->output_level() << "num_output_files"
         << stats.num_output_files << "total_output_size"
         << stats.bytes_written;

  if (stats.num_output_files_blob > 0) {
    stream << "num_blob_output_files" << stats.num_output_files_blob
           << "total_blob_output_size" << stats.bytes_written_blob;
  }

  stream << "num_input_records" << stats.num_input_records
         << "num_output_records" << stats.num_output_records
         << "num_subcompactions" << compact_->sub_compact_states.size()
         << "output_compression"
         << CompressionTypeToString(compact_->compaction->output_compression());

  stream << "num_single_delete_mismatches"
         << compaction_job_stats_->num_single_del_mismatch;
  stream << "num_single_delete_fallthrough"
         << compaction_job_stats_->num_single_del_fallthru;

  if (measure_io_stats_) {
    stream << "file_write_nanos" << compaction_job_stats_->file_write_nanos;
    stream << "file_range_sync_nanos"
           << compaction_job_stats_->file_range_sync_nanos;
    stream << "file_fsync_nanos" << compaction_job_stats_->file_fsync_nanos;
    stream << "file_prepare_write_nanos"
           << compaction_job_stats_->file_prepare_write_nanos;
  }

  stream << "lsm_state";
  stream.StartArray();
  for (int level = 0; level < vstorage->num_levels(); ++level) {
    stream << vstorage->NumLevelFiles(level);
  }
  stream.EndArray();

  if (!blob_files.empty()) {
    assert(blob_files.front());
    stream << "blob_file_head" << blob_files.front()->GetBlobFileNumber();

    assert(blob_files.back());
    stream << "blob_file_tail" << blob_files.back()->GetBlobFileNumber();
  }

  if (compaction_stats_.has_penultimate_level_output) {
    InternalStats::CompactionStats& pl_stats =
        compaction_stats_.penultimate_level_stats;
    stream << "penultimate_level_num_output_files" << pl_stats.num_output_files;
    stream << "penultimate_level_bytes_written" << pl_stats.bytes_written;
    stream << "penultimate_level_num_output_records"
           << pl_stats.num_output_records;
    stream << "penultimate_level_num_output_files_blob"
           << pl_stats.num_output_files_blob;
    stream << "penultimate_level_bytes_written_blob"
           << pl_stats.bytes_written_blob;
  }

  CleanupCompaction();
  return status;
}

void CompactionJob::NotifyOnSubcompactionBegin(
    SubcompactionState* sub_compact) {
#ifndef ROCKSDB_LITE
  Compaction* c = compact_->compaction;

  if (db_options_.listeners.empty()) {
    return;
  }
  if (shutting_down_->load(std::memory_order_acquire)) {
    return;
  }
  if (c->is_manual_compaction() &&
      manual_compaction_canceled_.load(std::memory_order_acquire)) {
    return;
  }

  sub_compact->notify_on_subcompaction_completion = true;

  SubcompactionJobInfo info{};
  sub_compact->BuildSubcompactionJobInfo(info);
  info.job_id = static_cast<int>(job_id_);
  info.thread_id = env_->GetThreadID();

  for (const auto& listener : db_options_.listeners) {
    listener->OnSubcompactionBegin(info);
  }
  info.status.PermitUncheckedError();

#else
  (void)sub_compact;
#endif  // ROCKSDB_LITE
}

void CompactionJob::NotifyOnSubcompactionCompleted(
    SubcompactionState* sub_compact) {
#ifndef ROCKSDB_LITE

  if (db_options_.listeners.empty()) {
    return;
  }
  if (shutting_down_->load(std::memory_order_acquire)) {
    return;
  }

  if (sub_compact->notify_on_subcompaction_completion == false) {
    return;
  }

  SubcompactionJobInfo info{};
  sub_compact->BuildSubcompactionJobInfo(info);
  info.job_id = static_cast<int>(job_id_);
  info.thread_id = env_->GetThreadID();

  for (const auto& listener : db_options_.listeners) {
    listener->OnSubcompactionCompleted(info);
  }
#else
  (void)sub_compact;
#endif  // ROCKSDB_LITE
}

void CompactionJob::ProcessKeyValueCompaction(SubcompactionState* sub_compact) {
  assert(sub_compact);
  assert(sub_compact->compaction);

#ifndef ROCKSDB_LITE
  if (db_options_.compaction_service) {
    CompactionServiceJobStatus comp_status =
        ProcessKeyValueCompactionWithCompactionService(sub_compact);
    if (comp_status == CompactionServiceJobStatus::kSuccess ||
        comp_status == CompactionServiceJobStatus::kFailure) {
      return;
    }
    // fallback to local compaction
    assert(comp_status == CompactionServiceJobStatus::kUseLocal);
  }
#endif  // !ROCKSDB_LITE

  uint64_t prev_cpu_micros = db_options_.clock->CPUMicros();

  ColumnFamilyData* cfd = sub_compact->compaction->column_family_data();

#ifndef ROCKSDB_LITE
  SubcompactionJobInfo info;
  if (sub_compact->IsPartialCompaction()) {
    info.cf_name = cfd->GetName();
    info.thread_id = env_->GetThreadID();
    info.base_input_level = sub_compact->compaction->start_level();
    info.output_level = sub_compact->compaction->output_level();
    for (auto listener : db_options_.listeners) {
      listener->OnSubcompactionBegin(info);
    }
  }
#endif  // !ROCKSDB_LITE

  // Create compaction filter and fail the compaction if
  // IgnoreSnapshots() = false because it is not supported anymore
  const CompactionFilter* compaction_filter =
      cfd->ioptions()->compaction_filter;
  std::unique_ptr<CompactionFilter> compaction_filter_from_factory = nullptr;
  if (compaction_filter == nullptr) {
    compaction_filter_from_factory =
        sub_compact->compaction->CreateCompactionFilter(sub_compact->start,
                                                        sub_compact->end);
    compaction_filter = compaction_filter_from_factory.get();
  }
  if (compaction_filter != nullptr && !compaction_filter->IgnoreSnapshots()) {
    sub_compact->status = Status::NotSupported(
        "CompactionFilter::IgnoreSnapshots() = false is not supported "
        "anymore.");
    return;
  }

  NotifyOnSubcompactionBegin(sub_compact);

  auto range_del_agg = std::make_unique<CompactionRangeDelAggregator>(
      &cfd->internal_comparator(), existing_snapshots_, &full_history_ts_low_,
      &trim_ts_);

  // TODO: since we already use C++17, should use
  // std::optional<const Slice> instead.
  const std::optional<Slice> start = sub_compact->start;
  const std::optional<Slice> end = sub_compact->end;

  std::optional<Slice> start_without_ts;
  std::optional<Slice> end_without_ts;

  ReadOptions read_options;
  read_options.verify_checksums = true;
  read_options.fill_cache = false;
  read_options.rate_limiter_priority = GetRateLimiterPriority();
  // Compaction iterators shouldn't be confined to a single prefix.
  // Compactions use Seek() for
  // (a) concurrent compactions,
  // (b) CompactionFilter::Decision::kRemoveAndSkipUntil.
  read_options.total_order_seek = true;

  // Remove the timestamps from boundaries because boundaries created in
  // GenSubcompactionBoundaries doesn't strip away the timestamp.
  size_t ts_sz = cfd->user_comparator()->timestamp_size();
  if (start.has_value()) {
    read_options.iterate_lower_bound = &start.value();
    if (ts_sz > 0) {
      start_without_ts = StripTimestampFromUserKey(start.value(), ts_sz);
      read_options.iterate_lower_bound = &start_without_ts.value();
    }
  }
  if (end.has_value()) {
    read_options.iterate_upper_bound = &end.value();
    if (ts_sz > 0) {
      end_without_ts = StripTimestampFromUserKey(end.value(), ts_sz);
      read_options.iterate_upper_bound = &end_without_ts.value();
    }
  }

  // Although the v2 aggregator is what the level iterator(s) know about,
  // the AddTombstones calls will be propagated down to the v1 aggregator.
  std::unique_ptr<InternalIterator> raw_input(versions_->MakeInputIterator(
      read_options, sub_compact->compaction, range_del_agg.get(),
      file_options_for_read_, start, end));
  InternalIterator* input = raw_input.get();

  IterKey start_ikey;
  IterKey end_ikey;
  Slice start_slice;
  Slice end_slice;

  static constexpr char kMaxTs[] =
      "\xff\xff\xff\xff\xff\xff\xff\xff\xff\xff\xff\xff\xff\xff\xff\xff";
  Slice ts_slice;
  std::string max_ts;
  if (ts_sz > 0) {
    if (ts_sz <= strlen(kMaxTs)) {
      ts_slice = Slice(kMaxTs, ts_sz);
    } else {
      max_ts = std::string(ts_sz, '\xff');
      ts_slice = Slice(max_ts);
    }
  }

  if (start.has_value()) {
    start_ikey.SetInternalKey(start.value(), kMaxSequenceNumber,
                              kValueTypeForSeek);
    if (ts_sz > 0) {
      start_ikey.UpdateInternalKey(kMaxSequenceNumber, kValueTypeForSeek,
                                   &ts_slice);
    }
    start_slice = start_ikey.GetInternalKey();
  }
  if (end.has_value()) {
    end_ikey.SetInternalKey(end.value(), kMaxSequenceNumber, kValueTypeForSeek);
    if (ts_sz > 0) {
      end_ikey.UpdateInternalKey(kMaxSequenceNumber, kValueTypeForSeek,
                                 &ts_slice);
    }
    end_slice = end_ikey.GetInternalKey();
  }

  std::unique_ptr<InternalIterator> clip;
  if (start.has_value() || end.has_value()) {
    clip = std::make_unique<ClippingIterator>(
        raw_input.get(), start.has_value() ? &start_slice : nullptr,
        end.has_value() ? &end_slice : nullptr, &cfd->internal_comparator());
    input = clip.get();
  }

  std::unique_ptr<InternalIterator> blob_counter;

  if (sub_compact->compaction->DoesInputReferenceBlobFiles()) {
    BlobGarbageMeter* meter = sub_compact->Current().CreateBlobGarbageMeter();
    blob_counter = std::make_unique<BlobCountingIterator>(input, meter);
    input = blob_counter.get();
  }

  std::unique_ptr<InternalIterator> trim_history_iter;
  if (ts_sz > 0 && !trim_ts_.empty()) {
    trim_history_iter = std::make_unique<HistoryTrimmingIterator>(
        input, cfd->user_comparator(), trim_ts_);
    input = trim_history_iter.get();
  }

  input->SeekToFirst();

  AutoThreadOperationStageUpdater stage_updater(
      ThreadStatus::STAGE_COMPACTION_PROCESS_KV);

  // I/O measurement variables
  PerfLevel prev_perf_level = PerfLevel::kEnableTime;
  const uint64_t kRecordStatsEvery = 1000;
  uint64_t prev_write_nanos = 0;
  uint64_t prev_fsync_nanos = 0;
  uint64_t prev_range_sync_nanos = 0;
  uint64_t prev_prepare_write_nanos = 0;
  uint64_t prev_cpu_write_nanos = 0;
  uint64_t prev_cpu_read_nanos = 0;
  if (measure_io_stats_) {
    prev_perf_level = GetPerfLevel();
    SetPerfLevel(PerfLevel::kEnableTimeAndCPUTimeExceptForMutex);
    prev_write_nanos = IOSTATS(write_nanos);
    prev_fsync_nanos = IOSTATS(fsync_nanos);
    prev_range_sync_nanos = IOSTATS(range_sync_nanos);
    prev_prepare_write_nanos = IOSTATS(prepare_write_nanos);
    prev_cpu_write_nanos = IOSTATS(cpu_write_nanos);
    prev_cpu_read_nanos = IOSTATS(cpu_read_nanos);
  }

  MergeHelper merge(
      env_, cfd->user_comparator(), cfd->ioptions()->merge_operator.get(),
      compaction_filter, db_options_.info_log.get(),
      false /* internal key corruption is expected */,
      existing_snapshots_.empty() ? 0 : existing_snapshots_.back(),
      snapshot_checker_, compact_->compaction->level(), db_options_.stats);

  const MutableCFOptions* mutable_cf_options =
      sub_compact->compaction->mutable_cf_options();
  assert(mutable_cf_options);

  std::vector<std::string> blob_file_paths;

  // TODO: BlobDB to support output_to_penultimate_level compaction, which needs
  //  2 builders, so may need to move to `CompactionOutputs`
  std::unique_ptr<BlobFileBuilder> blob_file_builder(
      (mutable_cf_options->enable_blob_files &&
       sub_compact->compaction->output_level() >=
           mutable_cf_options->blob_file_starting_level)
          ? new BlobFileBuilder(
                versions_, fs_.get(),
                sub_compact->compaction->immutable_options(),
                mutable_cf_options, &file_options_, db_id_, db_session_id_,
                job_id_, cfd->GetID(), cfd->GetName(), Env::IOPriority::IO_LOW,
                write_hint_, io_tracer_, blob_callback_,
                BlobFileCreationReason::kCompaction, &blob_file_paths,
                sub_compact->Current().GetBlobFileAdditionsPtr())
          : nullptr);

  TEST_SYNC_POINT("CompactionJob::Run():Inprogress");
  TEST_SYNC_POINT_CALLBACK(
      "CompactionJob::Run():PausingManualCompaction:1",
      reinterpret_cast<void*>(
          const_cast<std::atomic<bool>*>(&manual_compaction_canceled_)));

  const std::string* const full_history_ts_low =
      full_history_ts_low_.empty() ? nullptr : &full_history_ts_low_;
  const SequenceNumber job_snapshot_seq =
      job_context_ ? job_context_->GetJobSnapshotSequence()
                   : kMaxSequenceNumber;

  auto c_iter = std::make_unique<CompactionIterator>(
      input, cfd->user_comparator(), &merge, versions_->LastSequence(),
      &existing_snapshots_, earliest_write_conflict_snapshot_, job_snapshot_seq,
      snapshot_checker_, env_, ShouldReportDetailedTime(env_, stats_),
      /*expect_valid_internal_key=*/true, range_del_agg.get(),
      blob_file_builder.get(), db_options_.allow_data_in_errors,
      db_options_.enforce_single_del_contracts, manual_compaction_canceled_,
      sub_compact->compaction, compaction_filter, shutting_down_,
      db_options_.info_log, full_history_ts_low, preserve_time_min_seqno_,
      preclude_last_level_min_seqno_);
  c_iter->SeekToFirst();

  // Assign range delete aggregator to the target output level, which makes sure
  // it only output to single level
  sub_compact->AssignRangeDelAggregator(std::move(range_del_agg));

  const auto& c_iter_stats = c_iter->iter_stats();

  // define the open and close functions for the compaction files, which will be
  // used open/close output files when needed.
  const CompactionFileOpenFunc open_file_func =
      [this, sub_compact](CompactionOutputs& outputs) {
        return this->OpenCompactionOutputFile(sub_compact, outputs);
      };
  const CompactionFileCloseFunc close_file_func =
      [this, sub_compact](CompactionOutputs& outputs, const Status& status,
                          const Slice& next_table_min_key) {
        return this->FinishCompactionOutputFile(status, sub_compact, outputs,
                                                next_table_min_key);
      };

  Status status;
  TEST_SYNC_POINT_CALLBACK(
      "CompactionJob::ProcessKeyValueCompaction()::Processing",
      reinterpret_cast<void*>(
          const_cast<Compaction*>(sub_compact->compaction)));
  while (status.ok() && !cfd->IsDropped() && c_iter->Valid()) {
    // Invariant: c_iter.status() is guaranteed to be OK if c_iter->Valid()
    // returns true.

    assert(!end.has_value() || cfd->user_comparator()->Compare(
                                   c_iter->user_key(), end.value()) < 0);

    if (c_iter_stats.num_input_records % kRecordStatsEvery ==
        kRecordStatsEvery - 1) {
      RecordDroppedKeys(c_iter_stats, &sub_compact->compaction_job_stats);
      c_iter->ResetRecordCounts();
      RecordCompactionIOStats();
    }

    // Add current compaction_iterator key to target compaction output, if the
    // output file needs to be close or open, it will call the `open_file_func`
    // and `close_file_func`.
    // TODO: it would be better to have the compaction file open/close moved
    // into `CompactionOutputs` which has the output file information.
    status = sub_compact->AddToOutput(*c_iter, open_file_func, close_file_func);
    if (!status.ok()) {
      break;
    }

    TEST_SYNC_POINT_CALLBACK(
        "CompactionJob::Run():PausingManualCompaction:2",
        reinterpret_cast<void*>(
            const_cast<std::atomic<bool>*>(&manual_compaction_canceled_)));
    c_iter->Next();
    if (c_iter->status().IsManualCompactionPaused()) {
      break;
    }
  }

  sub_compact->compaction_job_stats.num_blobs_read =
      c_iter_stats.num_blobs_read;
  sub_compact->compaction_job_stats.total_blob_bytes_read =
      c_iter_stats.total_blob_bytes_read;
  sub_compact->compaction_job_stats.num_input_deletion_records =
      c_iter_stats.num_input_deletion_records;
  sub_compact->compaction_job_stats.num_corrupt_keys =
      c_iter_stats.num_input_corrupt_records;
  sub_compact->compaction_job_stats.num_single_del_fallthru =
      c_iter_stats.num_single_del_fallthru;
  sub_compact->compaction_job_stats.num_single_del_mismatch =
      c_iter_stats.num_single_del_mismatch;
  sub_compact->compaction_job_stats.total_input_raw_key_bytes +=
      c_iter_stats.total_input_raw_key_bytes;
  sub_compact->compaction_job_stats.total_input_raw_value_bytes +=
      c_iter_stats.total_input_raw_value_bytes;

  RecordTick(stats_, FILTER_OPERATION_TOTAL_TIME,
             c_iter_stats.total_filter_time);

  if (c_iter_stats.num_blobs_relocated > 0) {
    RecordTick(stats_, BLOB_DB_GC_NUM_KEYS_RELOCATED,
               c_iter_stats.num_blobs_relocated);
  }
  if (c_iter_stats.total_blob_bytes_relocated > 0) {
    RecordTick(stats_, BLOB_DB_GC_BYTES_RELOCATED,
               c_iter_stats.total_blob_bytes_relocated);
  }

  RecordDroppedKeys(c_iter_stats, &sub_compact->compaction_job_stats);
  RecordCompactionIOStats();

  if (status.ok() && cfd->IsDropped()) {
    status =
        Status::ColumnFamilyDropped("Column family dropped during compaction");
  }
  if ((status.ok() || status.IsColumnFamilyDropped()) &&
      shutting_down_->load(std::memory_order_relaxed)) {
    status = Status::ShutdownInProgress("Database shutdown");
  }
  if ((status.ok() || status.IsColumnFamilyDropped()) &&
      (manual_compaction_canceled_.load(std::memory_order_relaxed))) {
    status = Status::Incomplete(Status::SubCode::kManualCompactionPaused);
  }
  if (status.ok()) {
    status = input->status();
  }
  if (status.ok()) {
    status = c_iter->status();
  }

  // Call FinishCompactionOutputFile() even if status is not ok: it needs to
  // close the output files. Open file function is also passed, in case there's
  // only range-dels, no file was opened, to save the range-dels, it need to
  // create a new output file.
  status = sub_compact->CloseCompactionFiles(status, open_file_func,
                                             close_file_func);

  if (blob_file_builder) {
    if (status.ok()) {
      status = blob_file_builder->Finish();
    } else {
      blob_file_builder->Abandon(status);
    }
    blob_file_builder.reset();
    sub_compact->Current().UpdateBlobStats();
  }

  sub_compact->compaction_job_stats.cpu_micros =
      db_options_.clock->CPUMicros() - prev_cpu_micros;

  if (measure_io_stats_) {
    sub_compact->compaction_job_stats.file_write_nanos +=
        IOSTATS(write_nanos) - prev_write_nanos;
    sub_compact->compaction_job_stats.file_fsync_nanos +=
        IOSTATS(fsync_nanos) - prev_fsync_nanos;
    sub_compact->compaction_job_stats.file_range_sync_nanos +=
        IOSTATS(range_sync_nanos) - prev_range_sync_nanos;
    sub_compact->compaction_job_stats.file_prepare_write_nanos +=
        IOSTATS(prepare_write_nanos) - prev_prepare_write_nanos;
    sub_compact->compaction_job_stats.cpu_micros -=
        (IOSTATS(cpu_write_nanos) - prev_cpu_write_nanos +
         IOSTATS(cpu_read_nanos) - prev_cpu_read_nanos) /
        1000;
    if (prev_perf_level != PerfLevel::kEnableTimeAndCPUTimeExceptForMutex) {
      SetPerfLevel(prev_perf_level);
    }
  }
#ifdef ROCKSDB_ASSERT_STATUS_CHECKED
  if (!status.ok()) {
    if (c_iter) {
      c_iter->status().PermitUncheckedError();
    }
    if (input) {
      input->status().PermitUncheckedError();
    }
  }
#endif  // ROCKSDB_ASSERT_STATUS_CHECKED

  blob_counter.reset();
  clip.reset();
  raw_input.reset();
  sub_compact->status = status;
<<<<<<< HEAD
#ifndef ROCKSDB_LITE
  info.status = status;
  if (sub_compact->IsPartialCompaction()) {
    for (auto listener : db_options_.listeners) {
      listener->OnSubcompactionCompleted(info);
    }
  }
#endif  // !ROCKSDB_LITE
=======
  NotifyOnSubcompactionCompleted(sub_compact);
>>>>>>> bf2c3351
}

uint64_t CompactionJob::GetCompactionId(SubcompactionState* sub_compact) const {
  return (uint64_t)job_id_ << 32 | sub_compact->sub_job_id;
}

void CompactionJob::RecordDroppedKeys(
    const CompactionIterationStats& c_iter_stats,
    CompactionJobStats* compaction_job_stats) {
  if (c_iter_stats.num_record_drop_user > 0) {
    RecordTick(stats_, COMPACTION_KEY_DROP_USER,
               c_iter_stats.num_record_drop_user);
  }
  if (c_iter_stats.num_record_drop_hidden > 0) {
    RecordTick(stats_, COMPACTION_KEY_DROP_NEWER_ENTRY,
               c_iter_stats.num_record_drop_hidden);
    if (compaction_job_stats) {
      compaction_job_stats->num_records_replaced +=
          c_iter_stats.num_record_drop_hidden;
    }
  }
  if (c_iter_stats.num_record_drop_obsolete > 0) {
    RecordTick(stats_, COMPACTION_KEY_DROP_OBSOLETE,
               c_iter_stats.num_record_drop_obsolete);
    if (compaction_job_stats) {
      compaction_job_stats->num_expired_deletion_records +=
          c_iter_stats.num_record_drop_obsolete;
    }
  }
  if (c_iter_stats.num_record_drop_range_del > 0) {
    RecordTick(stats_, COMPACTION_KEY_DROP_RANGE_DEL,
               c_iter_stats.num_record_drop_range_del);
  }
  if (c_iter_stats.num_range_del_drop_obsolete > 0) {
    RecordTick(stats_, COMPACTION_RANGE_DEL_DROP_OBSOLETE,
               c_iter_stats.num_range_del_drop_obsolete);
  }
  if (c_iter_stats.num_optimized_del_drop_obsolete > 0) {
    RecordTick(stats_, COMPACTION_OPTIMIZED_DEL_DROP_OBSOLETE,
               c_iter_stats.num_optimized_del_drop_obsolete);
  }
}

Status CompactionJob::FinishCompactionOutputFile(
    const Status& input_status, SubcompactionState* sub_compact,
    CompactionOutputs& outputs, const Slice& next_table_min_key) {
  AutoThreadOperationStageUpdater stage_updater(
      ThreadStatus::STAGE_COMPACTION_SYNC_FILE);
  assert(sub_compact != nullptr);
  assert(outputs.HasBuilder());

  FileMetaData* meta = outputs.GetMetaData();
  uint64_t output_number = meta->fd.GetNumber();
  assert(output_number != 0);

  ColumnFamilyData* cfd = sub_compact->compaction->column_family_data();
  std::string file_checksum = kUnknownFileChecksum;
  std::string file_checksum_func_name = kUnknownFileChecksumFuncName;

  // Check for iterator errors
  Status s = input_status;

  // Add range tombstones
  auto earliest_snapshot = kMaxSequenceNumber;
  if (existing_snapshots_.size() > 0) {
    earliest_snapshot = existing_snapshots_[0];
  }
  if (s.ok()) {
    CompactionIterationStats range_del_out_stats;
    // if the compaction supports per_key_placement, only output range dels to
    // the penultimate level.
    // Note: Use `bottommost_level_ = true` for both bottommost and
    // output_to_penultimate_level compaction here, as it's only used to decide
    // if range dels could be dropped.
    if (outputs.HasRangeDel()) {
      s = outputs.AddRangeDels(
          sub_compact->start.has_value() ? &(sub_compact->start.value())
                                         : nullptr,
          sub_compact->end.has_value() ? &(sub_compact->end.value()) : nullptr,
          range_del_out_stats, bottommost_level_, cfd->internal_comparator(),
          earliest_snapshot, next_table_min_key, full_history_ts_low_);
    }
    RecordDroppedKeys(range_del_out_stats, &sub_compact->compaction_job_stats);
    TEST_SYNC_POINT("CompactionJob::FinishCompactionOutputFile1");
  }

  const uint64_t current_entries = outputs.NumEntries();

  s = outputs.Finish(s, seqno_time_mapping_);

  if (s.ok()) {
    // With accurate smallest and largest key, we can get a slightly more
    // accurate oldest ancester time.
    // This makes oldest ancester time in manifest more accurate than in
    // table properties. Not sure how to resolve it.
    if (meta->smallest.size() > 0 && meta->largest.size() > 0) {
      uint64_t refined_oldest_ancester_time;
      Slice new_smallest = meta->smallest.user_key();
      Slice new_largest = meta->largest.user_key();
      if (!new_largest.empty() && !new_smallest.empty()) {
        refined_oldest_ancester_time =
            sub_compact->compaction->MinInputFileOldestAncesterTime(
                &(meta->smallest), &(meta->largest));
        if (refined_oldest_ancester_time !=
            std::numeric_limits<uint64_t>::max()) {
          meta->oldest_ancester_time = refined_oldest_ancester_time;
        }
      }
    }
  }

  // Finish and check for file errors
  IOStatus io_s = outputs.WriterSyncClose(s, db_options_.clock, stats_,
                                          db_options_.use_fsync);

  if (s.ok() && io_s.ok()) {
    file_checksum = meta->file_checksum;
    file_checksum_func_name = meta->file_checksum_func_name;
  }

  if (s.ok()) {
    s = io_s;
  }
  if (sub_compact->io_status.ok()) {
    sub_compact->io_status = io_s;
    // Since this error is really a copy of the
    // "normal" status, it does not also need to be checked
    sub_compact->io_status.PermitUncheckedError();
  }

  TableProperties tp;
  if (s.ok()) {
    tp = outputs.GetTableProperties();
  }

  if (s.ok() && current_entries == 0 && tp.num_range_deletions == 0) {
    // If there is nothing to output, no necessary to generate a sst file.
    // This happens when the output level is bottom level, at the same time
    // the sub_compact output nothing.
    std::string fname =
        TableFileName(sub_compact->compaction->immutable_options()->cf_paths,
                      meta->fd.GetNumber(), meta->fd.GetPathId());

    // TODO(AR) it is not clear if there are any larger implications if
    // DeleteFile fails here
    Status ds = env_->DeleteFile(fname);
    if (!ds.ok()) {
      ROCKS_LOG_WARN(
          db_options_.info_log,
          "[%s] [JOB %d] Unable to remove SST file for table #%" PRIu64
          " at bottom level%s",
          cfd->GetName().c_str(), job_id_, output_number,
          meta->marked_for_compaction ? " (need compaction)" : "");
    }

    // Also need to remove the file from outputs, or it will be added to the
    // VersionEdit.
    outputs.RemoveLastOutput();
    meta = nullptr;
  }

  if (s.ok() && (current_entries > 0 || tp.num_range_deletions > 0)) {
    // Output to event logger and fire events.
    outputs.UpdateTableProperties();
    ROCKS_LOG_INFO(db_options_.info_log,
                   "[%s] [JOB %d] Generated table #%" PRIu64 ": %" PRIu64
                   " keys, %" PRIu64 " bytes%s, temperature: %s",
                   cfd->GetName().c_str(), job_id_, output_number,
                   current_entries, meta->fd.file_size,
                   meta->marked_for_compaction ? " (need compaction)" : "",
                   temperature_to_string[meta->temperature].c_str());
  }
  std::string fname;
  FileDescriptor output_fd;
  uint64_t oldest_blob_file_number = kInvalidBlobFileNumber;
  Status status_for_listener = s;
  if (meta != nullptr) {
    fname = GetTableFileName(meta->fd.GetNumber());
    output_fd = meta->fd;
    oldest_blob_file_number = meta->oldest_blob_file_number;
  } else {
    fname = "(nil)";
    if (s.ok()) {
      status_for_listener = Status::Aborted("Empty SST file not kept");
    }
  }
  EventHelpers::LogAndNotifyTableFileCreationFinished(
      event_logger_, cfd->ioptions()->listeners, dbname_, cfd->GetName(), fname,
      job_id_, output_fd, oldest_blob_file_number, tp,
      TableFileCreationReason::kCompaction, status_for_listener, file_checksum,
      file_checksum_func_name);

#ifndef ROCKSDB_LITE
  // Report new file to SstFileManagerImpl
  auto sfm =
      static_cast<SstFileManagerImpl*>(db_options_.sst_file_manager.get());
  if (sfm && meta != nullptr && meta->fd.GetPathId() == 0) {
    Status add_s = sfm->OnAddFile(fname);
    if (!add_s.ok() && s.ok()) {
      s = add_s;
    }
    if (sfm->IsMaxAllowedSpaceReached()) {
      // TODO(ajkr): should we return OK() if max space was reached by the final
      // compaction output file (similarly to how flush works when full)?
      s = Status::SpaceLimit("Max allowed space was reached");
      TEST_SYNC_POINT(
          "CompactionJob::FinishCompactionOutputFile:MaxAllowedSpaceReached");
      InstrumentedMutexLock l(db_mutex_);
      db_error_handler_->SetBGError(s, BackgroundErrorReason::kCompaction);
    }
  }
#endif

  outputs.ResetBuilder();
  return s;
}

Status CompactionJob::InstallCompactionResults(
    const MutableCFOptions& mutable_cf_options) {
  assert(compact_);

  db_mutex_->AssertHeld();

  auto* compaction = compact_->compaction;
  assert(compaction);

  {
    Compaction::InputLevelSummaryBuffer inputs_summary;
    if (compaction_stats_.has_penultimate_level_output) {
      ROCKS_LOG_BUFFER(
          log_buffer_,
          "[%s] [JOB %d] Compacted %s => output_to_penultimate_level: %" PRIu64
          " bytes + last: %" PRIu64 " bytes. Total: %" PRIu64 " bytes",
          compaction->column_family_data()->GetName().c_str(), job_id_,
          compaction->InputLevelSummary(&inputs_summary),
          compaction_stats_.penultimate_level_stats.bytes_written,
          compaction_stats_.stats.bytes_written,
          compaction_stats_.TotalBytesWritten());
    } else {
      ROCKS_LOG_BUFFER(log_buffer_,
                       "[%s] [JOB %d] Compacted %s => %" PRIu64 " bytes",
                       compaction->column_family_data()->GetName().c_str(),
                       job_id_, compaction->InputLevelSummary(&inputs_summary),
                       compaction_stats_.TotalBytesWritten());
    }
  }

  VersionEdit* const edit = compaction->edit();
  assert(edit);

  // Add compaction inputs
  compaction->AddInputDeletions(edit);

  std::unordered_map<uint64_t, BlobGarbageMeter::BlobStats> blob_total_garbage;

  for (const auto& sub_compact : compact_->sub_compact_states) {
    sub_compact.AddOutputsEdit(edit);

    for (const auto& blob : sub_compact.Current().GetBlobFileAdditions()) {
      edit->AddBlobFile(blob);
    }

    if (sub_compact.Current().GetBlobGarbageMeter()) {
      const auto& flows = sub_compact.Current().GetBlobGarbageMeter()->flows();

      for (const auto& pair : flows) {
        const uint64_t blob_file_number = pair.first;
        const BlobGarbageMeter::BlobInOutFlow& flow = pair.second;

        assert(flow.IsValid());
        if (flow.HasGarbage()) {
          blob_total_garbage[blob_file_number].Add(flow.GetGarbageCount(),
                                                   flow.GetGarbageBytes());
        }
      }
    }
  }

  for (const auto& pair : blob_total_garbage) {
    const uint64_t blob_file_number = pair.first;
    const BlobGarbageMeter::BlobStats& stats = pair.second;

    edit->AddBlobFileGarbage(blob_file_number, stats.GetCount(),
                             stats.GetBytes());
  }

  if ((compaction->compaction_reason() ==
           CompactionReason::kLevelMaxLevelSize ||
       compaction->compaction_reason() == CompactionReason::kRoundRobinTtl) &&
      compaction->immutable_options()->compaction_pri == kRoundRobin) {
    int start_level = compaction->start_level();
    if (start_level > 0) {
      auto vstorage = compaction->input_version()->storage_info();
      edit->AddCompactCursor(start_level,
                             vstorage->GetNextCompactCursor(
                                 start_level, compaction->num_input_files(0)));
    }
  }

  return versions_->LogAndApply(compaction->column_family_data(),
                                mutable_cf_options, edit, db_mutex_,
                                db_directory_);
}

void CompactionJob::RecordCompactionIOStats() {
  RecordTick(stats_, COMPACT_READ_BYTES, IOSTATS(bytes_read));
  RecordTick(stats_, COMPACT_WRITE_BYTES, IOSTATS(bytes_written));
  CompactionReason compaction_reason =
      compact_->compaction->compaction_reason();
  if (compaction_reason == CompactionReason::kFilesMarkedForCompaction) {
    RecordTick(stats_, COMPACT_READ_BYTES_MARKED, IOSTATS(bytes_read));
    RecordTick(stats_, COMPACT_WRITE_BYTES_MARKED, IOSTATS(bytes_written));
  } else if (compaction_reason == CompactionReason::kPeriodicCompaction) {
    RecordTick(stats_, COMPACT_READ_BYTES_PERIODIC, IOSTATS(bytes_read));
    RecordTick(stats_, COMPACT_WRITE_BYTES_PERIODIC, IOSTATS(bytes_written));
  } else if (compaction_reason == CompactionReason::kTtl) {
    RecordTick(stats_, COMPACT_READ_BYTES_TTL, IOSTATS(bytes_read));
    RecordTick(stats_, COMPACT_WRITE_BYTES_TTL, IOSTATS(bytes_written));
  }
  ThreadStatusUtil::IncreaseThreadOperationProperty(
      ThreadStatus::COMPACTION_BYTES_READ, IOSTATS(bytes_read));
  IOSTATS_RESET(bytes_read);
  ThreadStatusUtil::IncreaseThreadOperationProperty(
      ThreadStatus::COMPACTION_BYTES_WRITTEN, IOSTATS(bytes_written));
  IOSTATS_RESET(bytes_written);
}

Status CompactionJob::OpenCompactionOutputFile(SubcompactionState* sub_compact,
                                               CompactionOutputs& outputs) {
  assert(sub_compact != nullptr);

  // no need to lock because VersionSet::next_file_number_ is atomic
  uint64_t file_number = versions_->NewFileNumber();
  std::string fname = GetTableFileName(file_number);
  // Fire events.
  ColumnFamilyData* cfd = sub_compact->compaction->column_family_data();
#ifndef ROCKSDB_LITE
  EventHelpers::NotifyTableFileCreationStarted(
      cfd->ioptions()->listeners, dbname_, cfd->GetName(), fname, job_id_,
      TableFileCreationReason::kCompaction);
#endif  // !ROCKSDB_LITE
  // Make the output file
  std::unique_ptr<FSWritableFile> writable_file;
#ifndef NDEBUG
  bool syncpoint_arg = file_options_.use_direct_writes;
  TEST_SYNC_POINT_CALLBACK("CompactionJob::OpenCompactionOutputFile",
                           &syncpoint_arg);
#endif

  // Pass temperature of the last level files to FileSystem.
  FileOptions fo_copy = file_options_;
  Temperature temperature = sub_compact->compaction->output_temperature();
  // only set for the last level compaction and also it's not output to
  // penultimate level (when preclude_last_level feature is enabled)
  if (temperature == Temperature::kUnknown &&
      sub_compact->compaction->is_last_level() &&
      !sub_compact->IsCurrentPenultimateLevel()) {
    temperature =
        sub_compact->compaction->mutable_cf_options()->last_level_temperature;
  }
  fo_copy.temperature = temperature;

  Status s;
  IOStatus io_s = NewWritableFile(fs_.get(), fname, &writable_file, fo_copy);
  s = io_s;
  if (sub_compact->io_status.ok()) {
    sub_compact->io_status = io_s;
    // Since this error is really a copy of the io_s that is checked below as s,
    // it does not also need to be checked.
    sub_compact->io_status.PermitUncheckedError();
  }
  if (!s.ok()) {
    ROCKS_LOG_ERROR(
        db_options_.info_log,
        "[%s] [JOB %d] OpenCompactionOutputFiles for table #%" PRIu64
        " fails at NewWritableFile with status %s",
        sub_compact->compaction->column_family_data()->GetName().c_str(),
        job_id_, file_number, s.ToString().c_str());
    LogFlush(db_options_.info_log);
    EventHelpers::LogAndNotifyTableFileCreationFinished(
        event_logger_, cfd->ioptions()->listeners, dbname_, cfd->GetName(),
        fname, job_id_, FileDescriptor(), kInvalidBlobFileNumber,
        TableProperties(), TableFileCreationReason::kCompaction, s,
        kUnknownFileChecksum, kUnknownFileChecksumFuncName);
    return s;
  }

  // Try to figure out the output file's oldest ancester time.
  int64_t temp_current_time = 0;
  auto get_time_status = db_options_.clock->GetCurrentTime(&temp_current_time);
  // Safe to proceed even if GetCurrentTime fails. So, log and proceed.
  if (!get_time_status.ok()) {
    ROCKS_LOG_WARN(db_options_.info_log,
                   "Failed to get current time. Status: %s",
                   get_time_status.ToString().c_str());
  }
  uint64_t current_time = static_cast<uint64_t>(temp_current_time);
  InternalKey tmp_start, tmp_end;
  if (sub_compact->start.has_value()) {
    tmp_start.SetMinPossibleForUserKey(sub_compact->start.value());
  }
  if (sub_compact->end.has_value()) {
    tmp_end.SetMinPossibleForUserKey(sub_compact->end.value());
  }
  uint64_t oldest_ancester_time =
      sub_compact->compaction->MinInputFileOldestAncesterTime(
          sub_compact->start.has_value() ? &tmp_start : nullptr,
          sub_compact->end.has_value() ? &tmp_end : nullptr);
  if (oldest_ancester_time == std::numeric_limits<uint64_t>::max()) {
    oldest_ancester_time = current_time;
  }

  // Initialize a SubcompactionState::Output and add it to sub_compact->outputs
  {
    FileMetaData meta;
    meta.fd = FileDescriptor(file_number,
                             sub_compact->compaction->output_path_id(), 0);
    meta.oldest_ancester_time = oldest_ancester_time;
    meta.file_creation_time = current_time;
    meta.temperature = temperature;
    assert(!db_id_.empty());
    assert(!db_session_id_.empty());
    s = GetSstInternalUniqueId(db_id_, db_session_id_, meta.fd.GetNumber(),
                               &meta.unique_id);
    if (!s.ok()) {
      ROCKS_LOG_ERROR(db_options_.info_log,
                      "[%s] [JOB %d] file #%" PRIu64
                      " failed to generate unique id: %s.",
                      cfd->GetName().c_str(), job_id_, meta.fd.GetNumber(),
                      s.ToString().c_str());
      return s;
    }

    outputs.AddOutput(std::move(meta), cfd->internal_comparator(),
                      sub_compact->compaction->mutable_cf_options()
                          ->check_flush_compaction_key_order,
                      paranoid_file_checks_);
  }

  writable_file->SetIOPriority(GetRateLimiterPriority());
  writable_file->SetWriteLifeTimeHint(write_hint_);
  FileTypeSet tmp_set = db_options_.checksum_handoff_file_types;
  writable_file->SetPreallocationBlockSize(static_cast<size_t>(
      sub_compact->compaction->OutputFilePreallocationSize()));
  const auto& listeners =
      sub_compact->compaction->immutable_options()->listeners;
  outputs.AssignFileWriter(new WritableFileWriter(
      std::move(writable_file), fname, fo_copy, db_options_.clock, io_tracer_,
      db_options_.stats, listeners, db_options_.file_checksum_gen_factory.get(),
      tmp_set.Contains(FileType::kTableFile), false));

  TableBuilderOptions tboptions(
      *cfd->ioptions(), *(sub_compact->compaction->mutable_cf_options()),
      cfd->internal_comparator(), cfd->int_tbl_prop_collector_factories(),
      sub_compact->compaction->output_compression(),
      sub_compact->compaction->output_compression_opts(), cfd->GetID(),
      cfd->GetName(), sub_compact->compaction->output_level(),
      bottommost_level_, TableFileCreationReason::kCompaction,
      0 /* oldest_key_time */, current_time, db_id_, db_session_id_,
      sub_compact->compaction->max_output_file_size(), file_number);

  outputs.NewBuilder(tboptions);

  LogFlush(db_options_.info_log);
  return s;
}

void CompactionJob::CleanupCompaction() {
  for (SubcompactionState& sub_compact : compact_->sub_compact_states) {
    sub_compact.Cleanup(table_cache_.get());
  }
  delete compact_;
  compact_ = nullptr;
}

#ifndef ROCKSDB_LITE
namespace {
void CopyPrefix(const Slice& src, size_t prefix_length, std::string* dst) {
  assert(prefix_length > 0);
  size_t length = src.size() > prefix_length ? prefix_length : src.size();
  dst->assign(src.data(), length);
}
}  // namespace

#endif  // !ROCKSDB_LITE

void CompactionJob::UpdateCompactionStats() {
  assert(compact_);

  Compaction* compaction = compact_->compaction;
  compaction_stats_.stats.num_input_files_in_non_output_levels = 0;
  compaction_stats_.stats.num_input_files_in_output_level = 0;
  for (int input_level = 0;
       input_level < static_cast<int>(compaction->num_input_levels());
       ++input_level) {
    if (compaction->level(input_level) != compaction->output_level()) {
      UpdateCompactionInputStatsHelper(
          &compaction_stats_.stats.num_input_files_in_non_output_levels,
          &compaction_stats_.stats.bytes_read_non_output_levels, input_level);
    } else {
      UpdateCompactionInputStatsHelper(
          &compaction_stats_.stats.num_input_files_in_output_level,
          &compaction_stats_.stats.bytes_read_output_level, input_level);
    }
  }

  assert(compaction_job_stats_);
  compaction_stats_.stats.bytes_read_blob =
      compaction_job_stats_->total_blob_bytes_read;

  compaction_stats_.stats.num_dropped_records =
      compaction_stats_.DroppedRecords();
}

void CompactionJob::UpdateCompactionInputStatsHelper(int* num_files,
                                                     uint64_t* bytes_read,
                                                     int input_level) {
  const Compaction* compaction = compact_->compaction;
  auto num_input_files = compaction->num_input_files(input_level);
  *num_files += static_cast<int>(num_input_files);

  for (size_t i = 0; i < num_input_files; ++i) {
    const auto* file_meta = compaction->input(input_level, i);
    *bytes_read += file_meta->fd.GetFileSize();
    compaction_stats_.stats.num_input_records +=
        static_cast<uint64_t>(file_meta->num_entries);
  }
}

void CompactionJob::UpdateCompactionJobStats(
    const InternalStats::CompactionStats& stats) const {
#ifndef ROCKSDB_LITE
  compaction_job_stats_->elapsed_micros = stats.micros;

  // input information
  compaction_job_stats_->total_input_bytes =
      stats.bytes_read_non_output_levels + stats.bytes_read_output_level;
  compaction_job_stats_->num_input_records = stats.num_input_records;
  compaction_job_stats_->num_input_files =
      stats.num_input_files_in_non_output_levels +
      stats.num_input_files_in_output_level;
  compaction_job_stats_->num_input_files_at_output_level =
      stats.num_input_files_in_output_level;

  // output information
  compaction_job_stats_->total_output_bytes = stats.bytes_written;
  compaction_job_stats_->total_output_bytes_blob = stats.bytes_written_blob;
  compaction_job_stats_->num_output_records = stats.num_output_records;
  compaction_job_stats_->num_output_files = stats.num_output_files;
  compaction_job_stats_->num_output_files_blob = stats.num_output_files_blob;

  if (stats.num_output_files > 0) {
    CopyPrefix(compact_->SmallestUserKey(),
               CompactionJobStats::kMaxPrefixLength,
               &compaction_job_stats_->smallest_output_key_prefix);
    CopyPrefix(compact_->LargestUserKey(), CompactionJobStats::kMaxPrefixLength,
               &compaction_job_stats_->largest_output_key_prefix);
  }
#else
  (void)stats;
#endif  // !ROCKSDB_LITE
}

void CompactionJob::LogCompaction() {
  Compaction* compaction = compact_->compaction;
  ColumnFamilyData* cfd = compaction->column_family_data();

  // Let's check if anything will get logged. Don't prepare all the info if
  // we're not logging
  if (db_options_.info_log_level <= InfoLogLevel::INFO_LEVEL) {
    Compaction::InputLevelSummaryBuffer inputs_summary;
    ROCKS_LOG_INFO(
        db_options_.info_log, "[%s] [JOB %d] Compacting %s, score %.2f",
        cfd->GetName().c_str(), job_id_,
        compaction->InputLevelSummary(&inputs_summary), compaction->score());
    char scratch[2345];
    compaction->Summary(scratch, sizeof(scratch));
    ROCKS_LOG_INFO(db_options_.info_log, "[%s]: Compaction start summary: %s\n",
                   cfd->GetName().c_str(), scratch);
    // build event logger report
    auto stream = event_logger_->Log();
    stream << "job" << job_id_ << "event"
           << "compaction_started"
           << "compaction_reason"
           << GetCompactionReasonString(compaction->compaction_reason());
    for (size_t i = 0; i < compaction->num_input_levels(); ++i) {
      stream << ("files_L" + std::to_string(compaction->level(i)));
      stream.StartArray();
      for (auto f : *compaction->inputs(i)) {
        stream << f->fd.GetNumber();
      }
      stream.EndArray();
    }
    stream << "score" << compaction->score() << "input_data_size"
           << compaction->CalculateTotalInputSize() << "oldest_snapshot_seqno"
           << (existing_snapshots_.empty()
                   ? int64_t{-1}  // Use -1 for "none"
                   : static_cast<int64_t>(existing_snapshots_[0]));
    if (compaction->SupportsPerKeyPlacement()) {
      stream << "preclude_last_level_min_seqno"
             << preclude_last_level_min_seqno_;
      stream << "penultimate_output_level" << compaction->GetPenultimateLevel();
      stream << "penultimate_output_range"
             << GetCompactionPenultimateOutputRangeTypeString(
                    compaction->GetPenultimateOutputRangeType());

      if (compaction->GetPenultimateOutputRangeType() ==
          Compaction::PenultimateOutputRangeType::kDisabled) {
        ROCKS_LOG_WARN(
            db_options_.info_log,
            "[%s] [JOB %d] Penultimate level output is disabled, likely "
            "because of the range conflict in the penultimate level",
            cfd->GetName().c_str(), job_id_);
      }
    }
  }
}

std::string CompactionJob::GetTableFileName(uint64_t file_number) {
  return TableFileName(compact_->compaction->immutable_options()->cf_paths,
                       file_number, compact_->compaction->output_path_id());
}

Env::IOPriority CompactionJob::GetRateLimiterPriority() {
  if (versions_ && versions_->GetColumnFamilySet() &&
      versions_->GetColumnFamilySet()->write_controller()) {
    WriteController* write_controller =
        versions_->GetColumnFamilySet()->write_controller();
    if (write_controller->NeedsDelay() || write_controller->IsStopped()) {
      return Env::IO_USER;
    }
  }

  return Env::IO_LOW;
}

}  // namespace ROCKSDB_NAMESPACE<|MERGE_RESOLUTION|>--- conflicted
+++ resolved
@@ -46,12 +46,8 @@
 #include "port/port.h"
 #include "rocksdb/db.h"
 #include "rocksdb/env.h"
-<<<<<<< HEAD
 #include "rocksdb/listener.h"
-#include "rocksdb/sst_partitioner.h"
-=======
 #include "rocksdb/options.h"
->>>>>>> bf2c3351
 #include "rocksdb/statistics.h"
 #include "rocksdb/status.h"
 #include "rocksdb/table.h"
@@ -112,296 +108,6 @@
   }
 }
 
-<<<<<<< HEAD
-// Maintains state for each sub-compaction
-struct CompactionJob::SubcompactionState {
-  const Compaction* compaction;
-  std::unique_ptr<CompactionIterator> c_iter;
-
-  // The boundaries of the key-range this compaction is interested in. No two
-  // subcompactions may have overlapping key-ranges.
-  // 'start' is inclusive, 'end' is exclusive, and nullptr means unbounded
-  Slice *start, *end;
-
-  // The return status of this subcompaction
-  Status status;
-
-  // The return IO Status of this subcompaction
-  IOStatus io_status;
-
-  // Files produced by this subcompaction
-  struct Output {
-    Output(FileMetaData&& _meta, const InternalKeyComparator& _icmp,
-           bool _enable_order_check, bool _enable_hash, bool _finished = false,
-           uint64_t precalculated_hash = 0)
-        : meta(std::move(_meta)),
-          validator(_icmp, _enable_order_check, _enable_hash,
-                    precalculated_hash),
-          finished(_finished) {}
-    FileMetaData meta;
-    OutputValidator validator;
-    bool finished;
-    std::shared_ptr<const TableProperties> table_properties;
-  };
-
-  // State kept for output being generated
-  std::vector<Output> outputs;
-  std::vector<BlobFileAddition> blob_file_additions;
-  std::unique_ptr<BlobGarbageMeter> blob_garbage_meter;
-  std::unique_ptr<WritableFileWriter> outfile;
-  std::unique_ptr<TableBuilder> builder;
-
-  Output* current_output() {
-    if (outputs.empty()) {
-      // This subcompaction's output could be empty if compaction was aborted
-      // before this subcompaction had a chance to generate any output files.
-      // When subcompactions are executed sequentially this is more likely and
-      // will be particularly likely for the later subcompactions to be empty.
-      // Once they are run in parallel however it should be much rarer.
-      return nullptr;
-    } else {
-      return &outputs.back();
-    }
-  }
-
-  // Some identified files with old oldest ancester time and the range should be
-  // isolated out so that the output file(s) in that range can be merged down
-  // for TTL and clear the timestamps for the range.
-  std::vector<FileMetaData*> files_to_cut_for_ttl;
-  int cur_files_to_cut_for_ttl = -1;
-  int next_files_to_cut_for_ttl = 0;
-
-  uint64_t current_output_file_size = 0;
-
-  // State during the subcompaction
-  uint64_t total_bytes = 0;
-  uint64_t num_output_records = 0;
-  CompactionJobStats compaction_job_stats;
-  uint64_t approx_size = 0;
-  // An index that used to speed up ShouldStopBefore().
-  size_t grandparent_index = 0;
-  // The number of bytes overlapping between the current output and
-  // grandparent files used in ShouldStopBefore().
-  uint64_t overlapped_bytes = 0;
-  // A flag determine whether the key has been seen in ShouldStopBefore()
-  bool seen_key = false;
-  // sub compaction job id, which is used to identify different sub-compaction
-  // within the same compaction job.
-  const uint32_t sub_job_id;
-
-  SubcompactionState(Compaction* c, Slice* _start, Slice* _end, uint64_t size,
-                     uint32_t _sub_job_id)
-      : compaction(c),
-        start(_start),
-        end(_end),
-        approx_size(size),
-        sub_job_id(_sub_job_id) {
-    assert(compaction != nullptr);
-  }
-
-  // Adds the key and value to the builder
-  // If paranoid is true, adds the key-value to the paranoid hash
-  Status AddToBuilder(const Slice& key, const Slice& value) {
-    auto curr = current_output();
-    assert(builder != nullptr);
-    assert(curr != nullptr);
-    Status s = curr->validator.Add(key, value);
-    if (!s.ok()) {
-      return s;
-    }
-    builder->Add(key, value);
-    return Status::OK();
-  }
-
-  void FillFilesToCutForTtl();
-
-  // Returns true iff we should stop building the current output
-  // before processing "internal_key".
-  bool ShouldStopBefore(const Slice& internal_key, uint64_t curr_file_size) {
-    const InternalKeyComparator* icmp =
-        &compaction->column_family_data()->internal_comparator();
-    const std::vector<FileMetaData*>& grandparents = compaction->grandparents();
-
-    bool grandparant_file_switched = false;
-    // Scan to find earliest grandparent file that contains key.
-    while (grandparent_index < grandparents.size() &&
-           icmp->Compare(internal_key,
-                         grandparents[grandparent_index]->largest.Encode()) >
-               0) {
-      if (seen_key) {
-        overlapped_bytes += grandparents[grandparent_index]->fd.GetFileSize();
-        grandparant_file_switched = true;
-      }
-      assert(grandparent_index + 1 >= grandparents.size() ||
-             icmp->Compare(
-                 grandparents[grandparent_index]->largest.Encode(),
-                 grandparents[grandparent_index + 1]->smallest.Encode()) <= 0);
-      grandparent_index++;
-    }
-    seen_key = true;
-
-    if (grandparant_file_switched && overlapped_bytes + curr_file_size >
-                                         compaction->max_compaction_bytes()) {
-      // Too much overlap for current output; start new output
-      overlapped_bytes = 0;
-      return true;
-    }
-
-    if (!files_to_cut_for_ttl.empty()) {
-      if (cur_files_to_cut_for_ttl != -1) {
-        // Previous key is inside the range of a file
-        if (icmp->Compare(internal_key,
-                          files_to_cut_for_ttl[cur_files_to_cut_for_ttl]
-                              ->largest.Encode()) > 0) {
-          next_files_to_cut_for_ttl = cur_files_to_cut_for_ttl + 1;
-          cur_files_to_cut_for_ttl = -1;
-          return true;
-        }
-      } else {
-        // Look for the key position
-        while (next_files_to_cut_for_ttl <
-               static_cast<int>(files_to_cut_for_ttl.size())) {
-          if (icmp->Compare(internal_key,
-                            files_to_cut_for_ttl[next_files_to_cut_for_ttl]
-                                ->smallest.Encode()) >= 0) {
-            if (icmp->Compare(internal_key,
-                              files_to_cut_for_ttl[next_files_to_cut_for_ttl]
-                                  ->largest.Encode()) <= 0) {
-              // With in the current file
-              cur_files_to_cut_for_ttl = next_files_to_cut_for_ttl;
-              return true;
-            }
-            // Beyond the current file
-            next_files_to_cut_for_ttl++;
-          } else {
-            // Still fall into the gap
-            break;
-          }
-        }
-      }
-    }
-
-    return false;
-  }
-
-  Status ProcessOutFlowIfNeeded(const Slice& key, const Slice& value) {
-    if (!blob_garbage_meter) {
-      return Status::OK();
-    }
-
-    return blob_garbage_meter->ProcessOutFlow(key, value);
-  }
-
-  bool IsPartialCompaction() { return start || end; }
-};
-
-void CompactionJob::SubcompactionState::FillFilesToCutForTtl() {
-  if (compaction->immutable_options()->compaction_style !=
-          CompactionStyle::kCompactionStyleLevel ||
-      compaction->immutable_options()->compaction_pri !=
-          CompactionPri::kMinOverlappingRatio ||
-      compaction->mutable_cf_options()->ttl == 0 ||
-      compaction->num_input_levels() < 2 || compaction->bottommost_level()) {
-    return;
-  }
-
-  // We define new file with oldest ancestor time to be younger than 1/4 TTL,
-  // and an old one to be older than 1/2 TTL time.
-  int64_t temp_current_time;
-  auto get_time_status = compaction->immutable_options()->clock->GetCurrentTime(
-      &temp_current_time);
-  if (!get_time_status.ok()) {
-    return;
-  }
-  uint64_t current_time = static_cast<uint64_t>(temp_current_time);
-  if (current_time < compaction->mutable_cf_options()->ttl) {
-    return;
-  }
-  uint64_t old_age_thres =
-      current_time - compaction->mutable_cf_options()->ttl / 2;
-
-  const std::vector<FileMetaData*>& olevel =
-      *(compaction->inputs(compaction->num_input_levels() - 1));
-  for (FileMetaData* file : olevel) {
-    // Worth filtering out by start and end?
-    uint64_t oldest_ancester_time = file->TryGetOldestAncesterTime();
-    // We put old files if they are not too small to prevent a flood
-    // of small files.
-    if (oldest_ancester_time < old_age_thres &&
-        file->fd.GetFileSize() >
-            compaction->mutable_cf_options()->target_file_size_base / 2) {
-      files_to_cut_for_ttl.push_back(file);
-    }
-  }
-}
-
-// Maintains state for the entire compaction
-struct CompactionJob::CompactionState {
-  Compaction* const compaction;
-
-  // REQUIRED: subcompaction states are stored in order of increasing
-  // key-range
-  std::vector<CompactionJob::SubcompactionState> sub_compact_states;
-  Status status;
-
-  size_t num_output_files = 0;
-  uint64_t total_bytes = 0;
-  size_t num_blob_output_files = 0;
-  uint64_t total_blob_bytes = 0;
-  uint64_t num_output_records = 0;
-
-  explicit CompactionState(Compaction* c) : compaction(c) {}
-
-  Slice SmallestUserKey() {
-    for (const auto& sub_compact_state : sub_compact_states) {
-      if (!sub_compact_state.outputs.empty() &&
-          sub_compact_state.outputs[0].finished) {
-        return sub_compact_state.outputs[0].meta.smallest.user_key();
-      }
-    }
-    // If there is no finished output, return an empty slice.
-    return Slice(nullptr, 0);
-  }
-
-  Slice LargestUserKey() {
-    for (auto it = sub_compact_states.rbegin(); it < sub_compact_states.rend();
-         ++it) {
-      if (!it->outputs.empty() && it->current_output()->finished) {
-        assert(it->current_output() != nullptr);
-        return it->current_output()->meta.largest.user_key();
-      }
-    }
-    // If there is no finished output, return an empty slice.
-    return Slice(nullptr, 0);
-  }
-};
-
-void CompactionJob::AggregateStatistics() {
-  assert(compact_);
-
-  for (SubcompactionState& sc : compact_->sub_compact_states) {
-    auto& outputs = sc.outputs;
-
-    if (!outputs.empty() && !outputs.back().meta.fd.file_size) {
-      // An error occurred, so ignore the last output.
-      outputs.pop_back();
-    }
-
-    compact_->num_output_files += outputs.size();
-    compact_->total_bytes += sc.total_bytes;
-
-    const auto& blobs = sc.blob_file_additions;
-
-    compact_->num_blob_output_files += blobs.size();
-
-    for (const auto& blob : blobs) {
-      compact_->total_blob_bytes += blob.GetTotalBlobBytes();
-    }
-
-    compact_->num_output_records += sc.num_output_records;
-
-    compaction_job_stats_->Add(sc.compaction_job_stats);
-=======
 const char* GetCompactionPenultimateOutputRangeTypeString(
     Compaction::PenultimateOutputRangeType range_type) {
   switch (range_type) {
@@ -416,7 +122,6 @@
     default:
       assert(false);
       return "Invalid";
->>>>>>> bf2c3351
   }
 }
 
@@ -1371,8 +1076,8 @@
   std::unique_ptr<CompactionFilter> compaction_filter_from_factory = nullptr;
   if (compaction_filter == nullptr) {
     compaction_filter_from_factory =
-        sub_compact->compaction->CreateCompactionFilter(sub_compact->start,
-                                                        sub_compact->end);
+        sub_compact->compaction->CreateCompactionFilter(&sub_compact->start,
+                                                        &sub_compact->end);
     compaction_filter = compaction_filter_from_factory.get();
   }
   if (compaction_filter != nullptr && !compaction_filter->IgnoreSnapshots()) {
@@ -1729,7 +1434,6 @@
   clip.reset();
   raw_input.reset();
   sub_compact->status = status;
-<<<<<<< HEAD
 #ifndef ROCKSDB_LITE
   info.status = status;
   if (sub_compact->IsPartialCompaction()) {
@@ -1738,9 +1442,6 @@
     }
   }
 #endif  // !ROCKSDB_LITE
-=======
-  NotifyOnSubcompactionCompleted(sub_compact);
->>>>>>> bf2c3351
 }
 
 uint64_t CompactionJob::GetCompactionId(SubcompactionState* sub_compact) const {
