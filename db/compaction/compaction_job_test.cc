--- conflicted
+++ resolved
@@ -384,7 +384,8 @@
                  smallest_seqno, largest_seqno, false, Temperature::kUnknown,
                  oldest_blob_file_number, kUnknownOldestAncesterTime,
                  kUnknownFileCreationTime, kUnknownFileChecksum,
-                 kUnknownFileChecksumFuncName, kNullUniqueId64x2);
+                 kUnknownFileChecksumFuncName, kNullUniqueId64x2,
+                 kDisableUserTimestamp, kDisableUserTimestamp);
 
     mutex_.Lock();
     EXPECT_OK(
@@ -2128,12 +2129,8 @@
   CompactionJobTimestampTest()
       : CompactionJobTestBase(test::PerThreadDBPath("compaction_job_ts_test"),
                               test::BytewiseComparatorWithU64TsWrapper(),
-<<<<<<< HEAD
-                              test::EncodeInt) {}
-=======
                               test::EncodeInt, /*test_io_priority=*/false,
                               TableTypeForTest::kMockTable) {}
->>>>>>> bf2c3351
 };
 
 TEST_F(CompactionJobTimestampTest, GCDisabled) {
