//  Copyright (c) 2011-present, Facebook, Inc.  All rights reserved.
//  This source code is licensed under both the GPLv2 (found in the
//  COPYING file in the root directory) and Apache 2.0 License
//  (found in the LICENSE.Apache file in the root directory).
//
// Copyright (c) 2011 The LevelDB Authors. All rights reserved.
// Use of this source code is governed by a BSD-style license that can be
// found in the LICENSE file. See the AUTHORS file for names of contributors.

#include "db/db_with_timestamp_test_util.h"
#include "port/stack_trace.h"
#include "rocksdb/perf_context.h"
#include "rocksdb/utilities/debug.h"
#include "table/block_based/block_based_table_reader.h"
#include "table/block_based/block_builder.h"
#if !defined(ROCKSDB_LITE)
#include "test_util/sync_point.h"
#endif
#include "test_util/testutil.h"
#include "utilities/fault_injection_env.h"

namespace ROCKSDB_NAMESPACE {
class DBBasicTestWithTimestamp : public DBBasicTestWithTimestampBase {
 public:
  DBBasicTestWithTimestamp()
      : DBBasicTestWithTimestampBase("db_basic_test_with_timestamp") {}
};

TEST_F(DBBasicTestWithTimestamp, SanityChecks) {
  Options options = CurrentOptions();
  options.env = env_;
  options.create_if_missing = true;
  options.avoid_flush_during_shutdown = true;
  options.merge_operator = MergeOperators::CreateStringAppendTESTOperator();
  DestroyAndReopen(options);

  Options options1 = CurrentOptions();
  options1.env = env_;
  options1.comparator = test::BytewiseComparatorWithU64TsWrapper();
  options1.merge_operator = MergeOperators::CreateStringAppendTESTOperator();
  assert(options1.comparator &&
         options1.comparator->timestamp_size() == sizeof(uint64_t));
  ColumnFamilyHandle* handle = nullptr;
  Status s = db_->CreateColumnFamily(options1, "data", &handle);
  ASSERT_OK(s);

  std::string dummy_ts(sizeof(uint64_t), '\0');
  // Perform timestamp operations on default cf.
  ASSERT_TRUE(
      db_->Put(WriteOptions(), "key", dummy_ts, "value").IsInvalidArgument());
  ASSERT_TRUE(db_->Merge(WriteOptions(), db_->DefaultColumnFamily(), "key",
                         dummy_ts, "value")
                  .IsNotSupported());
  ASSERT_TRUE(db_->Delete(WriteOptions(), "key", dummy_ts).IsInvalidArgument());
  ASSERT_TRUE(
      db_->SingleDelete(WriteOptions(), "key", dummy_ts).IsInvalidArgument());
  ASSERT_TRUE(db_->DeleteRange(WriteOptions(), db_->DefaultColumnFamily(),
                               "begin_key", "end_key", dummy_ts)
                  .IsInvalidArgument());

  // Perform non-timestamp operations on "data" cf.
  ASSERT_TRUE(
      db_->Put(WriteOptions(), handle, "key", "value").IsInvalidArgument());
  ASSERT_TRUE(db_->Delete(WriteOptions(), handle, "key").IsInvalidArgument());
  ASSERT_TRUE(
      db_->SingleDelete(WriteOptions(), handle, "key").IsInvalidArgument());

  ASSERT_TRUE(
      db_->Merge(WriteOptions(), handle, "key", "value").IsInvalidArgument());
  ASSERT_TRUE(db_->DeleteRange(WriteOptions(), handle, "begin_key", "end_key")
                  .IsInvalidArgument());

  {
    WriteBatch wb;
    ASSERT_OK(wb.Put(handle, "key", "value"));
    ASSERT_TRUE(db_->Write(WriteOptions(), &wb).IsInvalidArgument());
  }
  {
    WriteBatch wb;
    ASSERT_OK(wb.Delete(handle, "key"));
    ASSERT_TRUE(db_->Write(WriteOptions(), &wb).IsInvalidArgument());
  }
  {
    WriteBatch wb;
    ASSERT_OK(wb.SingleDelete(handle, "key"));
    ASSERT_TRUE(db_->Write(WriteOptions(), &wb).IsInvalidArgument());
  }
  {
    WriteBatch wb;
    ASSERT_OK(wb.DeleteRange(handle, "begin_key", "end_key"));
    ASSERT_TRUE(db_->Write(WriteOptions(), &wb).IsInvalidArgument());
  }

  // Perform timestamp operations with timestamps of incorrect size.
  const std::string wrong_ts(sizeof(uint32_t), '\0');
  ASSERT_TRUE(db_->Put(WriteOptions(), handle, "key", wrong_ts, "value")
                  .IsInvalidArgument());
  ASSERT_TRUE(db_->Merge(WriteOptions(), handle, "key", wrong_ts, "value")
                  .IsNotSupported());
  ASSERT_TRUE(
      db_->Delete(WriteOptions(), handle, "key", wrong_ts).IsInvalidArgument());
  ASSERT_TRUE(db_->SingleDelete(WriteOptions(), handle, "key", wrong_ts)
                  .IsInvalidArgument());
  ASSERT_TRUE(
      db_->DeleteRange(WriteOptions(), handle, "begin_key", "end_key", wrong_ts)
          .IsInvalidArgument());

  delete handle;
}

TEST_F(DBBasicTestWithTimestamp, SanityChecks) {
  Options options = CurrentOptions();
  options.env = env_;
  options.create_if_missing = true;
  options.avoid_flush_during_shutdown = true;
  options.merge_operator = MergeOperators::CreateStringAppendTESTOperator();
  DestroyAndReopen(options);

  Options options1 = CurrentOptions();
  options1.env = env_;
  options1.comparator = test::BytewiseComparatorWithU64TsWrapper();
  options1.merge_operator = MergeOperators::CreateStringAppendTESTOperator();
  assert(options1.comparator &&
         options1.comparator->timestamp_size() == sizeof(uint64_t));
  ColumnFamilyHandle* handle = nullptr;
  Status s = db_->CreateColumnFamily(options1, "data", &handle);
  ASSERT_OK(s);

  std::string dummy_ts(sizeof(uint64_t), '\0');
  // Perform timestamp operations on default cf.
  ASSERT_TRUE(
      db_->Put(WriteOptions(), "key", dummy_ts, "value").IsInvalidArgument());
  ASSERT_TRUE(db_->Merge(WriteOptions(), db_->DefaultColumnFamily(), "key",
                         dummy_ts, "value")
                  .IsNotSupported());
  ASSERT_TRUE(db_->Delete(WriteOptions(), "key", dummy_ts).IsInvalidArgument());
  ASSERT_TRUE(
      db_->SingleDelete(WriteOptions(), "key", dummy_ts).IsInvalidArgument());
  ASSERT_TRUE(db_->DeleteRange(WriteOptions(), db_->DefaultColumnFamily(),
                               "begin_key", "end_key", dummy_ts)
                  .IsNotSupported());

  // Perform non-timestamp operations on "data" cf.
  ASSERT_TRUE(
      db_->Put(WriteOptions(), handle, "key", "value").IsInvalidArgument());
  ASSERT_TRUE(db_->Delete(WriteOptions(), handle, "key").IsInvalidArgument());
  ASSERT_TRUE(
      db_->SingleDelete(WriteOptions(), handle, "key").IsInvalidArgument());

  ASSERT_TRUE(
      db_->Merge(WriteOptions(), handle, "key", "value").IsInvalidArgument());
  ASSERT_TRUE(db_->DeleteRange(WriteOptions(), handle, "begin_key", "end_key")
                  .IsInvalidArgument());

  {
    WriteBatch wb;
    ASSERT_OK(wb.Put(handle, "key", "value"));
    ASSERT_TRUE(db_->Write(WriteOptions(), &wb).IsInvalidArgument());
  }
  {
    WriteBatch wb;
    ASSERT_OK(wb.Delete(handle, "key"));
    ASSERT_TRUE(db_->Write(WriteOptions(), &wb).IsInvalidArgument());
  }
  {
    WriteBatch wb;
    ASSERT_OK(wb.SingleDelete(handle, "key"));
    ASSERT_TRUE(db_->Write(WriteOptions(), &wb).IsInvalidArgument());
  }

  // Perform timestamp operations with timestamps of incorrect size.
  const std::string wrong_ts(sizeof(uint32_t), '\0');
  ASSERT_TRUE(db_->Put(WriteOptions(), handle, "key", wrong_ts, "value")
                  .IsInvalidArgument());
  ASSERT_TRUE(db_->Merge(WriteOptions(), handle, "key", wrong_ts, "value")
                  .IsNotSupported());
  ASSERT_TRUE(
      db_->Delete(WriteOptions(), handle, "key", wrong_ts).IsInvalidArgument());
  ASSERT_TRUE(db_->SingleDelete(WriteOptions(), handle, "key", wrong_ts)
                  .IsInvalidArgument());
  ASSERT_TRUE(
      db_->DeleteRange(WriteOptions(), handle, "begin_key", "end_key", wrong_ts)
          .IsNotSupported());

  delete handle;
}

TEST_F(DBBasicTestWithTimestamp, MixedCfs) {
  Options options = CurrentOptions();
  options.env = env_;
  options.create_if_missing = true;
  options.avoid_flush_during_shutdown = true;
  DestroyAndReopen(options);

  Options options1 = CurrentOptions();
  options1.env = env_;
  const size_t kTimestampSize = Timestamp(0, 0).size();
  TestComparator test_cmp(kTimestampSize);
  options1.comparator = &test_cmp;
  ColumnFamilyHandle* handle = nullptr;
  Status s = db_->CreateColumnFamily(options1, "data", &handle);
  ASSERT_OK(s);

  WriteBatch wb;
  ASSERT_OK(wb.Put("a", "value"));
  ASSERT_OK(wb.Put(handle, "a", "value"));
  {
    std::string ts = Timestamp(1, 0);
    const auto ts_sz_func = [kTimestampSize, handle](uint32_t cf_id) {
      assert(handle);
      if (cf_id == 0) {
        return static_cast<size_t>(0);
      } else if (cf_id == handle->GetID()) {
        return kTimestampSize;
      } else {
        assert(false);
        return std::numeric_limits<size_t>::max();
      }
    };
    ASSERT_OK(wb.UpdateTimestamps(ts, ts_sz_func));
    ASSERT_OK(db_->Write(WriteOptions(), &wb));
  }

  const auto verify_db = [this](ColumnFamilyHandle* h, const std::string& key,
                                const std::string& ts,
                                const std::string& expected_value) {
    ASSERT_EQ(expected_value, Get(key));
    Slice read_ts_slice(ts);
    ReadOptions read_opts;
    read_opts.timestamp = &read_ts_slice;
    std::string value;
    ASSERT_OK(db_->Get(read_opts, h, key, &value));
    ASSERT_EQ(expected_value, value);
  };

  verify_db(handle, "a", Timestamp(1, 0), "value");

  delete handle;
  Close();

  std::vector<ColumnFamilyDescriptor> cf_descs;
  cf_descs.emplace_back(kDefaultColumnFamilyName, options);
  cf_descs.emplace_back("data", options1);
  options.create_if_missing = false;
  s = DB::Open(options, dbname_, cf_descs, &handles_, &db_);
  ASSERT_OK(s);

  verify_db(handles_[1], "a", Timestamp(1, 0), "value");

  Close();
}

TEST_F(DBBasicTestWithTimestamp, CompactRangeWithSpecifiedRange) {
  Options options = CurrentOptions();
  options.env = env_;
  options.create_if_missing = true;
  const size_t kTimestampSize = Timestamp(0, 0).size();
  TestComparator test_cmp(kTimestampSize);
  options.comparator = &test_cmp;
  DestroyAndReopen(options);

  WriteOptions write_opts;
  std::string ts = Timestamp(1, 0);

  ASSERT_OK(db_->Put(write_opts, "foo1", ts, "bar"));
  ASSERT_OK(Flush());

  ASSERT_OK(db_->Put(write_opts, "foo2", ts, "bar"));
  ASSERT_OK(Flush());

  std::string start_str = "foo";
  std::string end_str = "foo2";
  Slice start(start_str), end(end_str);
  ASSERT_OK(db_->CompactRange(CompactRangeOptions(), &start, &end));

  Close();
}

TEST_F(DBBasicTestWithTimestamp, GcPreserveLatestVersionBelowFullHistoryLow) {
  Options options = CurrentOptions();
  options.env = env_;
  options.create_if_missing = true;
  const size_t kTimestampSize = Timestamp(0, 0).size();
  TestComparator test_cmp(kTimestampSize);
  options.comparator = &test_cmp;
  DestroyAndReopen(options);

  std::string ts_str = Timestamp(1, 0);
  WriteOptions wopts;
  ASSERT_OK(db_->Put(wopts, "k1", ts_str, "v1"));
  ASSERT_OK(db_->Put(wopts, "k2", ts_str, "v2"));
  ASSERT_OK(db_->Put(wopts, "k3", ts_str, "v3"));

  ts_str = Timestamp(2, 0);
  ASSERT_OK(db_->Delete(wopts, "k3", ts_str));

  ts_str = Timestamp(4, 0);
  ASSERT_OK(db_->Put(wopts, "k1", ts_str, "v5"));
<<<<<<< HEAD
=======

  ts_str = Timestamp(5, 0);
  ASSERT_OK(
      db_->DeleteRange(wopts, db_->DefaultColumnFamily(), "k0", "k9", ts_str));
>>>>>>> bf2c3351

  ts_str = Timestamp(3, 0);
  Slice ts = ts_str;
  CompactRangeOptions cro;
  cro.full_history_ts_low = &ts;
  ASSERT_OK(db_->CompactRange(cro, nullptr, nullptr));

  ASSERT_OK(Flush());

  ReadOptions ropts;
  ropts.timestamp = &ts;
  std::string value;
  Status s = db_->Get(ropts, "k1", &value);
  ASSERT_OK(s);
  ASSERT_EQ("v1", value);

  std::string key_ts;
  ASSERT_TRUE(db_->Get(ropts, "k3", &value, &key_ts).IsNotFound());
  ASSERT_EQ(Timestamp(2, 0), key_ts);

  ts_str = Timestamp(5, 0);
  ts = ts_str;
  ropts.timestamp = &ts;
  ASSERT_TRUE(db_->Get(ropts, "k2", &value, &key_ts).IsNotFound());
  ASSERT_EQ(Timestamp(5, 0), key_ts);
  ASSERT_TRUE(db_->Get(ropts, "k2", &value).IsNotFound());

  Close();
}

TEST_F(DBBasicTestWithTimestamp, UpdateFullHistoryTsLow) {
  Options options = CurrentOptions();
  options.env = env_;
  options.create_if_missing = true;
  const size_t kTimestampSize = Timestamp(0, 0).size();
  TestComparator test_cmp(kTimestampSize);
  options.comparator = &test_cmp;
  DestroyAndReopen(options);

  const std::string kKey = "test kKey";

  // Test set ts_low first and flush()
  int current_ts_low = 5;
  std::string ts_low_str = Timestamp(current_ts_low, 0);
  Slice ts_low = ts_low_str;
  CompactRangeOptions comp_opts;
  comp_opts.full_history_ts_low = &ts_low;
  comp_opts.bottommost_level_compaction = BottommostLevelCompaction::kForce;

  ASSERT_OK(db_->CompactRange(comp_opts, nullptr, nullptr));

  auto* cfd =
      static_cast_with_check<ColumnFamilyHandleImpl>(db_->DefaultColumnFamily())
          ->cfd();
  auto result_ts_low = cfd->GetFullHistoryTsLow();

  ASSERT_TRUE(test_cmp.CompareTimestamp(ts_low, result_ts_low) == 0);

  for (int i = 0; i < 10; i++) {
    WriteOptions write_opts;
    std::string ts = Timestamp(i, 0);
    ASSERT_OK(db_->Put(write_opts, kKey, ts, Key(i)));
  }
  ASSERT_OK(Flush());

  for (int i = 0; i < 10; i++) {
    ReadOptions read_opts;
    std::string ts_str = Timestamp(i, 0);
    Slice ts = ts_str;
    read_opts.timestamp = &ts;
    std::string value;
    Status status = db_->Get(read_opts, kKey, &value);
    if (i < current_ts_low) {
      ASSERT_TRUE(status.IsInvalidArgument());
    } else {
      ASSERT_OK(status);
      ASSERT_TRUE(value.compare(Key(i)) == 0);
    }
  }

  // Test set ts_low and then trigger compaction
  for (int i = 10; i < 20; i++) {
    WriteOptions write_opts;
    std::string ts = Timestamp(i, 0);
    ASSERT_OK(db_->Put(write_opts, kKey, ts, Key(i)));
  }

  ASSERT_OK(Flush());

  current_ts_low = 15;
  ts_low_str = Timestamp(current_ts_low, 0);
  ts_low = ts_low_str;
  comp_opts.full_history_ts_low = &ts_low;
  ASSERT_OK(db_->CompactRange(comp_opts, nullptr, nullptr));
  result_ts_low = cfd->GetFullHistoryTsLow();
  ASSERT_TRUE(test_cmp.CompareTimestamp(ts_low, result_ts_low) == 0);

  for (int i = current_ts_low; i < 20; i++) {
    ReadOptions read_opts;
    std::string ts_str = Timestamp(i, 0);
    Slice ts = ts_str;
    read_opts.timestamp = &ts;
    std::string value;
    Status status = db_->Get(read_opts, kKey, &value);
    ASSERT_OK(status);
    ASSERT_TRUE(value.compare(Key(i)) == 0);
  }

  // Test invalid compaction with range
  Slice start(kKey), end(kKey);
  Status s = db_->CompactRange(comp_opts, &start, &end);
  ASSERT_TRUE(s.IsInvalidArgument());
  s = db_->CompactRange(comp_opts, &start, nullptr);
  ASSERT_TRUE(s.IsInvalidArgument());
  s = db_->CompactRange(comp_opts, nullptr, &end);
  ASSERT_TRUE(s.IsInvalidArgument());

  // Test invalid compaction with the decreasing ts_low
  ts_low_str = Timestamp(current_ts_low - 1, 0);
  ts_low = ts_low_str;
  comp_opts.full_history_ts_low = &ts_low;
  s = db_->CompactRange(comp_opts, nullptr, nullptr);
  ASSERT_TRUE(s.IsInvalidArgument());

  Close();
}

TEST_F(DBBasicTestWithTimestamp, UpdateFullHistoryTsLowWithPublicAPI) {
  Options options = CurrentOptions();
  options.env = env_;
  options.create_if_missing = true;
  const size_t kTimestampSize = Timestamp(0, 0).size();
  TestComparator test_cmp(kTimestampSize);
  options.comparator = &test_cmp;
  DestroyAndReopen(options);
  std::string ts_low_str = Timestamp(9, 0);
  ASSERT_OK(
      db_->IncreaseFullHistoryTsLow(db_->DefaultColumnFamily(), ts_low_str));
  std::string result_ts_low;
  ASSERT_OK(db_->GetFullHistoryTsLow(nullptr, &result_ts_low));
  ASSERT_TRUE(test_cmp.CompareTimestamp(ts_low_str, result_ts_low) == 0);
  // test increase full_history_low backward
  std::string ts_low_str_back = Timestamp(8, 0);
  auto s = db_->IncreaseFullHistoryTsLow(db_->DefaultColumnFamily(),
                                         ts_low_str_back);
  ASSERT_EQ(s, Status::InvalidArgument());
  // test IncreaseFullHistoryTsLow with a timestamp whose length is longger
  // than the cf's timestamp size
  std::string ts_low_str_long(Timestamp(0, 0).size() + 1, 'a');
  s = db_->IncreaseFullHistoryTsLow(db_->DefaultColumnFamily(),
                                    ts_low_str_long);
  ASSERT_EQ(s, Status::InvalidArgument());
  // test IncreaseFullHistoryTsLow with a timestamp which is null
  std::string ts_low_str_null = "";
  s = db_->IncreaseFullHistoryTsLow(db_->DefaultColumnFamily(),
                                    ts_low_str_null);
  ASSERT_EQ(s, Status::InvalidArgument());
  // test IncreaseFullHistoryTsLow for a column family that does not enable
  // timestamp
  options.comparator = BytewiseComparator();
  DestroyAndReopen(options);
  ts_low_str = Timestamp(10, 0);
  s = db_->IncreaseFullHistoryTsLow(db_->DefaultColumnFamily(), ts_low_str);
  ASSERT_EQ(s, Status::InvalidArgument());
  // test GetFullHistoryTsLow for a column family that does not enable
  // timestamp
  std::string current_ts_low;
  s = db_->GetFullHistoryTsLow(db_->DefaultColumnFamily(), &current_ts_low);
  ASSERT_EQ(s, Status::InvalidArgument());
  Close();
}

TEST_F(DBBasicTestWithTimestamp, GetApproximateSizes) {
  Options options = CurrentOptions();
  options.write_buffer_size = 100000000;  // Large write buffer
  options.compression = kNoCompression;
  options.create_if_missing = true;
  const size_t kTimestampSize = Timestamp(0, 0).size();
  TestComparator test_cmp(kTimestampSize);
  options.comparator = &test_cmp;
  DestroyAndReopen(options);
  auto default_cf = db_->DefaultColumnFamily();

  WriteOptions write_opts;
  std::string ts = Timestamp(1, 0);

  const int N = 128;
  Random rnd(301);
  for (int i = 0; i < N; i++) {
    ASSERT_OK(db_->Put(write_opts, Key(i), ts, rnd.RandomString(1024)));
  }

  uint64_t size;
  std::string start = Key(50);
  std::string end = Key(60);
  Range r(start, end);
  SizeApproximationOptions size_approx_options;
  size_approx_options.include_memtables = true;
  size_approx_options.include_files = true;
  ASSERT_OK(
      db_->GetApproximateSizes(size_approx_options, default_cf, &r, 1, &size));
  ASSERT_GT(size, 6000);
  ASSERT_LT(size, 204800);

  // test multiple ranges
  std::vector<Range> ranges;
  std::string start_tmp = Key(10);
  std::string end_tmp = Key(20);
  ranges.emplace_back(Range(start_tmp, end_tmp));
  ranges.emplace_back(Range(start, end));
  uint64_t range_sizes[2];
  ASSERT_OK(db_->GetApproximateSizes(size_approx_options, default_cf,
                                     ranges.data(), 2, range_sizes));

  ASSERT_EQ(range_sizes[1], size);

  // Zero if not including mem table
  ASSERT_OK(db_->GetApproximateSizes(&r, 1, &size));
  ASSERT_EQ(size, 0);

  start = Key(500);
  end = Key(600);
  r = Range(start, end);
  ASSERT_OK(
      db_->GetApproximateSizes(size_approx_options, default_cf, &r, 1, &size));
  ASSERT_EQ(size, 0);

  // Test range boundaries
  ASSERT_OK(db_->Put(write_opts, Key(1000), ts, rnd.RandomString(1024)));
  // Should include start key
  start = Key(1000);
  end = Key(1100);
  r = Range(start, end);
  ASSERT_OK(
      db_->GetApproximateSizes(size_approx_options, default_cf, &r, 1, &size));
  ASSERT_GT(size, 0);

  // Should exclude end key
  start = Key(900);
  end = Key(1000);
  r = Range(start, end);
  ASSERT_OK(
      db_->GetApproximateSizes(size_approx_options, default_cf, &r, 1, &size));
  ASSERT_EQ(size, 0);

  Close();
}

TEST_F(DBBasicTestWithTimestamp, SimpleIterate) {
  const int kNumKeysPerFile = 128;
  const uint64_t kMaxKey = 1024;
  Options options = CurrentOptions();
  options.env = env_;
  options.create_if_missing = true;
  const size_t kTimestampSize = Timestamp(0, 0).size();
  TestComparator test_cmp(kTimestampSize);
  options.comparator = &test_cmp;
  options.memtable_factory.reset(
      test::NewSpecialSkipListFactory(kNumKeysPerFile));
  DestroyAndReopen(options);
  const std::vector<uint64_t> start_keys = {1, 0};
  const std::vector<std::string> write_timestamps = {Timestamp(1, 0),
                                                     Timestamp(3, 0)};
  const std::vector<std::string> read_timestamps = {Timestamp(2, 0),
                                                    Timestamp(4, 0)};
  for (size_t i = 0; i < write_timestamps.size(); ++i) {
    WriteOptions write_opts;
    for (uint64_t key = start_keys[i]; key <= kMaxKey; ++key) {
      Status s = db_->Put(write_opts, Key1(key), write_timestamps[i],
                          "value" + std::to_string(i));
      ASSERT_OK(s);
    }
  }
  for (size_t i = 0; i < read_timestamps.size(); ++i) {
    ReadOptions read_opts;
    Slice read_ts = read_timestamps[i];
    read_opts.timestamp = &read_ts;
    std::unique_ptr<Iterator> it(db_->NewIterator(read_opts));
    int count = 0;
    uint64_t key = 0;
    // Forward iterate.
    for (it->Seek(Key1(0)), key = start_keys[i]; it->Valid();
         it->Next(), ++count, ++key) {
      CheckIterUserEntry(it.get(), Key1(key), kTypeValue,
                         "value" + std::to_string(i), write_timestamps[i]);
    }
    size_t expected_count = kMaxKey - start_keys[i] + 1;
    ASSERT_EQ(expected_count, count);

    // Backward iterate.
    count = 0;
    for (it->SeekForPrev(Key1(kMaxKey)), key = kMaxKey; it->Valid();
         it->Prev(), ++count, --key) {
      CheckIterUserEntry(it.get(), Key1(key), kTypeValue,
                         "value" + std::to_string(i), write_timestamps[i]);
    }
    ASSERT_EQ(static_cast<size_t>(kMaxKey) - start_keys[i] + 1, count);

    // SeekToFirst()/SeekToLast() with lower/upper bounds.
    // Then iter with lower and upper bounds.
    uint64_t l = 0;
    uint64_t r = kMaxKey + 1;
    while (l < r) {
      std::string lb_str = Key1(l);
      Slice lb = lb_str;
      std::string ub_str = Key1(r);
      Slice ub = ub_str;
      read_opts.iterate_lower_bound = &lb;
      read_opts.iterate_upper_bound = &ub;
      it.reset(db_->NewIterator(read_opts));
      for (it->SeekToFirst(), key = std::max(l, start_keys[i]), count = 0;
           it->Valid(); it->Next(), ++key, ++count) {
        CheckIterUserEntry(it.get(), Key1(key), kTypeValue,
                           "value" + std::to_string(i), write_timestamps[i]);
      }
      ASSERT_EQ(r - std::max(l, start_keys[i]), count);

      for (it->SeekToLast(), key = std::min(r, kMaxKey + 1), count = 0;
           it->Valid(); it->Prev(), --key, ++count) {
        CheckIterUserEntry(it.get(), Key1(key - 1), kTypeValue,
                           "value" + std::to_string(i), write_timestamps[i]);
      }
      l += (kMaxKey / 100);
      r -= (kMaxKey / 100);
    }
  }
  Close();
}

TEST_F(DBBasicTestWithTimestamp, TrimHistoryTest) {
  Options options = CurrentOptions();
  options.env = env_;
  options.create_if_missing = true;
  const size_t kTimestampSize = Timestamp(0, 0).size();
  TestComparator test_cmp(kTimestampSize);
  options.comparator = &test_cmp;
  DestroyAndReopen(options);
  auto check_value_by_ts = [](DB* db, Slice key, std::string readTs,
                              Status status, std::string checkValue,
                              std::string expected_ts) {
    ReadOptions ropts;
    Slice ts = readTs;
    ropts.timestamp = &ts;
    std::string value;
    std::string key_ts;
    Status s = db->Get(ropts, key, &value, &key_ts);
    ASSERT_TRUE(s == status);
    if (s.ok()) {
      ASSERT_EQ(checkValue, value);
    }
    if (s.ok() || s.IsNotFound()) {
      ASSERT_EQ(expected_ts, key_ts);
    }
  };
  // Construct data of different versions with different ts
  ASSERT_OK(db_->Put(WriteOptions(), "k1", Timestamp(2, 0), "v1"));
  ASSERT_OK(db_->Put(WriteOptions(), "k1", Timestamp(4, 0), "v2"));
  ASSERT_OK(db_->Delete(WriteOptions(), "k1", Timestamp(5, 0)));
  ASSERT_OK(db_->Put(WriteOptions(), "k1", Timestamp(6, 0), "v3"));
  check_value_by_ts(db_, "k1", Timestamp(7, 0), Status::OK(), "v3",
                    Timestamp(6, 0));
  ASSERT_OK(Flush());
  Close();

  ColumnFamilyOptions cf_options(options);
  std::vector<ColumnFamilyDescriptor> column_families;
  column_families.push_back(
      ColumnFamilyDescriptor(kDefaultColumnFamilyName, cf_options));
  DBOptions db_options(options);

  // Trim data whose version > Timestamp(5, 0), read(k1, ts(7)) <- NOT_FOUND.
  ASSERT_OK(DB::OpenAndTrimHistory(db_options, dbname_, column_families,
                                   &handles_, &db_, Timestamp(5, 0)));
  check_value_by_ts(db_, "k1", Timestamp(7, 0), Status::NotFound(), "",
                    Timestamp(5, 0));
  Close();

  // Trim data whose timestamp > Timestamp(4, 0), read(k1, ts(7)) <- v2
  ASSERT_OK(DB::OpenAndTrimHistory(db_options, dbname_, column_families,
                                   &handles_, &db_, Timestamp(4, 0)));
  check_value_by_ts(db_, "k1", Timestamp(7, 0), Status::OK(), "v2",
                    Timestamp(4, 0));
  Close();

  Reopen(options);
  ASSERT_OK(db_->DeleteRange(WriteOptions(), db_->DefaultColumnFamily(), "k1",
                             "k3", Timestamp(7, 0)));
  check_value_by_ts(db_, "k1", Timestamp(8, 0), Status::NotFound(), "",
                    Timestamp(7, 0));
  Close();
  // Trim data whose timestamp > Timestamp(6, 0), read(k1, ts(8)) <- v2
  ASSERT_OK(DB::OpenAndTrimHistory(db_options, dbname_, column_families,
                                   &handles_, &db_, Timestamp(6, 0)));
  check_value_by_ts(db_, "k1", Timestamp(8, 0), Status::OK(), "v2",
                    Timestamp(4, 0));
  Close();
}

TEST_F(DBBasicTestWithTimestamp, OpenAndTrimHistoryInvalidOptionTest) {
  Destroy(last_options_);

  Options options = CurrentOptions();
  options.env = env_;
  options.create_if_missing = true;
  const size_t kTimestampSize = Timestamp(0, 0).size();
  TestComparator test_cmp(kTimestampSize);
  options.comparator = &test_cmp;

  ColumnFamilyOptions cf_options(options);
  std::vector<ColumnFamilyDescriptor> column_families;
  column_families.push_back(
      ColumnFamilyDescriptor(kDefaultColumnFamilyName, cf_options));
  DBOptions db_options(options);

  // OpenAndTrimHistory should not work with avoid_flush_during_recovery
  db_options.avoid_flush_during_recovery = true;
  ASSERT_TRUE(DB::OpenAndTrimHistory(db_options, dbname_, column_families,
                                     &handles_, &db_, Timestamp(0, 0))
                  .IsInvalidArgument());
}

#ifndef ROCKSDB_LITE
TEST_F(DBBasicTestWithTimestamp, GetTimestampTableProperties) {
  Options options = CurrentOptions();
  const size_t kTimestampSize = Timestamp(0, 0).size();
  TestComparator test_cmp(kTimestampSize);
  options.comparator = &test_cmp;
  DestroyAndReopen(options);
  // Create 2 tables
  for (int table = 0; table < 2; ++table) {
    for (int i = 0; i < 10; i++) {
      std::string ts = Timestamp(i, 0);
      ASSERT_OK(db_->Put(WriteOptions(), "key", ts, Key(i)));
    }
    ASSERT_OK(Flush());
  }

  TablePropertiesCollection props;
  ASSERT_OK(db_->GetPropertiesOfAllTables(&props));
  ASSERT_EQ(2U, props.size());
  for (const auto& item : props) {
    auto& user_collected = item.second->user_collected_properties;
    ASSERT_TRUE(user_collected.find("rocksdb.timestamp_min") !=
                user_collected.end());
    ASSERT_TRUE(user_collected.find("rocksdb.timestamp_max") !=
                user_collected.end());
    ASSERT_EQ(user_collected.at("rocksdb.timestamp_min"), Timestamp(0, 0));
    ASSERT_EQ(user_collected.at("rocksdb.timestamp_max"), Timestamp(9, 0));
  }
  Close();
}
#endif  // !ROCKSDB_LITE

class DBBasicTestWithTimestampTableOptions
    : public DBBasicTestWithTimestampBase,
      public testing::WithParamInterface<BlockBasedTableOptions::IndexType> {
 public:
  explicit DBBasicTestWithTimestampTableOptions()
      : DBBasicTestWithTimestampBase(
            "db_basic_test_with_timestamp_table_options") {}
};

INSTANTIATE_TEST_CASE_P(
    Timestamp, DBBasicTestWithTimestampTableOptions,
    testing::Values(
        BlockBasedTableOptions::IndexType::kBinarySearch,
        BlockBasedTableOptions::IndexType::kHashSearch,
        BlockBasedTableOptions::IndexType::kTwoLevelIndexSearch,
        BlockBasedTableOptions::IndexType::kBinarySearchWithFirstKey));

TEST_P(DBBasicTestWithTimestampTableOptions, GetAndMultiGet) {
  Options options = GetDefaultOptions();
  options.create_if_missing = true;
  options.prefix_extractor.reset(NewFixedPrefixTransform(3));
  options.compression = kNoCompression;
  BlockBasedTableOptions bbto;
  bbto.index_type = GetParam();
  bbto.block_size = 100;
  options.table_factory.reset(NewBlockBasedTableFactory(bbto));
  const size_t kTimestampSize = Timestamp(0, 0).size();
  TestComparator cmp(kTimestampSize);
  options.comparator = &cmp;
  DestroyAndReopen(options);
  constexpr uint64_t kNumKeys = 1024;
  for (uint64_t k = 0; k < kNumKeys; ++k) {
    WriteOptions write_opts;
    ASSERT_OK(db_->Put(write_opts, Key1(k), Timestamp(1, 0),
                       "value" + std::to_string(k)));
  }
  ASSERT_OK(Flush());
  {
    ReadOptions read_opts;
    read_opts.total_order_seek = true;
    std::string ts_str = Timestamp(2, 0);
    Slice ts = ts_str;
    read_opts.timestamp = &ts;
    std::unique_ptr<Iterator> it(db_->NewIterator(read_opts));
    // verify Get()
    for (it->SeekToFirst(); it->Valid(); it->Next()) {
      std::string value_from_get;
      std::string key_str(it->key().data(), it->key().size());
      std::string timestamp;
      ASSERT_OK(db_->Get(read_opts, key_str, &value_from_get, &timestamp));
      ASSERT_EQ(it->value(), value_from_get);
      ASSERT_EQ(Timestamp(1, 0), timestamp);
    }

    // verify MultiGet()
    constexpr uint64_t step = 2;
    static_assert(0 == (kNumKeys % step),
                  "kNumKeys must be a multiple of step");
    for (uint64_t k = 0; k < kNumKeys; k += 2) {
      std::vector<std::string> key_strs;
      std::vector<Slice> keys;
      for (size_t i = 0; i < step; ++i) {
        key_strs.push_back(Key1(k + i));
      }
      for (size_t i = 0; i < step; ++i) {
        keys.emplace_back(key_strs[i]);
      }
      std::vector<std::string> values;
      std::vector<std::string> timestamps;
      std::vector<Status> statuses =
          db_->MultiGet(read_opts, keys, &values, &timestamps);
      ASSERT_EQ(step, statuses.size());
      ASSERT_EQ(step, values.size());
      ASSERT_EQ(step, timestamps.size());
      for (uint64_t i = 0; i < step; ++i) {
        ASSERT_OK(statuses[i]);
        ASSERT_EQ("value" + std::to_string(k + i), values[i]);
        ASSERT_EQ(Timestamp(1, 0), timestamps[i]);
      }
    }
  }
  Close();
}

TEST_P(DBBasicTestWithTimestampTableOptions, SeekWithPrefixLessThanKey) {
  Options options = CurrentOptions();
  options.env = env_;
  options.create_if_missing = true;
  options.prefix_extractor.reset(NewFixedPrefixTransform(3));
  options.memtable_whole_key_filtering = true;
  options.memtable_prefix_bloom_size_ratio = 0.1;
  BlockBasedTableOptions bbto;
  bbto.filter_policy.reset(NewBloomFilterPolicy(10, false));
  bbto.cache_index_and_filter_blocks = true;
  bbto.whole_key_filtering = true;
  bbto.index_type = GetParam();
  options.table_factory.reset(NewBlockBasedTableFactory(bbto));
  const size_t kTimestampSize = Timestamp(0, 0).size();
  TestComparator test_cmp(kTimestampSize);
  options.comparator = &test_cmp;
  DestroyAndReopen(options);

  WriteOptions write_opts;
  std::string ts = Timestamp(1, 0);

  ASSERT_OK(db_->Put(write_opts, "foo1", ts, "bar"));
  ASSERT_OK(Flush());

  ASSERT_OK(db_->Put(write_opts, "foo2", ts, "bar"));
  ASSERT_OK(Flush());

  // Move sst file to next level
  ASSERT_OK(db_->CompactRange(CompactRangeOptions(), nullptr, nullptr));

  ASSERT_OK(db_->Put(write_opts, "foo3", ts, "bar"));
  ASSERT_OK(Flush());

  ReadOptions read_opts;
  Slice read_ts = ts;
  read_opts.timestamp = &read_ts;
  {
    std::unique_ptr<Iterator> iter(db_->NewIterator(read_opts));
    iter->Seek("foo");
    ASSERT_TRUE(iter->Valid());
    ASSERT_OK(iter->status());
    iter->Next();
    ASSERT_TRUE(iter->Valid());
    ASSERT_OK(iter->status());

    iter->Seek("bbb");
    ASSERT_FALSE(iter->Valid());
    ASSERT_OK(iter->status());
  }

  Close();
}

TEST_P(DBBasicTestWithTimestampTableOptions, SeekWithCappedPrefix) {
  Options options = CurrentOptions();
  options.env = env_;
  options.create_if_missing = true;
  // All of the keys or this test must be longer than 3 characters
  constexpr int kMinKeyLen = 3;
  options.prefix_extractor.reset(NewCappedPrefixTransform(kMinKeyLen));
  options.memtable_whole_key_filtering = true;
  options.memtable_prefix_bloom_size_ratio = 0.1;
  BlockBasedTableOptions bbto;
  bbto.filter_policy.reset(NewBloomFilterPolicy(10, false));
  bbto.cache_index_and_filter_blocks = true;
  bbto.whole_key_filtering = true;
  bbto.index_type = GetParam();
  options.table_factory.reset(NewBlockBasedTableFactory(bbto));
  const size_t kTimestampSize = Timestamp(0, 0).size();
  TestComparator test_cmp(kTimestampSize);
  options.comparator = &test_cmp;
  DestroyAndReopen(options);

  WriteOptions write_opts;
  std::string ts = Timestamp(1, 0);

  ASSERT_OK(db_->Put(write_opts, "foo1", ts, "bar"));
  ASSERT_OK(Flush());

  ASSERT_OK(db_->Put(write_opts, "foo2", ts, "bar"));
  ASSERT_OK(Flush());

  // Move sst file to next level
  ASSERT_OK(db_->CompactRange(CompactRangeOptions(), nullptr, nullptr));

  ASSERT_OK(db_->Put(write_opts, "foo3", ts, "bar"));
  ASSERT_OK(Flush());

  ReadOptions read_opts;
  ts = Timestamp(2, 0);
  Slice read_ts = ts;
  read_opts.timestamp = &read_ts;
  {
    std::unique_ptr<Iterator> iter(db_->NewIterator(read_opts));
    // Make sure the prefix extractor doesn't include timestamp, otherwise it
    // may return invalid result.
    iter->Seek("foo");
    ASSERT_TRUE(iter->Valid());
    ASSERT_OK(iter->status());
    iter->Next();
    ASSERT_TRUE(iter->Valid());
    ASSERT_OK(iter->status());
  }

  Close();
}

TEST_P(DBBasicTestWithTimestampTableOptions, SeekWithBound) {
  Options options = CurrentOptions();
  options.env = env_;
  options.create_if_missing = true;
  options.prefix_extractor.reset(NewFixedPrefixTransform(2));
  BlockBasedTableOptions bbto;
  bbto.filter_policy.reset(NewBloomFilterPolicy(10, false));
  bbto.cache_index_and_filter_blocks = true;
  bbto.whole_key_filtering = true;
  bbto.index_type = GetParam();
  options.table_factory.reset(NewBlockBasedTableFactory(bbto));
  const size_t kTimestampSize = Timestamp(0, 0).size();
  TestComparator test_cmp(kTimestampSize);
  options.comparator = &test_cmp;
  DestroyAndReopen(options);

  WriteOptions write_opts;
  std::string ts = Timestamp(1, 0);

  ASSERT_OK(db_->Put(write_opts, "foo1", ts, "bar1"));
  ASSERT_OK(Flush());

  ASSERT_OK(db_->Put(write_opts, "foo2", ts, "bar2"));
  ASSERT_OK(Flush());

  // Move sst file to next level
  ASSERT_OK(db_->CompactRange(CompactRangeOptions(), nullptr, nullptr));

  for (int i = 3; i < 9; ++i) {
    ASSERT_OK(db_->Put(write_opts, "foo" + std::to_string(i), ts,
                       "bar" + std::to_string(i)));
  }
  ASSERT_OK(Flush());

  ReadOptions read_opts;
  ts = Timestamp(2, 0);
  Slice read_ts = ts;
  read_opts.timestamp = &read_ts;
  std::string up_bound = "foo5";  // exclusive
  Slice up_bound_slice = up_bound;
  std::string lo_bound = "foo2";  // inclusive
  Slice lo_bound_slice = lo_bound;
  read_opts.iterate_upper_bound = &up_bound_slice;
  read_opts.iterate_lower_bound = &lo_bound_slice;
  read_opts.auto_prefix_mode = true;
  {
    std::unique_ptr<Iterator> iter(db_->NewIterator(read_opts));
    // Make sure the prefix extractor doesn't include timestamp, otherwise it
    // may return invalid result.
    iter->Seek("foo");
    CheckIterUserEntry(iter.get(), lo_bound, kTypeValue, "bar2",
                       Timestamp(1, 0));
    iter->SeekToFirst();
    CheckIterUserEntry(iter.get(), lo_bound, kTypeValue, "bar2",
                       Timestamp(1, 0));
    iter->SeekForPrev("g");
    CheckIterUserEntry(iter.get(), "foo4", kTypeValue, "bar4", Timestamp(1, 0));
    iter->SeekToLast();
    CheckIterUserEntry(iter.get(), "foo4", kTypeValue, "bar4", Timestamp(1, 0));
  }

  Close();
}

TEST_F(DBBasicTestWithTimestamp, ChangeIterationDirection) {
  Options options = GetDefaultOptions();
  options.create_if_missing = true;
  options.env = env_;
  const size_t kTimestampSize = Timestamp(0, 0).size();
  TestComparator test_cmp(kTimestampSize);
  options.comparator = &test_cmp;
  options.prefix_extractor.reset(NewFixedPrefixTransform(1));
  options.statistics = ROCKSDB_NAMESPACE::CreateDBStatistics();
  DestroyAndReopen(options);
  const std::vector<std::string> timestamps = {Timestamp(1, 1), Timestamp(0, 2),
                                               Timestamp(4, 3)};
  const std::vector<std::tuple<std::string, std::string>> kvs = {
      std::make_tuple("aa", "value1"), std::make_tuple("ab", "value2")};
  for (const auto& ts : timestamps) {
    WriteBatch wb(0, 0, 0, kTimestampSize);
    for (const auto& kv : kvs) {
      const std::string& key = std::get<0>(kv);
      const std::string& value = std::get<1>(kv);
      ASSERT_OK(wb.Put(key, value));
    }

    ASSERT_OK(wb.UpdateTimestamps(
        ts, [kTimestampSize](uint32_t) { return kTimestampSize; }));
    ASSERT_OK(db_->Write(WriteOptions(), &wb));
  }
  std::string read_ts_str = Timestamp(5, 3);
  Slice read_ts = read_ts_str;
  ReadOptions read_opts;
  read_opts.timestamp = &read_ts;
  std::unique_ptr<Iterator> it(db_->NewIterator(read_opts));

  it->SeekToFirst();
  ASSERT_TRUE(it->Valid());
  it->Prev();
  ASSERT_FALSE(it->Valid());

  it->SeekToLast();
  ASSERT_TRUE(it->Valid());
  uint64_t prev_reseek_count =
      options.statistics->getTickerCount(NUMBER_OF_RESEEKS_IN_ITERATION);
  ASSERT_EQ(0, prev_reseek_count);
  it->Next();
  ASSERT_FALSE(it->Valid());
  ASSERT_EQ(1 + prev_reseek_count,
            options.statistics->getTickerCount(NUMBER_OF_RESEEKS_IN_ITERATION));

  it->Seek(std::get<0>(kvs[0]));
  CheckIterUserEntry(it.get(), std::get<0>(kvs[0]), kTypeValue,
                     std::get<1>(kvs[0]), Timestamp(4, 3));
  it->Next();
  CheckIterUserEntry(it.get(), std::get<0>(kvs[1]), kTypeValue,
                     std::get<1>(kvs[1]), Timestamp(4, 3));
  it->Prev();
  CheckIterUserEntry(it.get(), std::get<0>(kvs[0]), kTypeValue,
                     std::get<1>(kvs[0]), Timestamp(4, 3));

  prev_reseek_count =
      options.statistics->getTickerCount(NUMBER_OF_RESEEKS_IN_ITERATION);
  ASSERT_EQ(1, prev_reseek_count);
  it->Next();
  CheckIterUserEntry(it.get(), std::get<0>(kvs[1]), kTypeValue,
                     std::get<1>(kvs[1]), Timestamp(4, 3));
  ASSERT_EQ(1 + prev_reseek_count,
            options.statistics->getTickerCount(NUMBER_OF_RESEEKS_IN_ITERATION));

  it->SeekForPrev(std::get<0>(kvs[1]));
  CheckIterUserEntry(it.get(), std::get<0>(kvs[1]), kTypeValue,
                     std::get<1>(kvs[1]), Timestamp(4, 3));
  it->Prev();
  CheckIterUserEntry(it.get(), std::get<0>(kvs[0]), kTypeValue,
                     std::get<1>(kvs[0]), Timestamp(4, 3));

  prev_reseek_count =
      options.statistics->getTickerCount(NUMBER_OF_RESEEKS_IN_ITERATION);
  it->Next();
  CheckIterUserEntry(it.get(), std::get<0>(kvs[1]), kTypeValue,
                     std::get<1>(kvs[1]), Timestamp(4, 3));
  ASSERT_EQ(1 + prev_reseek_count,
            options.statistics->getTickerCount(NUMBER_OF_RESEEKS_IN_ITERATION));

  it.reset();
  Close();
}

TEST_F(DBBasicTestWithTimestamp, SimpleForwardIterateLowerTsBound) {
  constexpr int kNumKeysPerFile = 128;
  constexpr uint64_t kMaxKey = 1024;
  Options options = CurrentOptions();
  options.env = env_;
  options.create_if_missing = true;
  const size_t kTimestampSize = Timestamp(0, 0).size();
  TestComparator test_cmp(kTimestampSize);
  options.comparator = &test_cmp;
  options.memtable_factory.reset(
      test::NewSpecialSkipListFactory(kNumKeysPerFile));
  DestroyAndReopen(options);
  const std::vector<std::string> write_timestamps = {Timestamp(1, 0),
                                                     Timestamp(3, 0)};
  const std::vector<std::string> read_timestamps = {Timestamp(2, 0),
                                                    Timestamp(4, 0)};
  const std::vector<std::string> read_timestamps_lb = {Timestamp(1, 0),
                                                       Timestamp(1, 0)};
  for (size_t i = 0; i < write_timestamps.size(); ++i) {
    WriteOptions write_opts;
    for (uint64_t key = 0; key <= kMaxKey; ++key) {
      Status s = db_->Put(write_opts, Key1(key), write_timestamps[i],
                          "value" + std::to_string(i));
      ASSERT_OK(s);
    }
  }
  for (size_t i = 0; i < read_timestamps.size(); ++i) {
    ReadOptions read_opts;
    Slice read_ts = read_timestamps[i];
    Slice read_ts_lb = read_timestamps_lb[i];
    read_opts.timestamp = &read_ts;
    read_opts.iter_start_ts = &read_ts_lb;
    std::unique_ptr<Iterator> it(db_->NewIterator(read_opts));
    int count = 0;
    uint64_t key = 0;
    for (it->Seek(Key1(0)), key = 0; it->Valid(); it->Next(), ++count, ++key) {
      CheckIterEntry(it.get(), Key1(key), kTypeValue,
                     "value" + std::to_string(i), write_timestamps[i]);
      if (i > 0) {
        it->Next();
        CheckIterEntry(it.get(), Key1(key), kTypeValue,
                       "value" + std::to_string(i - 1),
                       write_timestamps[i - 1]);
      }
    }
    size_t expected_count = kMaxKey + 1;
    ASSERT_EQ(expected_count, count);
  }
  // Delete all keys@ts=5 and check iteration result with start ts set
  {
    std::string write_timestamp = Timestamp(5, 0);
    WriteOptions write_opts;
    for (uint64_t key = 0; key < kMaxKey + 1; ++key) {
      Status s = db_->Delete(write_opts, Key1(key), write_timestamp);
      ASSERT_OK(s);
    }

    std::string read_timestamp = Timestamp(6, 0);
    ReadOptions read_opts;
    Slice read_ts = read_timestamp;
    read_opts.timestamp = &read_ts;
    std::string read_timestamp_lb = Timestamp(2, 0);
    Slice read_ts_lb = read_timestamp_lb;
    read_opts.iter_start_ts = &read_ts_lb;
    std::unique_ptr<Iterator> it(db_->NewIterator(read_opts));
    int count = 0;
    uint64_t key = 0;
    for (it->Seek(Key1(0)), key = 0; it->Valid(); it->Next(), ++count, ++key) {
      CheckIterEntry(it.get(), Key1(key), kTypeDeletionWithTimestamp, Slice(),
                     write_timestamp);
      // Skip key@ts=3 and land on tombstone key@ts=5
      it->Next();
    }
    ASSERT_EQ(kMaxKey + 1, count);
  }
  Close();
}

<<<<<<< HEAD
=======
TEST_F(DBBasicTestWithTimestamp, BackwardIterateLowerTsBound) {
  constexpr int kNumKeysPerFile = 128;
  constexpr uint64_t kMaxKey = 1024;
  Options options = CurrentOptions();
  options.env = env_;
  options.create_if_missing = true;
  const size_t kTimestampSize = Timestamp(0, 0).size();
  TestComparator test_cmp(kTimestampSize);
  options.comparator = &test_cmp;
  options.memtable_factory.reset(
      test::NewSpecialSkipListFactory(kNumKeysPerFile));
  DestroyAndReopen(options);
  const std::vector<std::string> write_timestamps = {Timestamp(1, 0),
                                                     Timestamp(3, 0)};
  const std::vector<std::string> read_timestamps = {Timestamp(2, 0),
                                                    Timestamp(4, 0)};
  const std::vector<std::string> read_timestamps_lb = {Timestamp(1, 0),
                                                       Timestamp(1, 0)};
  for (size_t i = 0; i < write_timestamps.size(); ++i) {
    WriteOptions write_opts;
    for (uint64_t key = 0; key <= kMaxKey; ++key) {
      Status s = db_->Put(write_opts, Key1(key), write_timestamps[i],
                          "value" + std::to_string(i));
      ASSERT_OK(s);
    }
  }
  for (size_t i = 0; i < read_timestamps.size(); ++i) {
    ReadOptions read_opts;
    Slice read_ts = read_timestamps[i];
    Slice read_ts_lb = read_timestamps_lb[i];
    read_opts.timestamp = &read_ts;
    read_opts.iter_start_ts = &read_ts_lb;
    std::unique_ptr<Iterator> it(db_->NewIterator(read_opts));
    int count = 0;
    uint64_t key = 0;
    for (it->SeekForPrev(Key1(kMaxKey)), key = kMaxKey; it->Valid();
         it->Prev(), ++count, --key) {
      CheckIterEntry(it.get(), Key1(key), kTypeValue, "value0",
                     write_timestamps[0]);
      if (i > 0) {
        it->Prev();
        CheckIterEntry(it.get(), Key1(key), kTypeValue, "value1",
                       write_timestamps[1]);
      }
    }
    size_t expected_count = kMaxKey + 1;
    ASSERT_EQ(expected_count, count);
  }
  // Delete all keys@ts=5 and check iteration result with start ts set
  {
    std::string write_timestamp = Timestamp(5, 0);
    WriteOptions write_opts;
    for (uint64_t key = 0; key < kMaxKey + 1; ++key) {
      Status s = db_->Delete(write_opts, Key1(key), write_timestamp);
      ASSERT_OK(s);
    }

    std::string read_timestamp = Timestamp(6, 0);
    ReadOptions read_opts;
    Slice read_ts = read_timestamp;
    read_opts.timestamp = &read_ts;
    std::string read_timestamp_lb = Timestamp(2, 0);
    Slice read_ts_lb = read_timestamp_lb;
    read_opts.iter_start_ts = &read_ts_lb;
    std::unique_ptr<Iterator> it(db_->NewIterator(read_opts));
    int count = 0;
    uint64_t key = kMaxKey;
    for (it->SeekForPrev(Key1(key)), key = kMaxKey; it->Valid();
         it->Prev(), ++count, --key) {
      CheckIterEntry(it.get(), Key1(key), kTypeValue, "value1",
                     Timestamp(3, 0));
      it->Prev();
      CheckIterEntry(it.get(), Key1(key), kTypeDeletionWithTimestamp, Slice(),
                     write_timestamp);
    }
    ASSERT_EQ(kMaxKey + 1, count);
  }
  Close();
}

TEST_F(DBBasicTestWithTimestamp, SimpleBackwardIterateLowerTsBound) {
  Options options = CurrentOptions();
  options.env = env_;
  options.create_if_missing = true;
  const size_t kTimestampSize = Timestamp(0, 0).size();
  TestComparator test_cmp(kTimestampSize);
  options.comparator = &test_cmp;
  DestroyAndReopen(options);

  std::string ts_ub_buf = Timestamp(5, 0);
  Slice ts_ub = ts_ub_buf;
  std::string ts_lb_buf = Timestamp(1, 0);
  Slice ts_lb = ts_lb_buf;

  {
    ReadOptions read_opts;
    read_opts.timestamp = &ts_ub;
    read_opts.iter_start_ts = &ts_lb;
    std::unique_ptr<Iterator> it(db_->NewIterator(read_opts));
    it->SeekToLast();
    ASSERT_FALSE(it->Valid());
    ASSERT_OK(it->status());

    it->SeekForPrev("foo");
    ASSERT_FALSE(it->Valid());
    ASSERT_OK(it->status());
  }

  // Test iterate_upper_bound
  ASSERT_OK(db_->Put(WriteOptions(), "a", Timestamp(0, 0), "v0"));
  ASSERT_OK(db_->SingleDelete(WriteOptions(), "a", Timestamp(1, 0)));

  for (int i = 0; i < 5; ++i) {
    ASSERT_OK(db_->Put(WriteOptions(), "b", Timestamp(i, 0),
                       "v" + std::to_string(i)));
  }

  {
    ReadOptions read_opts;
    read_opts.timestamp = &ts_ub;
    read_opts.iter_start_ts = &ts_lb;
    std::string key_ub_str = "b";  // exclusive
    Slice key_ub = key_ub_str;
    read_opts.iterate_upper_bound = &key_ub;
    std::unique_ptr<Iterator> it(db_->NewIterator(read_opts));
    it->SeekToLast();
    CheckIterEntry(it.get(), "a", kTypeSingleDeletion, Slice(),
                   Timestamp(1, 0));

    key_ub_str = "a";  // exclusive
    key_ub = key_ub_str;
    read_opts.iterate_upper_bound = &key_ub;
    it.reset(db_->NewIterator(read_opts));
    it->SeekToLast();
    ASSERT_FALSE(it->Valid());
    ASSERT_OK(it->status());
  }

  Close();
}

TEST_F(DBBasicTestWithTimestamp, BackwardIterateLowerTsBound_Reseek) {
  Options options = CurrentOptions();
  options.env = env_;
  options.create_if_missing = true;
  options.max_sequential_skip_in_iterations = 2;
  const size_t kTimestampSize = Timestamp(0, 0).size();
  TestComparator test_cmp(kTimestampSize);
  options.comparator = &test_cmp;
  DestroyAndReopen(options);

  for (int i = 0; i < 10; ++i) {
    ASSERT_OK(db_->Put(WriteOptions(), "a", Timestamp(i, 0),
                       "v" + std::to_string(i)));
  }

  for (int i = 0; i < 10; ++i) {
    ASSERT_OK(db_->Put(WriteOptions(), "b", Timestamp(i, 0),
                       "v" + std::to_string(i)));
  }

  {
    std::string ts_ub_buf = Timestamp(6, 0);
    Slice ts_ub = ts_ub_buf;
    std::string ts_lb_buf = Timestamp(4, 0);
    Slice ts_lb = ts_lb_buf;

    ReadOptions read_opts;
    read_opts.timestamp = &ts_ub;
    read_opts.iter_start_ts = &ts_lb;
    std::unique_ptr<Iterator> it(db_->NewIterator(read_opts));
    it->SeekToLast();
    for (int i = 0; i < 3 && it->Valid(); it->Prev(), ++i) {
      CheckIterEntry(it.get(), "b", kTypeValue, "v" + std::to_string(4 + i),
                     Timestamp(4 + i, 0));
    }
    for (int i = 0; i < 3 && it->Valid(); it->Prev(), ++i) {
      CheckIterEntry(it.get(), "a", kTypeValue, "v" + std::to_string(4 + i),
                     Timestamp(4 + i, 0));
    }
  }

  Close();
}

>>>>>>> bf2c3351
TEST_F(DBBasicTestWithTimestamp, ReseekToTargetTimestamp) {
  Options options = CurrentOptions();
  options.env = env_;
  options.create_if_missing = true;
  constexpr size_t kNumKeys = 16;
  options.max_sequential_skip_in_iterations = kNumKeys / 2;
  options.statistics = ROCKSDB_NAMESPACE::CreateDBStatistics();
  const size_t kTimestampSize = Timestamp(0, 0).size();
  TestComparator test_cmp(kTimestampSize);
  options.comparator = &test_cmp;
  DestroyAndReopen(options);
  // Insert kNumKeys
  WriteOptions write_opts;
  Status s;
  for (size_t i = 0; i != kNumKeys; ++i) {
    std::string ts = Timestamp(static_cast<uint64_t>(i + 1), 0);
    s = db_->Put(write_opts, "foo", ts, "value" + std::to_string(i));
    ASSERT_OK(s);
  }
  {
    ReadOptions read_opts;
    std::string ts_str = Timestamp(1, 0);
    Slice ts = ts_str;
    read_opts.timestamp = &ts;
    std::unique_ptr<Iterator> iter(db_->NewIterator(read_opts));
    iter->SeekToFirst();
    CheckIterUserEntry(iter.get(), "foo", kTypeValue, "value0", ts_str);
    ASSERT_EQ(
        1, options.statistics->getTickerCount(NUMBER_OF_RESEEKS_IN_ITERATION));

    ts_str = Timestamp(kNumKeys, 0);
    ts = ts_str;
    read_opts.timestamp = &ts;
    iter.reset(db_->NewIterator(read_opts));
    iter->SeekToLast();
    CheckIterUserEntry(iter.get(), "foo", kTypeValue,
                       "value" + std::to_string(kNumKeys - 1), ts_str);
    ASSERT_EQ(
        2, options.statistics->getTickerCount(NUMBER_OF_RESEEKS_IN_ITERATION));
  }
  Close();
}

TEST_F(DBBasicTestWithTimestamp, ReseekToNextUserKey) {
  Options options = CurrentOptions();
  options.env = env_;
  options.create_if_missing = true;
  constexpr size_t kNumKeys = 16;
  options.max_sequential_skip_in_iterations = kNumKeys / 2;
  options.statistics = ROCKSDB_NAMESPACE::CreateDBStatistics();
  const size_t kTimestampSize = Timestamp(0, 0).size();
  TestComparator test_cmp(kTimestampSize);
  options.comparator = &test_cmp;
  DestroyAndReopen(options);
  // Write kNumKeys + 1 keys
  WriteOptions write_opts;
  Status s;
  for (size_t i = 0; i != kNumKeys; ++i) {
    std::string ts = Timestamp(static_cast<uint64_t>(i + 1), 0);
    s = db_->Put(write_opts, "a", ts, "value" + std::to_string(i));
    ASSERT_OK(s);
  }
  {
    std::string ts_str = Timestamp(static_cast<uint64_t>(kNumKeys + 1), 0);
    WriteBatch batch(0, 0, 0, kTimestampSize);
    { ASSERT_OK(batch.Put("a", "new_value")); }
    { ASSERT_OK(batch.Put("b", "new_value")); }
    s = batch.UpdateTimestamps(
        ts_str, [kTimestampSize](uint32_t) { return kTimestampSize; });
    ASSERT_OK(s);
    s = db_->Write(write_opts, &batch);
    ASSERT_OK(s);
  }
  {
    ReadOptions read_opts;
    std::string ts_str = Timestamp(static_cast<uint64_t>(kNumKeys + 1), 0);
    Slice ts = ts_str;
    read_opts.timestamp = &ts;
    std::unique_ptr<Iterator> iter(db_->NewIterator(read_opts));
    iter->Seek("a");
    iter->Next();
    CheckIterUserEntry(iter.get(), "b", kTypeValue, "new_value", ts_str);
    ASSERT_EQ(
        1, options.statistics->getTickerCount(NUMBER_OF_RESEEKS_IN_ITERATION));
  }
  Close();
}

TEST_F(DBBasicTestWithTimestamp, ReseekToUserKeyBeforeSavedKey) {
  Options options = GetDefaultOptions();
  options.env = env_;
  options.create_if_missing = true;
  constexpr size_t kNumKeys = 16;
  options.max_sequential_skip_in_iterations = kNumKeys / 2;
  options.statistics = ROCKSDB_NAMESPACE::CreateDBStatistics();
  const size_t kTimestampSize = Timestamp(0, 0).size();
  TestComparator test_cmp(kTimestampSize);
  options.comparator = &test_cmp;
  DestroyAndReopen(options);
  for (size_t i = 0; i < kNumKeys; ++i) {
    std::string ts = Timestamp(static_cast<uint64_t>(i + 1), 0);
    WriteOptions write_opts;
    Status s = db_->Put(write_opts, "b", ts, "value" + std::to_string(i));
    ASSERT_OK(s);
  }
  {
    std::string ts = Timestamp(1, 0);
    WriteOptions write_opts;
    ASSERT_OK(db_->Put(write_opts, "a", ts, "value"));
  }
  {
    ReadOptions read_opts;
    std::string ts_str = Timestamp(1, 0);
    Slice ts = ts_str;
    read_opts.timestamp = &ts;
    std::unique_ptr<Iterator> iter(db_->NewIterator(read_opts));
    iter->SeekToLast();
    iter->Prev();
    CheckIterUserEntry(iter.get(), "a", kTypeValue, "value", ts_str);
    ASSERT_EQ(
        1, options.statistics->getTickerCount(NUMBER_OF_RESEEKS_IN_ITERATION));
  }
  Close();
}

TEST_F(DBBasicTestWithTimestamp, MultiGetWithFastLocalBloom) {
  Options options = CurrentOptions();
  options.env = env_;
  options.create_if_missing = true;
  BlockBasedTableOptions bbto;
  bbto.filter_policy.reset(NewBloomFilterPolicy(10, false));
  bbto.cache_index_and_filter_blocks = true;
  bbto.whole_key_filtering = true;
  options.table_factory.reset(NewBlockBasedTableFactory(bbto));
  const size_t kTimestampSize = Timestamp(0, 0).size();
  TestComparator test_cmp(kTimestampSize);
  options.comparator = &test_cmp;
  DestroyAndReopen(options);

  // Write any value
  WriteOptions write_opts;
  std::string ts = Timestamp(1, 0);

  ASSERT_OK(db_->Put(write_opts, "foo", ts, "bar"));

  ASSERT_OK(Flush());

  // Read with MultiGet
  ReadOptions read_opts;
  Slice read_ts = ts;
  read_opts.timestamp = &read_ts;
  size_t batch_size = 1;
  std::vector<Slice> keys(batch_size);
  std::vector<PinnableSlice> values(batch_size);
  std::vector<Status> statuses(batch_size);
  std::vector<std::string> timestamps(batch_size);
  keys[0] = "foo";
  ColumnFamilyHandle* cfh = db_->DefaultColumnFamily();
  db_->MultiGet(read_opts, cfh, batch_size, keys.data(), values.data(),
                timestamps.data(), statuses.data(), true);

  ASSERT_OK(statuses[0]);
  ASSERT_EQ(Timestamp(1, 0), timestamps[0]);
  for (auto& elem : values) {
    elem.Reset();
  }

  ASSERT_OK(db_->SingleDelete(WriteOptions(), "foo", Timestamp(2, 0)));
  ts = Timestamp(3, 0);
  read_ts = ts;
  read_opts.timestamp = &read_ts;
  db_->MultiGet(read_opts, cfh, batch_size, keys.data(), values.data(),
                timestamps.data(), statuses.data(), true);
  ASSERT_TRUE(statuses[0].IsNotFound());
  ASSERT_EQ(Timestamp(2, 0), timestamps[0]);

  Close();
}

TEST_P(DBBasicTestWithTimestampTableOptions, MultiGetWithPrefix) {
  Options options = CurrentOptions();
  options.env = env_;
  options.create_if_missing = true;
  options.prefix_extractor.reset(NewCappedPrefixTransform(5));
  BlockBasedTableOptions bbto;
  bbto.filter_policy.reset(NewBloomFilterPolicy(10, false));
  bbto.cache_index_and_filter_blocks = true;
  bbto.whole_key_filtering = false;
  bbto.index_type = GetParam();
  options.table_factory.reset(NewBlockBasedTableFactory(bbto));
  const size_t kTimestampSize = Timestamp(0, 0).size();
  TestComparator test_cmp(kTimestampSize);
  options.comparator = &test_cmp;
  DestroyAndReopen(options);

  // Write any value
  WriteOptions write_opts;
  std::string ts = Timestamp(1, 0);

  ASSERT_OK(db_->Put(write_opts, "foo", ts, "bar"));

  ASSERT_OK(Flush());

  // Read with MultiGet
  ReadOptions read_opts;
  Slice read_ts = ts;
  read_opts.timestamp = &read_ts;
  size_t batch_size = 1;
  std::vector<Slice> keys(batch_size);
  std::vector<PinnableSlice> values(batch_size);
  std::vector<Status> statuses(batch_size);
  std::vector<std::string> timestamps(batch_size);
  keys[0] = "foo";
  ColumnFamilyHandle* cfh = db_->DefaultColumnFamily();
  db_->MultiGet(read_opts, cfh, batch_size, keys.data(), values.data(),
                timestamps.data(), statuses.data(), true);

  ASSERT_OK(statuses[0]);
  ASSERT_EQ(Timestamp(1, 0), timestamps[0]);
  for (auto& elem : values) {
    elem.Reset();
  }

  ASSERT_OK(db_->SingleDelete(WriteOptions(), "foo", Timestamp(2, 0)));
  // TODO re-enable after fixing a bug of kHashSearch
  if (GetParam() != BlockBasedTableOptions::IndexType::kHashSearch) {
    ASSERT_OK(Flush());
  }

  ts = Timestamp(3, 0);
  read_ts = ts;
  db_->MultiGet(read_opts, cfh, batch_size, keys.data(), values.data(),
                timestamps.data(), statuses.data(), true);
  ASSERT_TRUE(statuses[0].IsNotFound());
  ASSERT_EQ(Timestamp(2, 0), timestamps[0]);

  Close();
}

TEST_P(DBBasicTestWithTimestampTableOptions, MultiGetWithMemBloomFilter) {
  Options options = CurrentOptions();
  options.env = env_;
  options.create_if_missing = true;
  options.prefix_extractor.reset(NewCappedPrefixTransform(5));
  BlockBasedTableOptions bbto;
  bbto.filter_policy.reset(NewBloomFilterPolicy(10, false));
  bbto.cache_index_and_filter_blocks = true;
  bbto.whole_key_filtering = false;
  bbto.index_type = GetParam();
  options.memtable_prefix_bloom_size_ratio = 0.1;
  options.table_factory.reset(NewBlockBasedTableFactory(bbto));
  const size_t kTimestampSize = Timestamp(0, 0).size();
  TestComparator test_cmp(kTimestampSize);
  options.comparator = &test_cmp;
  DestroyAndReopen(options);

  // Write any value
  WriteOptions write_opts;
  std::string ts = Timestamp(1, 0);

  ASSERT_OK(db_->Put(write_opts, "foo", ts, "bar"));

  // Read with MultiGet
  ts = Timestamp(2, 0);
  Slice read_ts = ts;
  ReadOptions read_opts;
  read_opts.timestamp = &read_ts;
  size_t batch_size = 1;
  std::vector<Slice> keys(batch_size);
  std::vector<PinnableSlice> values(batch_size);
  std::vector<Status> statuses(batch_size);
  keys[0] = "foo";
  ColumnFamilyHandle* cfh = db_->DefaultColumnFamily();
  db_->MultiGet(read_opts, cfh, batch_size, keys.data(), values.data(),
                statuses.data());

  ASSERT_OK(statuses[0]);
  Close();
}

TEST_F(DBBasicTestWithTimestamp, MultiGetRangeFiltering) {
  Options options = CurrentOptions();
  options.env = env_;
  options.create_if_missing = true;
  BlockBasedTableOptions bbto;
  bbto.filter_policy.reset(NewBloomFilterPolicy(10, false));
  bbto.cache_index_and_filter_blocks = true;
  bbto.whole_key_filtering = false;
  options.memtable_prefix_bloom_size_ratio = 0.1;
  options.table_factory.reset(NewBlockBasedTableFactory(bbto));
  const size_t kTimestampSize = Timestamp(0, 0).size();
  TestComparator test_cmp(kTimestampSize);
  options.comparator = &test_cmp;
  DestroyAndReopen(options);

  // Write any value
  WriteOptions write_opts;
  std::string ts = Timestamp(1, 0);

  // random data
  for (int i = 0; i < 3; i++) {
    auto key = std::to_string(i * 10);
    auto value = std::to_string(i * 10);
    Slice key_slice = key;
    Slice value_slice = value;
    ASSERT_OK(db_->Put(write_opts, key_slice, ts, value_slice));
    ASSERT_OK(Flush());
  }

  // Make num_levels to 2 to do key range filtering of sst files
  ASSERT_OK(db_->CompactRange(CompactRangeOptions(), nullptr, nullptr));

  ASSERT_OK(db_->Put(write_opts, "foo", ts, "bar"));

  ASSERT_OK(Flush());

  // Read with MultiGet
  ts = Timestamp(2, 0);
  Slice read_ts = ts;
  ReadOptions read_opts;
  read_opts.timestamp = &read_ts;
  size_t batch_size = 1;
  std::vector<Slice> keys(batch_size);
  std::vector<PinnableSlice> values(batch_size);
  std::vector<Status> statuses(batch_size);
  keys[0] = "foo";
  ColumnFamilyHandle* cfh = db_->DefaultColumnFamily();
  db_->MultiGet(read_opts, cfh, batch_size, keys.data(), values.data(),
                statuses.data());

  ASSERT_OK(statuses[0]);
  Close();
}

TEST_P(DBBasicTestWithTimestampTableOptions, MultiGetPrefixFilter) {
  Options options = CurrentOptions();
  options.env = env_;
  options.create_if_missing = true;
  options.prefix_extractor.reset(NewCappedPrefixTransform(3));
  BlockBasedTableOptions bbto;
  bbto.filter_policy.reset(NewBloomFilterPolicy(10, false));
  bbto.cache_index_and_filter_blocks = true;
  bbto.whole_key_filtering = false;
  bbto.index_type = GetParam();
  options.memtable_prefix_bloom_size_ratio = 0.1;
  options.table_factory.reset(NewBlockBasedTableFactory(bbto));
  const size_t kTimestampSize = Timestamp(0, 0).size();
  TestComparator test_cmp(kTimestampSize);
  options.comparator = &test_cmp;
  DestroyAndReopen(options);

  WriteOptions write_opts;
  std::string ts = Timestamp(1, 0);

  ASSERT_OK(db_->Put(write_opts, "foo", ts, "bar"));

  ASSERT_OK(Flush());
  // Read with MultiGet
  ts = Timestamp(2, 0);
  Slice read_ts = ts;
  ReadOptions read_opts;
  read_opts.timestamp = &read_ts;
  size_t batch_size = 1;
  std::vector<Slice> keys(batch_size);
  std::vector<std::string> values(batch_size);
  std::vector<std::string> timestamps(batch_size);
  keys[0] = "foo";
  ColumnFamilyHandle* cfh = db_->DefaultColumnFamily();
  std::vector<ColumnFamilyHandle*> cfhs(keys.size(), cfh);
  std::vector<Status> statuses =
      db_->MultiGet(read_opts, cfhs, keys, &values, &timestamps);

  ASSERT_OK(statuses[0]);
  Close();
}

TEST_F(DBBasicTestWithTimestamp, MaxKeysSkippedDuringNext) {
  Options options = CurrentOptions();
  options.env = env_;
  options.create_if_missing = true;
  const size_t kTimestampSize = Timestamp(0, 0).size();
  TestComparator test_cmp(kTimestampSize);
  options.comparator = &test_cmp;
  DestroyAndReopen(options);
  constexpr size_t max_skippable_internal_keys = 2;
  const size_t kNumKeys = max_skippable_internal_keys + 2;
  WriteOptions write_opts;
  Status s;
  {
    std::string ts = Timestamp(1, 0);
    ASSERT_OK(db_->Put(write_opts, "a", ts, "value"));
  }
  for (size_t i = 0; i < kNumKeys; ++i) {
    std::string ts = Timestamp(static_cast<uint64_t>(i + 1), 0);
    s = db_->Put(write_opts, "b", ts, "value" + std::to_string(i));
    ASSERT_OK(s);
  }
  {
    ReadOptions read_opts;
    read_opts.max_skippable_internal_keys = max_skippable_internal_keys;
    std::string ts_str = Timestamp(1, 0);
    Slice ts = ts_str;
    read_opts.timestamp = &ts;
    std::unique_ptr<Iterator> iter(db_->NewIterator(read_opts));
    iter->SeekToFirst();
    iter->Next();
    ASSERT_TRUE(iter->status().IsIncomplete());
  }
  Close();
}

TEST_F(DBBasicTestWithTimestamp, MaxKeysSkippedDuringPrev) {
  Options options = GetDefaultOptions();
  options.env = env_;
  options.create_if_missing = true;
  const size_t kTimestampSize = Timestamp(0, 0).size();
  TestComparator test_cmp(kTimestampSize);
  options.comparator = &test_cmp;
  DestroyAndReopen(options);
  constexpr size_t max_skippable_internal_keys = 2;
  const size_t kNumKeys = max_skippable_internal_keys + 2;
  WriteOptions write_opts;
  Status s;
  {
    std::string ts = Timestamp(1, 0);
    ASSERT_OK(db_->Put(write_opts, "b", ts, "value"));
  }
  for (size_t i = 0; i < kNumKeys; ++i) {
    std::string ts = Timestamp(static_cast<uint64_t>(i + 1), 0);
    s = db_->Put(write_opts, "a", ts, "value" + std::to_string(i));
    ASSERT_OK(s);
  }
  {
    ReadOptions read_opts;
    read_opts.max_skippable_internal_keys = max_skippable_internal_keys;
    std::string ts_str = Timestamp(1, 0);
    Slice ts = ts_str;
    read_opts.timestamp = &ts;
    std::unique_ptr<Iterator> iter(db_->NewIterator(read_opts));
    iter->SeekToLast();
    iter->Prev();
    ASSERT_TRUE(iter->status().IsIncomplete());
  }
  Close();
}

// Create two L0, and compact them to a new L1. In this test, L1 is L_bottom.
// Two L0s:
//       f1                                  f2
// <a, 1, kTypeValue>    <a, 3, kTypeDeletionWithTimestamp>...<b, 2, kTypeValue>
// Since f2.smallest < f1.largest < f2.largest
// f1 and f2 will be the inputs of a real compaction instead of trivial move.
TEST_F(DBBasicTestWithTimestamp, CompactDeletionWithTimestampMarkerToBottom) {
  Options options = CurrentOptions();
  options.env = env_;
  options.create_if_missing = true;
  const size_t kTimestampSize = Timestamp(0, 0).size();
  TestComparator test_cmp(kTimestampSize);
  options.comparator = &test_cmp;
  options.num_levels = 2;
  options.level0_file_num_compaction_trigger = 2;
  DestroyAndReopen(options);
  WriteOptions write_opts;
  std::string ts = Timestamp(1, 0);
  ASSERT_OK(db_->Put(write_opts, "a", ts, "value0"));
  ASSERT_OK(Flush());

  ts = Timestamp(2, 0);
  ASSERT_OK(db_->Put(write_opts, "b", ts, "value0"));
  ts = Timestamp(3, 0);
  ASSERT_OK(db_->Delete(write_opts, "a", ts));
  ASSERT_OK(Flush());
  ASSERT_OK(dbfull()->TEST_WaitForCompact());

  ReadOptions read_opts;
  ts = Timestamp(1, 0);
  Slice read_ts = ts;
  read_opts.timestamp = &read_ts;
  std::string value;
  Status s = db_->Get(read_opts, "a", &value);
  ASSERT_OK(s);
  ASSERT_EQ("value0", value);

  ts = Timestamp(3, 0);
  read_ts = ts;
  read_opts.timestamp = &read_ts;
<<<<<<< HEAD
  s = db_->Get(read_opts, "a", &value);
=======
  std::string key_ts;
  s = db_->Get(read_opts, "a", &value, &key_ts);
>>>>>>> bf2c3351
  ASSERT_TRUE(s.IsNotFound());
  ASSERT_EQ(Timestamp(3, 0), key_ts);

  // Time-travel to the past before deletion
  ts = Timestamp(2, 0);
  read_ts = ts;
  read_opts.timestamp = &read_ts;
  s = db_->Get(read_opts, "a", &value);
  ASSERT_OK(s);
  ASSERT_EQ("value0", value);
  Close();
}

#if !defined(ROCKSDB_VALGRIND_RUN) || defined(ROCKSDB_FULL_VALGRIND_RUN)
class DBBasicTestWithTimestampFilterPrefixSettings
    : public DBBasicTestWithTimestampBase,
      public testing::WithParamInterface<
          std::tuple<std::shared_ptr<const FilterPolicy>, bool, bool,
                     std::shared_ptr<const SliceTransform>, bool, double,
                     BlockBasedTableOptions::IndexType>> {
 public:
  DBBasicTestWithTimestampFilterPrefixSettings()
      : DBBasicTestWithTimestampBase(
            "db_basic_test_with_timestamp_filter_prefix") {}
};

TEST_P(DBBasicTestWithTimestampFilterPrefixSettings, GetAndMultiGet) {
  Options options = CurrentOptions();
  options.env = env_;
  options.create_if_missing = true;
  BlockBasedTableOptions bbto;
  bbto.filter_policy = std::get<0>(GetParam());
  bbto.whole_key_filtering = std::get<1>(GetParam());
  bbto.cache_index_and_filter_blocks = std::get<2>(GetParam());
  bbto.index_type = std::get<6>(GetParam());
  options.table_factory.reset(NewBlockBasedTableFactory(bbto));
  options.prefix_extractor = std::get<3>(GetParam());
  options.memtable_whole_key_filtering = std::get<4>(GetParam());
  options.memtable_prefix_bloom_size_ratio = std::get<5>(GetParam());

  const size_t kTimestampSize = Timestamp(0, 0).size();
  TestComparator test_cmp(kTimestampSize);
  options.comparator = &test_cmp;
  DestroyAndReopen(options);
  const int kMaxKey = 1000;

  // Write any value
  WriteOptions write_opts;
  std::string ts = Timestamp(1, 0);

  int idx = 0;
  for (; idx < kMaxKey / 4; idx++) {
    ASSERT_OK(db_->Put(write_opts, Key1(idx), ts, "bar"));
    ASSERT_OK(db_->Put(write_opts, KeyWithPrefix("foo", idx), ts, "bar"));
  }

  ASSERT_OK(Flush());
  ASSERT_OK(db_->CompactRange(CompactRangeOptions(), nullptr, nullptr));

  for (; idx < kMaxKey / 2; idx++) {
    ASSERT_OK(db_->Put(write_opts, Key1(idx), ts, "bar"));
    ASSERT_OK(db_->Put(write_opts, KeyWithPrefix("foo", idx), ts, "bar"));
  }

  ASSERT_OK(Flush());

  for (; idx < kMaxKey; idx++) {
    ASSERT_OK(db_->Put(write_opts, Key1(idx), ts, "bar"));
    ASSERT_OK(db_->Put(write_opts, KeyWithPrefix("foo", idx), ts, "bar"));
  }

  // Read with MultiGet
  ReadOptions read_opts;
  Slice read_ts = ts;
  read_opts.timestamp = &read_ts;

  for (idx = 0; idx < kMaxKey; idx++) {
    size_t batch_size = 4;
    std::vector<std::string> keys_str(batch_size);
    std::vector<PinnableSlice> values(batch_size);
    std::vector<Status> statuses(batch_size);
    ColumnFamilyHandle* cfh = db_->DefaultColumnFamily();

    keys_str[0] = Key1(idx);
    keys_str[1] = KeyWithPrefix("foo", idx);
    keys_str[2] = Key1(kMaxKey + idx);
    keys_str[3] = KeyWithPrefix("foo", kMaxKey + idx);

    auto keys = ConvertStrToSlice(keys_str);

    db_->MultiGet(read_opts, cfh, batch_size, keys.data(), values.data(),
                  statuses.data());

    for (int i = 0; i < 2; i++) {
      ASSERT_OK(statuses[i]);
    }
    for (int i = 2; i < 4; i++) {
      ASSERT_TRUE(statuses[i].IsNotFound());
    }

    for (int i = 0; i < 2; i++) {
      std::string value;
      ASSERT_OK(db_->Get(read_opts, keys[i], &value));
      std::unique_ptr<Iterator> it1(db_->NewIterator(read_opts));
      ASSERT_NE(nullptr, it1);
      ASSERT_OK(it1->status());
      it1->Seek(keys[i]);
      ASSERT_TRUE(it1->Valid());
    }

    for (int i = 2; i < 4; i++) {
      std::string value;
      Status s = db_->Get(read_opts, keys[i], &value);
      ASSERT_TRUE(s.IsNotFound());
    }
  }
  Close();
}

INSTANTIATE_TEST_CASE_P(
    Timestamp, DBBasicTestWithTimestampFilterPrefixSettings,
    ::testing::Combine(
        ::testing::Values(
            std::shared_ptr<const FilterPolicy>(nullptr),
            std::shared_ptr<const FilterPolicy>(NewBloomFilterPolicy(10, true)),
            std::shared_ptr<const FilterPolicy>(NewBloomFilterPolicy(10,
                                                                     false))),
        ::testing::Bool(), ::testing::Bool(),
        ::testing::Values(
            std::shared_ptr<const SliceTransform>(NewFixedPrefixTransform(1)),
            std::shared_ptr<const SliceTransform>(NewFixedPrefixTransform(4)),
            std::shared_ptr<const SliceTransform>(NewFixedPrefixTransform(7)),
            std::shared_ptr<const SliceTransform>(NewFixedPrefixTransform(8))),
        ::testing::Bool(), ::testing::Values(0, 0.1),
        ::testing::Values(
            BlockBasedTableOptions::IndexType::kBinarySearch,
            BlockBasedTableOptions::IndexType::kHashSearch,
            BlockBasedTableOptions::IndexType::kTwoLevelIndexSearch,
            BlockBasedTableOptions::IndexType::kBinarySearchWithFirstKey)));
#endif  // !defined(ROCKSDB_VALGRIND_RUN) || defined(ROCKSDB_FULL_VALGRIND_RUN)

class DataVisibilityTest : public DBBasicTestWithTimestampBase {
 public:
  DataVisibilityTest() : DBBasicTestWithTimestampBase("data_visibility_test") {
    // Initialize test data
    for (int i = 0; i < kTestDataSize; i++) {
      test_data_[i].key = "key" + std::to_string(i);
      test_data_[i].value = "value" + std::to_string(i);
      test_data_[i].timestamp = Timestamp(i, 0);
      test_data_[i].ts = i;
      test_data_[i].seq_num = kMaxSequenceNumber;
    }
  }

 protected:
  struct TestData {
    std::string key;
    std::string value;
    int ts;
    std::string timestamp;
    SequenceNumber seq_num;
  };

  constexpr static int kTestDataSize = 3;
  TestData test_data_[kTestDataSize];

  void PutTestData(int index, ColumnFamilyHandle* cfh = nullptr) {
    ASSERT_LE(index, kTestDataSize);
    WriteOptions write_opts;

    if (cfh == nullptr) {
      ASSERT_OK(db_->Put(write_opts, test_data_[index].key,
                         test_data_[index].timestamp, test_data_[index].value));
      const Snapshot* snap = db_->GetSnapshot();
      test_data_[index].seq_num = snap->GetSequenceNumber();
      if (index > 0) {
        ASSERT_GT(test_data_[index].seq_num, test_data_[index - 1].seq_num);
      }
      db_->ReleaseSnapshot(snap);
    } else {
      ASSERT_OK(db_->Put(write_opts, cfh, test_data_[index].key,
                         test_data_[index].timestamp, test_data_[index].value));
    }
  }

  void AssertVisibility(int ts, SequenceNumber seq,
                        std::vector<Status> statuses) {
    ASSERT_EQ(kTestDataSize, statuses.size());
    for (int i = 0; i < kTestDataSize; i++) {
      if (test_data_[i].seq_num <= seq && test_data_[i].ts <= ts) {
        ASSERT_OK(statuses[i]);
      } else {
        ASSERT_TRUE(statuses[i].IsNotFound());
      }
    }
  }

  std::vector<Slice> GetKeys() {
    std::vector<Slice> ret(kTestDataSize);
    for (int i = 0; i < kTestDataSize; i++) {
      ret[i] = test_data_[i].key;
    }
    return ret;
  }

  void VerifyDefaultCF(int ts, const Snapshot* snap = nullptr) {
    ReadOptions read_opts;
    std::string read_ts = Timestamp(ts, 0);
    Slice read_ts_slice = read_ts;
    read_opts.timestamp = &read_ts_slice;
    read_opts.snapshot = snap;

    ColumnFamilyHandle* cfh = db_->DefaultColumnFamily();
    std::vector<ColumnFamilyHandle*> cfs(kTestDataSize, cfh);
    SequenceNumber seq =
        snap ? snap->GetSequenceNumber() : kMaxSequenceNumber - 1;

    // There're several MultiGet interfaces with not exactly the same
    // implementations, query data with all of them.
    auto keys = GetKeys();
    std::vector<std::string> values;
    auto s1 = db_->MultiGet(read_opts, cfs, keys, &values);
    AssertVisibility(ts, seq, s1);

    auto s2 = db_->MultiGet(read_opts, keys, &values);
    AssertVisibility(ts, seq, s2);

    std::vector<std::string> timestamps;
    auto s3 = db_->MultiGet(read_opts, cfs, keys, &values, &timestamps);
    AssertVisibility(ts, seq, s3);

    auto s4 = db_->MultiGet(read_opts, keys, &values, &timestamps);
    AssertVisibility(ts, seq, s4);

    std::vector<PinnableSlice> values_ps5(kTestDataSize);
    std::vector<Status> s5(kTestDataSize);
    db_->MultiGet(read_opts, cfh, kTestDataSize, keys.data(), values_ps5.data(),
                  s5.data());
    AssertVisibility(ts, seq, s5);

    std::vector<PinnableSlice> values_ps6(kTestDataSize);
    std::vector<Status> s6(kTestDataSize);
    std::vector<std::string> timestamps_array(kTestDataSize);
    db_->MultiGet(read_opts, cfh, kTestDataSize, keys.data(), values_ps6.data(),
                  timestamps_array.data(), s6.data());
    AssertVisibility(ts, seq, s6);

    std::vector<PinnableSlice> values_ps7(kTestDataSize);
    std::vector<Status> s7(kTestDataSize);
    db_->MultiGet(read_opts, kTestDataSize, cfs.data(), keys.data(),
                  values_ps7.data(), s7.data());
    AssertVisibility(ts, seq, s7);

    std::vector<PinnableSlice> values_ps8(kTestDataSize);
    std::vector<Status> s8(kTestDataSize);
    db_->MultiGet(read_opts, kTestDataSize, cfs.data(), keys.data(),
                  values_ps8.data(), timestamps_array.data(), s8.data());
    AssertVisibility(ts, seq, s8);
  }

  void VerifyDefaultCF(const Snapshot* snap = nullptr) {
    for (int i = 0; i <= kTestDataSize; i++) {
      VerifyDefaultCF(i, snap);
    }
  }
};
constexpr int DataVisibilityTest::kTestDataSize;

// Application specifies timestamp but not snapshot.
//           reader              writer
//                               ts'=90
//           ts=100
//           seq=10
//                               seq'=11
//                               write finishes
//         GetImpl(ts,seq)
// It is OK to return <k, t1, s1> if ts>=t1 AND seq>=s1. If ts>=t1 but seq<s1,
// the key should not be returned.
TEST_F(DataVisibilityTest, PointLookupWithoutSnapshot1) {
  Options options = CurrentOptions();
  const size_t kTimestampSize = Timestamp(0, 0).size();
  TestComparator test_cmp(kTimestampSize);
  options.comparator = &test_cmp;
  DestroyAndReopen(options);
  SyncPoint::GetInstance()->DisableProcessing();
  SyncPoint::GetInstance()->LoadDependency({
      {"DBImpl::GetImpl:3",
       "DataVisibilityTest::PointLookupWithoutSnapshot1:BeforePut"},
      {"DataVisibilityTest::PointLookupWithoutSnapshot1:AfterPut",
       "DBImpl::GetImpl:4"},
  });
  SyncPoint::GetInstance()->EnableProcessing();
  port::Thread writer_thread([this]() {
    std::string write_ts = Timestamp(1, 0);
    WriteOptions write_opts;
    TEST_SYNC_POINT(
        "DataVisibilityTest::PointLookupWithoutSnapshot1:BeforePut");
    Status s = db_->Put(write_opts, "foo", write_ts, "value");
    ASSERT_OK(s);
    TEST_SYNC_POINT("DataVisibilityTest::PointLookupWithoutSnapshot1:AfterPut");
  });
  ReadOptions read_opts;
  std::string read_ts_str = Timestamp(3, 0);
  Slice read_ts = read_ts_str;
  read_opts.timestamp = &read_ts;
  std::string value;
  Status s = db_->Get(read_opts, "foo", &value);

  writer_thread.join();
  ASSERT_TRUE(s.IsNotFound());
  Close();
}

// Application specifies timestamp but not snapshot.
//           reader              writer
//                               ts'=90
//           ts=100
//           seq=10
//                               seq'=11
//                               write finishes
//                               Flush
//         GetImpl(ts,seq)
// It is OK to return <k, t1, s1> if ts>=t1 AND seq>=s1. If ts>=t1 but seq<s1,
// the key should not be returned.
TEST_F(DataVisibilityTest, PointLookupWithoutSnapshot2) {
  Options options = CurrentOptions();
  const size_t kTimestampSize = Timestamp(0, 0).size();
  TestComparator test_cmp(kTimestampSize);
  options.comparator = &test_cmp;
  DestroyAndReopen(options);
  SyncPoint::GetInstance()->DisableProcessing();
  SyncPoint::GetInstance()->LoadDependency({
      {"DBImpl::GetImpl:3",
       "DataVisibilityTest::PointLookupWithoutSnapshot2:BeforePut"},
      {"DataVisibilityTest::PointLookupWithoutSnapshot2:AfterPut",
       "DBImpl::GetImpl:4"},
  });
  SyncPoint::GetInstance()->EnableProcessing();
  port::Thread writer_thread([this]() {
    std::string write_ts = Timestamp(1, 0);
    WriteOptions write_opts;
    TEST_SYNC_POINT(
        "DataVisibilityTest::PointLookupWithoutSnapshot2:BeforePut");
    Status s = db_->Put(write_opts, "foo", write_ts, "value");
    ASSERT_OK(s);
    ASSERT_OK(Flush());

    write_ts = Timestamp(2, 0);
    s = db_->Put(write_opts, "bar", write_ts, "value");
    ASSERT_OK(s);
    TEST_SYNC_POINT("DataVisibilityTest::PointLookupWithoutSnapshot2:AfterPut");
  });
  ReadOptions read_opts;
  std::string read_ts_str = Timestamp(3, 0);
  Slice read_ts = read_ts_str;
  read_opts.timestamp = &read_ts;
  std::string value;
  Status s = db_->Get(read_opts, "foo", &value);
  writer_thread.join();
  ASSERT_TRUE(s.IsNotFound());
  Close();
}

// Application specifies both timestamp and snapshot.
//       reader               writer
//       seq=10
//                            ts'=90
//       ts=100
//                            seq'=11
//                            write finishes
//       GetImpl(ts,seq)
// Since application specifies both timestamp and snapshot, application expects
// to see data that visible in BOTH timestamp and sequence number. Therefore,
// <k, t1, s1> can be returned only if t1<=ts AND s1<=seq.
TEST_F(DataVisibilityTest, PointLookupWithSnapshot1) {
  Options options = CurrentOptions();
  const size_t kTimestampSize = Timestamp(0, 0).size();
  TestComparator test_cmp(kTimestampSize);
  options.comparator = &test_cmp;
  DestroyAndReopen(options);
  SyncPoint::GetInstance()->DisableProcessing();
  SyncPoint::GetInstance()->LoadDependency({
      {"DataVisibilityTest::PointLookupWithSnapshot1:AfterTakingSnap",
       "DataVisibilityTest::PointLookupWithSnapshot1:BeforePut"},
      {"DataVisibilityTest::PointLookupWithSnapshot1:AfterPut",
       "DBImpl::GetImpl:1"},
  });
  SyncPoint::GetInstance()->EnableProcessing();
  port::Thread writer_thread([this]() {
    std::string write_ts = Timestamp(1, 0);
    WriteOptions write_opts;
    TEST_SYNC_POINT("DataVisibilityTest::PointLookupWithSnapshot1:BeforePut");
    Status s = db_->Put(write_opts, "foo", write_ts, "value");
    TEST_SYNC_POINT("DataVisibilityTest::PointLookupWithSnapshot1:AfterPut");
    ASSERT_OK(s);
  });
  ReadOptions read_opts;
  const Snapshot* snap = db_->GetSnapshot();
  TEST_SYNC_POINT(
      "DataVisibilityTest::PointLookupWithSnapshot1:AfterTakingSnap");
  read_opts.snapshot = snap;
  std::string read_ts_str = Timestamp(3, 0);
  Slice read_ts = read_ts_str;
  read_opts.timestamp = &read_ts;
  std::string value;
  Status s = db_->Get(read_opts, "foo", &value);
  writer_thread.join();

  ASSERT_TRUE(s.IsNotFound());

  db_->ReleaseSnapshot(snap);
  Close();
}

// Application specifies both timestamp and snapshot.
//       reader               writer
//       seq=10
//                            ts'=90
//       ts=100
//                            seq'=11
//                            write finishes
//                            Flush
//       GetImpl(ts,seq)
// Since application specifies both timestamp and snapshot, application expects
// to see data that visible in BOTH timestamp and sequence number. Therefore,
// <k, t1, s1> can be returned only if t1<=ts AND s1<=seq.
TEST_F(DataVisibilityTest, PointLookupWithSnapshot2) {
  Options options = CurrentOptions();
  const size_t kTimestampSize = Timestamp(0, 0).size();
  TestComparator test_cmp(kTimestampSize);
  options.comparator = &test_cmp;
  DestroyAndReopen(options);
  SyncPoint::GetInstance()->DisableProcessing();
  SyncPoint::GetInstance()->LoadDependency({
      {"DataVisibilityTest::PointLookupWithSnapshot2:AfterTakingSnap",
       "DataVisibilityTest::PointLookupWithSnapshot2:BeforePut"},
  });
  SyncPoint::GetInstance()->EnableProcessing();
  port::Thread writer_thread([this]() {
    std::string write_ts = Timestamp(1, 0);
    WriteOptions write_opts;
    TEST_SYNC_POINT("DataVisibilityTest::PointLookupWithSnapshot2:BeforePut");
    Status s = db_->Put(write_opts, "foo", write_ts, "value1");
    ASSERT_OK(s);
    ASSERT_OK(Flush());

    write_ts = Timestamp(2, 0);
    s = db_->Put(write_opts, "bar", write_ts, "value2");
    ASSERT_OK(s);
  });
  const Snapshot* snap = db_->GetSnapshot();
  TEST_SYNC_POINT(
      "DataVisibilityTest::PointLookupWithSnapshot2:AfterTakingSnap");
  writer_thread.join();
  std::string read_ts_str = Timestamp(3, 0);
  Slice read_ts = read_ts_str;
  ReadOptions read_opts;
  read_opts.snapshot = snap;
  read_opts.timestamp = &read_ts;
  std::string value;
  Status s = db_->Get(read_opts, "foo", &value);
  ASSERT_TRUE(s.IsNotFound());
  db_->ReleaseSnapshot(snap);
  Close();
}

// Application specifies timestamp but not snapshot.
//      reader                writer
//                            ts'=90
//      ts=100
//      seq=10
//                            seq'=11
//                            write finishes
//      scan(ts,seq)
// <k, t1, s1> can be seen in scan as long as ts>=t1 AND seq>=s1. If ts>=t1 but
// seq<s1, then the key should not be returned.
TEST_F(DataVisibilityTest, RangeScanWithoutSnapshot) {
  Options options = CurrentOptions();
  const size_t kTimestampSize = Timestamp(0, 0).size();
  TestComparator test_cmp(kTimestampSize);
  options.comparator = &test_cmp;
  DestroyAndReopen(options);
  SyncPoint::GetInstance()->DisableProcessing();
  SyncPoint::GetInstance()->LoadDependency({
      {"DBImpl::NewIterator:3",
       "DataVisibilityTest::RangeScanWithoutSnapshot:BeforePut"},
  });
  SyncPoint::GetInstance()->EnableProcessing();
  port::Thread writer_thread([this]() {
    WriteOptions write_opts;
    TEST_SYNC_POINT("DataVisibilityTest::RangeScanWithoutSnapshot:BeforePut");
    for (int i = 0; i < 3; ++i) {
      std::string write_ts = Timestamp(i + 1, 0);
      Status s = db_->Put(write_opts, "key" + std::to_string(i), write_ts,
                          "value" + std::to_string(i));
      ASSERT_OK(s);
    }
  });
  std::string read_ts_str = Timestamp(10, 0);
  Slice read_ts = read_ts_str;
  ReadOptions read_opts;
  read_opts.total_order_seek = true;
  read_opts.timestamp = &read_ts;
  Iterator* it = db_->NewIterator(read_opts);
  ASSERT_NE(nullptr, it);
  writer_thread.join();
  it->SeekToFirst();
  ASSERT_FALSE(it->Valid());
  delete it;
  Close();
}

// Application specifies both timestamp and snapshot.
//       reader         writer
//       seq=10
//                      ts'=90
//       ts=100         seq'=11
//                      write finishes
//       scan(ts,seq)
// <k, t1, s1> can be seen by the scan only if t1<=ts AND s1<=seq. If t1<=ts
// but s1>seq, then the key should not be returned.
TEST_F(DataVisibilityTest, RangeScanWithSnapshot) {
  Options options = CurrentOptions();
  const size_t kTimestampSize = Timestamp(0, 0).size();
  TestComparator test_cmp(kTimestampSize);
  options.comparator = &test_cmp;
  DestroyAndReopen(options);
  SyncPoint::GetInstance()->DisableProcessing();
  SyncPoint::GetInstance()->LoadDependency({
      {"DataVisibilityTest::RangeScanWithSnapshot:AfterTakingSnapshot",
       "DataVisibilityTest::RangeScanWithSnapshot:BeforePut"},
  });
  SyncPoint::GetInstance()->EnableProcessing();
  port::Thread writer_thread([this]() {
    WriteOptions write_opts;
    TEST_SYNC_POINT("DataVisibilityTest::RangeScanWithSnapshot:BeforePut");
    for (int i = 0; i < 3; ++i) {
      std::string write_ts = Timestamp(i + 1, 0);
      Status s = db_->Put(write_opts, "key" + std::to_string(i), write_ts,
                          "value" + std::to_string(i));
      ASSERT_OK(s);
    }
  });
  const Snapshot* snap = db_->GetSnapshot();
  TEST_SYNC_POINT(
      "DataVisibilityTest::RangeScanWithSnapshot:AfterTakingSnapshot");

  writer_thread.join();

  std::string read_ts_str = Timestamp(10, 0);
  Slice read_ts = read_ts_str;
  ReadOptions read_opts;
  read_opts.snapshot = snap;
  read_opts.total_order_seek = true;
  read_opts.timestamp = &read_ts;
  Iterator* it = db_->NewIterator(read_opts);
  ASSERT_NE(nullptr, it);
  it->Seek("key0");
  ASSERT_FALSE(it->Valid());

  delete it;
  db_->ReleaseSnapshot(snap);
  Close();
}

// Application specifies both timestamp and snapshot.
// Query each combination and make sure for MultiGet key <k, t1, s1>, only
// return keys that ts>=t1 AND seq>=s1.
TEST_F(DataVisibilityTest, MultiGetWithTimestamp) {
  Options options = CurrentOptions();
  const size_t kTimestampSize = Timestamp(0, 0).size();
  TestComparator test_cmp(kTimestampSize);
  options.comparator = &test_cmp;
  DestroyAndReopen(options);

  const Snapshot* snap0 = db_->GetSnapshot();
  PutTestData(0);
  VerifyDefaultCF();
  VerifyDefaultCF(snap0);

  const Snapshot* snap1 = db_->GetSnapshot();
  PutTestData(1);
  VerifyDefaultCF();
  VerifyDefaultCF(snap0);
  VerifyDefaultCF(snap1);

  ASSERT_OK(Flush());

  const Snapshot* snap2 = db_->GetSnapshot();
  PutTestData(2);
  VerifyDefaultCF();
  VerifyDefaultCF(snap0);
  VerifyDefaultCF(snap1);
  VerifyDefaultCF(snap2);

  db_->ReleaseSnapshot(snap0);
  db_->ReleaseSnapshot(snap1);
  db_->ReleaseSnapshot(snap2);

  Close();
}

// Application specifies timestamp but not snapshot.
//           reader              writer
//                               ts'=0, 1
//           ts=3
//           seq=10
//                               seq'=11, 12
//                               write finishes
//         MultiGet(ts,seq)
// For MultiGet <k, t1, s1>, only return keys that ts>=t1 AND seq>=s1.
TEST_F(DataVisibilityTest, MultiGetWithoutSnapshot) {
  Options options = CurrentOptions();
  const size_t kTimestampSize = Timestamp(0, 0).size();
  TestComparator test_cmp(kTimestampSize);
  options.comparator = &test_cmp;
  DestroyAndReopen(options);

  SyncPoint::GetInstance()->DisableProcessing();
  SyncPoint::GetInstance()->LoadDependency({
      {"DBImpl::MultiGet:AfterGetSeqNum1",
       "DataVisibilityTest::MultiGetWithoutSnapshot:BeforePut"},
      {"DataVisibilityTest::MultiGetWithoutSnapshot:AfterPut",
       "DBImpl::MultiGet:AfterGetSeqNum2"},
  });
  SyncPoint::GetInstance()->EnableProcessing();
  port::Thread writer_thread([this]() {
    TEST_SYNC_POINT("DataVisibilityTest::MultiGetWithoutSnapshot:BeforePut");
    PutTestData(0);
    PutTestData(1);
    TEST_SYNC_POINT("DataVisibilityTest::MultiGetWithoutSnapshot:AfterPut");
  });

  ReadOptions read_opts;
  std::string read_ts = Timestamp(kTestDataSize, 0);
  Slice read_ts_slice = read_ts;
  read_opts.timestamp = &read_ts_slice;
  auto keys = GetKeys();
  std::vector<std::string> values;
  auto ss = db_->MultiGet(read_opts, keys, &values);

  writer_thread.join();
  for (auto s : ss) {
    ASSERT_TRUE(s.IsNotFound());
  }
  VerifyDefaultCF();
  Close();
}

TEST_F(DataVisibilityTest, MultiGetCrossCF) {
  Options options = CurrentOptions();
  const size_t kTimestampSize = Timestamp(0, 0).size();
  TestComparator test_cmp(kTimestampSize);
  options.comparator = &test_cmp;
  DestroyAndReopen(options);

  CreateAndReopenWithCF({"second"}, options);
  ColumnFamilyHandle* second_cf = handles_[1];

  const Snapshot* snap0 = db_->GetSnapshot();
  PutTestData(0);
  PutTestData(0, second_cf);
  VerifyDefaultCF();
  VerifyDefaultCF(snap0);

  const Snapshot* snap1 = db_->GetSnapshot();
  PutTestData(1);
  PutTestData(1, second_cf);
  VerifyDefaultCF();
  VerifyDefaultCF(snap0);
  VerifyDefaultCF(snap1);

  ASSERT_OK(Flush());

  const Snapshot* snap2 = db_->GetSnapshot();
  PutTestData(2);
  PutTestData(2, second_cf);
  VerifyDefaultCF();
  VerifyDefaultCF(snap0);
  VerifyDefaultCF(snap1);
  VerifyDefaultCF(snap2);

  ReadOptions read_opts;
  std::string read_ts = Timestamp(kTestDataSize, 0);
  Slice read_ts_slice = read_ts;
  read_opts.timestamp = &read_ts_slice;
  read_opts.snapshot = snap1;
  auto keys = GetKeys();
  auto keys2 = GetKeys();
  keys.insert(keys.end(), keys2.begin(), keys2.end());
  std::vector<ColumnFamilyHandle*> cfs(kTestDataSize,
                                       db_->DefaultColumnFamily());
  std::vector<ColumnFamilyHandle*> cfs2(kTestDataSize, second_cf);
  cfs.insert(cfs.end(), cfs2.begin(), cfs2.end());

  std::vector<std::string> values;
  auto ss = db_->MultiGet(read_opts, cfs, keys, &values);
  for (int i = 0; i < 2 * kTestDataSize; i++) {
    if (i % 3 == 0) {
      // only the first key for each column family should be returned
      ASSERT_OK(ss[i]);
    } else {
      ASSERT_TRUE(ss[i].IsNotFound());
    }
  }

  db_->ReleaseSnapshot(snap0);
  db_->ReleaseSnapshot(snap1);
  db_->ReleaseSnapshot(snap2);
  Close();
}

#if !defined(ROCKSDB_VALGRIND_RUN) || defined(ROCKSDB_FULL_VALGRIND_RUN)
class DBBasicTestWithTimestampCompressionSettings
    : public DBBasicTestWithTimestampBase,
      public testing::WithParamInterface<
          std::tuple<std::shared_ptr<const FilterPolicy>, CompressionType,
                     uint32_t, uint32_t>> {
 public:
  DBBasicTestWithTimestampCompressionSettings()
      : DBBasicTestWithTimestampBase(
            "db_basic_test_with_timestamp_compression") {}
};

TEST_P(DBBasicTestWithTimestampCompressionSettings, PutAndGet) {
  const int kNumKeysPerFile = 1024;
  const size_t kNumTimestamps = 4;
  Options options = CurrentOptions();
  options.create_if_missing = true;
  options.env = env_;
  options.memtable_factory.reset(
      test::NewSpecialSkipListFactory(kNumKeysPerFile));
  size_t ts_sz = Timestamp(0, 0).size();
  TestComparator test_cmp(ts_sz);
  options.comparator = &test_cmp;
  BlockBasedTableOptions bbto;
  bbto.filter_policy = std::get<0>(GetParam());
  bbto.whole_key_filtering = true;
  options.table_factory.reset(NewBlockBasedTableFactory(bbto));

  const CompressionType comp_type = std::get<1>(GetParam());
#if LZ4_VERSION_NUMBER < 10400  // r124+
  if (comp_type == kLZ4Compression || comp_type == kLZ4HCCompression) {
    return;
  }
#endif  // LZ4_VERSION_NUMBER >= 10400
  if (!ZSTD_Supported() && comp_type == kZSTD) {
    return;
  }
  if (!Zlib_Supported() && comp_type == kZlibCompression) {
    return;
  }

  options.compression = comp_type;
  options.compression_opts.max_dict_bytes = std::get<2>(GetParam());
  if (comp_type == kZSTD) {
    options.compression_opts.zstd_max_train_bytes = std::get<2>(GetParam());
  }
  options.compression_opts.parallel_threads = std::get<3>(GetParam());
  options.target_file_size_base = 1 << 26;  // 64MB
  DestroyAndReopen(options);
  CreateAndReopenWithCF({"pikachu"}, options);
  size_t num_cfs = handles_.size();
  ASSERT_EQ(2, num_cfs);
  std::vector<std::string> write_ts_list;
  std::vector<std::string> read_ts_list;

  for (size_t i = 0; i != kNumTimestamps; ++i) {
    write_ts_list.push_back(Timestamp(i * 2, 0));
    read_ts_list.push_back(Timestamp(1 + i * 2, 0));
    const Slice write_ts = write_ts_list.back();
    WriteOptions wopts;
    for (int cf = 0; cf != static_cast<int>(num_cfs); ++cf) {
      for (size_t j = 0; j != (kNumKeysPerFile - 1) / kNumTimestamps; ++j) {
        ASSERT_OK(
            db_->Put(wopts, handles_[cf], Key1(j), write_ts,
                     "value_" + std::to_string(j) + "_" + std::to_string(i)));
      }
    }
  }
  const auto& verify_db_func = [&]() {
    for (size_t i = 0; i != kNumTimestamps; ++i) {
      ReadOptions ropts;
      const Slice read_ts = read_ts_list[i];
      ropts.timestamp = &read_ts;
      for (int cf = 0; cf != static_cast<int>(num_cfs); ++cf) {
        ColumnFamilyHandle* cfh = handles_[cf];
        for (size_t j = 0; j != (kNumKeysPerFile - 1) / kNumTimestamps; ++j) {
          std::string value;
          ASSERT_OK(db_->Get(ropts, cfh, Key1(j), &value));
          ASSERT_EQ("value_" + std::to_string(j) + "_" + std::to_string(i),
                    value);
        }
      }
    }
  };
  verify_db_func();
  Close();
}

TEST_P(DBBasicTestWithTimestampCompressionSettings, PutDeleteGet) {
  Options options = CurrentOptions();
  options.env = env_;
  options.create_if_missing = true;
  const size_t kTimestampSize = Timestamp(0, 0).size();
  TestComparator test_cmp(kTimestampSize);
  options.comparator = &test_cmp;
  const int kNumKeysPerFile = 1024;
  options.memtable_factory.reset(
      test::NewSpecialSkipListFactory(kNumKeysPerFile));
  BlockBasedTableOptions bbto;
  bbto.filter_policy = std::get<0>(GetParam());
  bbto.whole_key_filtering = true;
  options.table_factory.reset(NewBlockBasedTableFactory(bbto));

  const CompressionType comp_type = std::get<1>(GetParam());
#if LZ4_VERSION_NUMBER < 10400  // r124+
  if (comp_type == kLZ4Compression || comp_type == kLZ4HCCompression) {
    return;
  }
#endif  // LZ4_VERSION_NUMBER >= 10400
  if (!ZSTD_Supported() && comp_type == kZSTD) {
    return;
  }
  if (!Zlib_Supported() && comp_type == kZlibCompression) {
    return;
  }

  options.compression = comp_type;
  options.compression_opts.max_dict_bytes = std::get<2>(GetParam());
  if (comp_type == kZSTD) {
    options.compression_opts.zstd_max_train_bytes = std::get<2>(GetParam());
  }
  options.compression_opts.parallel_threads = std::get<3>(GetParam());
  options.target_file_size_base = 1 << 26;  // 64MB

  DestroyAndReopen(options);

  const size_t kNumL0Files =
      static_cast<size_t>(Options().level0_file_num_compaction_trigger);
  {
    // Half of the keys will go through Deletion and remaining half with
    // SingleDeletion. Generate enough L0 files with ts=1 to trigger compaction
    // to L1
    std::string ts = Timestamp(1, 0);
    WriteOptions wopts;
    for (size_t i = 0; i < kNumL0Files; ++i) {
      for (int j = 0; j < kNumKeysPerFile; ++j) {
        ASSERT_OK(db_->Put(wopts, Key1(j), ts, "value" + std::to_string(i)));
      }
      ASSERT_OK(db_->Flush(FlushOptions()));
    }
    ASSERT_OK(dbfull()->TEST_WaitForCompact());
    // Generate another L0 at ts=3
    ts = Timestamp(3, 0);
    for (int i = 0; i < kNumKeysPerFile; ++i) {
      std::string key_str = Key1(i);
      Slice key(key_str);
      if ((i % 3) == 0) {
        if (i < kNumKeysPerFile / 2) {
          ASSERT_OK(db_->Delete(wopts, key, ts));
        } else {
          ASSERT_OK(db_->SingleDelete(wopts, key, ts));
        }
      } else {
        ASSERT_OK(db_->Put(wopts, key, ts, "new_value"));
      }
    }
    ASSERT_OK(db_->Flush(FlushOptions()));
    // Populate memtable at ts=5
    ts = Timestamp(5, 0);
    for (int i = 0; i != kNumKeysPerFile; ++i) {
      std::string key_str = Key1(i);
      Slice key(key_str);
      if ((i % 3) == 1) {
        if (i < kNumKeysPerFile / 2) {
          ASSERT_OK(db_->Delete(wopts, key, ts));
        } else {
          ASSERT_OK(db_->SingleDelete(wopts, key, ts));
        }
      } else if ((i % 3) == 2) {
        ASSERT_OK(db_->Put(wopts, key, ts, "new_value_2"));
      }
    }
  }
  {
    std::string ts_str = Timestamp(6, 0);
    Slice ts = ts_str;
    ReadOptions ropts;
    ropts.timestamp = &ts;
    for (uint64_t i = 0; i != static_cast<uint64_t>(kNumKeysPerFile); ++i) {
      std::string value;
      std::string key_ts;
      Status s = db_->Get(ropts, Key1(i), &value, &key_ts);
      if ((i % 3) == 2) {
        ASSERT_OK(s);
        ASSERT_EQ("new_value_2", value);
        ASSERT_EQ(Timestamp(5, 0), key_ts);
      } else if ((i % 3) == 1) {
        ASSERT_TRUE(s.IsNotFound());
        ASSERT_EQ(Timestamp(5, 0), key_ts);
      } else {
        ASSERT_TRUE(s.IsNotFound());
        ASSERT_EQ(Timestamp(3, 0), key_ts);
      }
    }
  }
}

#ifndef ROCKSDB_LITE
// A class which remembers the name of each flushed file.
class FlushedFileCollector : public EventListener {
 public:
  FlushedFileCollector() {}
  ~FlushedFileCollector() override {}

  void OnFlushCompleted(DB* /*db*/, const FlushJobInfo& info) override {
    InstrumentedMutexLock lock(&mutex_);
    flushed_files_.push_back(info.file_path);
  }

  std::vector<std::string> GetFlushedFiles() {
    std::vector<std::string> result;
    {
      InstrumentedMutexLock lock(&mutex_);
      result = flushed_files_;
    }
    return result;
  }

  void ClearFlushedFiles() {
    InstrumentedMutexLock lock(&mutex_);
    flushed_files_.clear();
  }

 private:
  std::vector<std::string> flushed_files_;
  InstrumentedMutex mutex_;
};

TEST_P(DBBasicTestWithTimestampCompressionSettings, PutAndGetWithCompaction) {
  const int kNumKeysPerFile = 1024;
  const size_t kNumTimestamps = 2;
  const size_t kNumKeysPerTimestamp = (kNumKeysPerFile - 1) / kNumTimestamps;
  const size_t kSplitPosBase = kNumKeysPerTimestamp / 2;
  Options options = CurrentOptions();
  options.create_if_missing = true;
  options.env = env_;
  options.memtable_factory.reset(
      test::NewSpecialSkipListFactory(kNumKeysPerFile));

  FlushedFileCollector* collector = new FlushedFileCollector();
  options.listeners.emplace_back(collector);

  size_t ts_sz = Timestamp(0, 0).size();
  TestComparator test_cmp(ts_sz);
  options.comparator = &test_cmp;
  BlockBasedTableOptions bbto;
  bbto.filter_policy = std::get<0>(GetParam());
  bbto.whole_key_filtering = true;
  options.table_factory.reset(NewBlockBasedTableFactory(bbto));

  const CompressionType comp_type = std::get<1>(GetParam());
#if LZ4_VERSION_NUMBER < 10400  // r124+
  if (comp_type == kLZ4Compression || comp_type == kLZ4HCCompression) {
    return;
  }
#endif  // LZ4_VERSION_NUMBER >= 10400
  if (!ZSTD_Supported() && comp_type == kZSTD) {
    return;
  }
  if (!Zlib_Supported() && comp_type == kZlibCompression) {
    return;
  }

  options.compression = comp_type;
  options.compression_opts.max_dict_bytes = std::get<2>(GetParam());
  if (comp_type == kZSTD) {
    options.compression_opts.zstd_max_train_bytes = std::get<2>(GetParam());
  }
  options.compression_opts.parallel_threads = std::get<3>(GetParam());
  DestroyAndReopen(options);
  CreateAndReopenWithCF({"pikachu"}, options);

  size_t num_cfs = handles_.size();
  ASSERT_EQ(2, num_cfs);
  std::vector<std::string> write_ts_list;
  std::vector<std::string> read_ts_list;

  const auto& verify_records_func = [&](size_t i, size_t begin, size_t end,
                                        ColumnFamilyHandle* cfh) {
    std::string value;
    std::string timestamp;

    ReadOptions ropts;
    const Slice read_ts = read_ts_list[i];
    ropts.timestamp = &read_ts;
    std::string expected_timestamp =
        std::string(write_ts_list[i].data(), write_ts_list[i].size());

    for (size_t j = begin; j <= end; ++j) {
      ASSERT_OK(db_->Get(ropts, cfh, Key1(j), &value, &timestamp));
      ASSERT_EQ("value_" + std::to_string(j) + "_" + std::to_string(i), value);
      ASSERT_EQ(expected_timestamp, timestamp);
    }
  };

  for (size_t i = 0; i != kNumTimestamps; ++i) {
    write_ts_list.push_back(Timestamp(i * 2, 0));
    read_ts_list.push_back(Timestamp(1 + i * 2, 0));
    const Slice write_ts = write_ts_list.back();
    WriteOptions wopts;
    for (int cf = 0; cf != static_cast<int>(num_cfs); ++cf) {
      size_t memtable_get_start = 0;
      for (size_t j = 0; j != kNumKeysPerTimestamp; ++j) {
        ASSERT_OK(
            db_->Put(wopts, handles_[cf], Key1(j), write_ts,
                     "value_" + std::to_string(j) + "_" + std::to_string(i)));
        if (j == kSplitPosBase + i || j == kNumKeysPerTimestamp - 1) {
          verify_records_func(i, memtable_get_start, j, handles_[cf]);
          memtable_get_start = j + 1;

          // flush all keys with the same timestamp to two sst files, split at
          // incremental positions such that lowerlevel[1].smallest.userkey ==
          // higherlevel[0].largest.userkey
          ASSERT_OK(Flush(cf));
          ASSERT_OK(dbfull()->TEST_WaitForCompact());  // wait for flush (which
                                                       // is also a compaction)

          // compact files (2 at each level) to a lower level such that all
          // keys with the same timestamp is at one level, with newer versions
          // at higher levels.
          CompactionOptions compact_opt;
          compact_opt.compression = kNoCompression;
          ASSERT_OK(db_->CompactFiles(compact_opt, handles_[cf],
                                      collector->GetFlushedFiles(),
                                      static_cast<int>(kNumTimestamps - i)));
          collector->ClearFlushedFiles();
        }
      }
    }
  }
  const auto& verify_db_func = [&]() {
    for (size_t i = 0; i != kNumTimestamps; ++i) {
      ReadOptions ropts;
      const Slice read_ts = read_ts_list[i];
      ropts.timestamp = &read_ts;
      std::string expected_timestamp(write_ts_list[i].data(),
                                     write_ts_list[i].size());
      for (int cf = 0; cf != static_cast<int>(num_cfs); ++cf) {
        ColumnFamilyHandle* cfh = handles_[cf];
        verify_records_func(i, 0, kNumKeysPerTimestamp - 1, cfh);
      }
    }
  };
  verify_db_func();
  Close();
}

TEST_F(DBBasicTestWithTimestamp, BatchWriteAndMultiGet) {
  const int kNumKeysPerFile = 8192;
  const size_t kNumTimestamps = 2;
  const size_t kNumKeysPerTimestamp = (kNumKeysPerFile - 1) / kNumTimestamps;
  Options options = CurrentOptions();
  options.create_if_missing = true;
  options.env = env_;
  options.memtable_factory.reset(
      test::NewSpecialSkipListFactory(kNumKeysPerFile));
  options.memtable_prefix_bloom_size_ratio = 0.1;
  options.memtable_whole_key_filtering = true;

  size_t ts_sz = Timestamp(0, 0).size();
  TestComparator test_cmp(ts_sz);
  options.comparator = &test_cmp;
  BlockBasedTableOptions bbto;
  bbto.filter_policy.reset(NewBloomFilterPolicy(
      10 /*bits_per_key*/, false /*use_block_based_builder*/));
  bbto.whole_key_filtering = true;
  options.table_factory.reset(NewBlockBasedTableFactory(bbto));
  DestroyAndReopen(options);
  CreateAndReopenWithCF({"pikachu"}, options);
  size_t num_cfs = handles_.size();
  ASSERT_EQ(2, num_cfs);
  std::vector<std::string> write_ts_list;
  std::vector<std::string> read_ts_list;

  const auto& verify_records_func = [&](size_t i, ColumnFamilyHandle* cfh) {
    std::vector<Slice> keys;
    std::vector<std::string> key_vals;
    std::vector<std::string> values;
    std::vector<std::string> timestamps;

    for (size_t j = 0; j != kNumKeysPerTimestamp; ++j) {
      key_vals.push_back(Key1(j));
    }
    for (size_t j = 0; j != kNumKeysPerTimestamp; ++j) {
      keys.push_back(key_vals[j]);
    }

    ReadOptions ropts;
    const Slice read_ts = read_ts_list[i];
    ropts.timestamp = &read_ts;
    std::string expected_timestamp(write_ts_list[i].data(),
                                   write_ts_list[i].size());

    std::vector<ColumnFamilyHandle*> cfhs(keys.size(), cfh);
    std::vector<Status> statuses =
        db_->MultiGet(ropts, cfhs, keys, &values, &timestamps);
    for (size_t j = 0; j != kNumKeysPerTimestamp; ++j) {
      ASSERT_OK(statuses[j]);
      ASSERT_EQ("value_" + std::to_string(j) + "_" + std::to_string(i),
                values[j]);
      ASSERT_EQ(expected_timestamp, timestamps[j]);
    }
  };

  const std::string dummy_ts(ts_sz, '\0');
  for (size_t i = 0; i != kNumTimestamps; ++i) {
    write_ts_list.push_back(Timestamp(i * 2, 0));
    read_ts_list.push_back(Timestamp(1 + i * 2, 0));
    const Slice& write_ts = write_ts_list.back();
    for (int cf = 0; cf != static_cast<int>(num_cfs); ++cf) {
      WriteOptions wopts;
      WriteBatch batch(0, 0, 0, ts_sz);
      for (size_t j = 0; j != kNumKeysPerTimestamp; ++j) {
        const std::string key = Key1(j);
        const std::string value =
            "value_" + std::to_string(j) + "_" + std::to_string(i);
        ASSERT_OK(batch.Put(handles_[cf], key, value));
      }
      ASSERT_OK(batch.UpdateTimestamps(write_ts,
                                       [ts_sz](uint32_t) { return ts_sz; }));
      ASSERT_OK(db_->Write(wopts, &batch));

      verify_records_func(i, handles_[cf]);

      ASSERT_OK(Flush(cf));
    }
  }

  const auto& verify_db_func = [&]() {
    for (size_t i = 0; i != kNumTimestamps; ++i) {
      ReadOptions ropts;
      const Slice read_ts = read_ts_list[i];
      ropts.timestamp = &read_ts;
      for (int cf = 0; cf != static_cast<int>(num_cfs); ++cf) {
        ColumnFamilyHandle* cfh = handles_[cf];
        verify_records_func(i, cfh);
      }
    }
  };
  verify_db_func();
  Close();
}

TEST_F(DBBasicTestWithTimestamp, MultiGetNoReturnTs) {
  Options options = CurrentOptions();
  options.env = env_;
  const size_t kTimestampSize = Timestamp(0, 0).size();
  TestComparator test_cmp(kTimestampSize);
  options.comparator = &test_cmp;
  DestroyAndReopen(options);
  WriteOptions write_opts;
  std::string ts = Timestamp(1, 0);
  ASSERT_OK(db_->Put(write_opts, "foo", ts, "value"));
  ASSERT_OK(db_->Put(write_opts, "bar", ts, "value"));
  ASSERT_OK(db_->Put(write_opts, "fooxxxxxxxxxxxxxxxx", ts, "value"));
  ASSERT_OK(db_->Put(write_opts, "barxxxxxxxxxxxxxxxx", ts, "value"));
  ColumnFamilyHandle* cfh = dbfull()->DefaultColumnFamily();
  ts = Timestamp(2, 0);
  Slice read_ts = ts;
  ReadOptions read_opts;
  read_opts.timestamp = &read_ts;
  {
    ColumnFamilyHandle* column_families[] = {cfh, cfh};
    Slice keys[] = {"foo", "bar"};
    PinnableSlice values[] = {PinnableSlice(), PinnableSlice()};
    Status statuses[] = {Status::OK(), Status::OK()};
    dbfull()->MultiGet(read_opts, /*num_keys=*/2, &column_families[0], &keys[0],
                       &values[0], &statuses[0], /*sorted_input=*/false);
    for (const auto& s : statuses) {
      ASSERT_OK(s);
    }
  }
  {
    ColumnFamilyHandle* column_families[] = {cfh, cfh, cfh, cfh};
    // Make user keys longer than configured timestamp size (16 bytes) to
    // verify RocksDB does not use the trailing bytes 'x' as timestamp.
    Slice keys[] = {"fooxxxxxxxxxxxxxxxx", "barxxxxxxxxxxxxxxxx", "foo", "bar"};
    PinnableSlice values[] = {PinnableSlice(), PinnableSlice(), PinnableSlice(),
                              PinnableSlice()};
    Status statuses[] = {Status::OK(), Status::OK(), Status::OK(),
                         Status::OK()};
    dbfull()->MultiGet(read_opts, /*num_keys=*/4, &column_families[0], &keys[0],
                       &values[0], &statuses[0], /*sorted_input=*/false);
    for (const auto& s : statuses) {
      ASSERT_OK(s);
    }
  }
  Close();
}

#endif  // !ROCKSDB_LITE

INSTANTIATE_TEST_CASE_P(
    Timestamp, DBBasicTestWithTimestampCompressionSettings,
    ::testing::Combine(
        ::testing::Values(std::shared_ptr<const FilterPolicy>(nullptr),
                          std::shared_ptr<const FilterPolicy>(
                              NewBloomFilterPolicy(10, false))),
        ::testing::Values(kNoCompression, kZlibCompression, kLZ4Compression,
                          kLZ4HCCompression, kZSTD),
        ::testing::Values(0, 1 << 14), ::testing::Values(1, 4)));

class DBBasicTestWithTimestampPrefixSeek
    : public DBBasicTestWithTimestampBase,
      public testing::WithParamInterface<
          std::tuple<std::shared_ptr<const SliceTransform>,
                     std::shared_ptr<const FilterPolicy>, bool,
                     BlockBasedTableOptions::IndexType>> {
 public:
  DBBasicTestWithTimestampPrefixSeek()
      : DBBasicTestWithTimestampBase(
            "/db_basic_test_with_timestamp_prefix_seek") {}
};

TEST_P(DBBasicTestWithTimestampPrefixSeek, IterateWithPrefix) {
  const size_t kNumKeysPerFile = 128;
  Options options = CurrentOptions();
  options.env = env_;
  options.create_if_missing = true;
  const size_t kTimestampSize = Timestamp(0, 0).size();
  TestComparator test_cmp(kTimestampSize);
  options.comparator = &test_cmp;
  options.prefix_extractor = std::get<0>(GetParam());
  options.memtable_factory.reset(
      test::NewSpecialSkipListFactory(kNumKeysPerFile));
  BlockBasedTableOptions bbto;
  bbto.filter_policy = std::get<1>(GetParam());
  bbto.index_type = std::get<3>(GetParam());
  options.table_factory.reset(NewBlockBasedTableFactory(bbto));
  DestroyAndReopen(options);

  const uint64_t kMaxKey = 0xffffffffffffffff;
  const uint64_t kMinKey = 0xfffffffffffff000;
  const std::vector<std::string> write_ts_list = {Timestamp(3, 0xffffffff),
                                                  Timestamp(6, 0xffffffff)};
  WriteOptions write_opts;
  {
    for (size_t i = 0; i != write_ts_list.size(); ++i) {
      for (uint64_t key = kMaxKey; key >= kMinKey; --key) {
        Status s = db_->Put(write_opts, Key1(key), write_ts_list[i],
                            "value" + std::to_string(i));
        ASSERT_OK(s);
      }
    }
  }
  const std::vector<std::string> read_ts_list = {Timestamp(5, 0xffffffff),
                                                 Timestamp(9, 0xffffffff)};
  {
    ReadOptions read_opts;
    read_opts.total_order_seek = false;
    read_opts.prefix_same_as_start = std::get<2>(GetParam());
    fprintf(stdout, "%s %s %d\n", options.prefix_extractor->Name(),
            bbto.filter_policy ? bbto.filter_policy->Name() : "null",
            static_cast<int>(read_opts.prefix_same_as_start));
    for (size_t i = 0; i != read_ts_list.size(); ++i) {
      Slice read_ts = read_ts_list[i];
      read_opts.timestamp = &read_ts;
      std::unique_ptr<Iterator> iter(db_->NewIterator(read_opts));

      // Seek to kMaxKey
      iter->Seek(Key1(kMaxKey));
      CheckIterUserEntry(iter.get(), Key1(kMaxKey), kTypeValue,
                         "value" + std::to_string(i), write_ts_list[i]);
      iter->Next();
      ASSERT_FALSE(iter->Valid());

      // Seek to kMinKey
      iter->Seek(Key1(kMinKey));
      CheckIterUserEntry(iter.get(), Key1(kMinKey), kTypeValue,
                         "value" + std::to_string(i), write_ts_list[i]);
      iter->Prev();
      ASSERT_FALSE(iter->Valid());
    }
    const std::vector<uint64_t> targets = {kMinKey, kMinKey + 0x10,
                                           kMinKey + 0x100, kMaxKey};
    const SliceTransform* const pe = options.prefix_extractor.get();
    ASSERT_NE(nullptr, pe);
    const size_t kPrefixShift =
        8 * (Key1(0).size() - pe->Transform(Key1(0)).size());
    const uint64_t kPrefixMask =
        ~((static_cast<uint64_t>(1) << kPrefixShift) - 1);
    const uint64_t kNumKeysWithinPrefix =
        (static_cast<uint64_t>(1) << kPrefixShift);
    for (size_t i = 0; i != read_ts_list.size(); ++i) {
      Slice read_ts = read_ts_list[i];
      read_opts.timestamp = &read_ts;
      std::unique_ptr<Iterator> it(db_->NewIterator(read_opts));
      // Forward and backward iterate.
      for (size_t j = 0; j != targets.size(); ++j) {
        std::string start_key = Key1(targets[j]);
        uint64_t expected_ub =
            (targets[j] & kPrefixMask) - 1 + kNumKeysWithinPrefix;
        uint64_t expected_key = targets[j];
        size_t count = 0;
        it->Seek(Key1(targets[j]));
        while (it->Valid()) {
          std::string saved_prev_key;
          saved_prev_key.assign(it->key().data(), it->key().size());

          // Out of prefix
          if (!read_opts.prefix_same_as_start &&
              pe->Transform(saved_prev_key) != pe->Transform(start_key)) {
            break;
          }
          CheckIterUserEntry(it.get(), Key1(expected_key), kTypeValue,
                             "value" + std::to_string(i), write_ts_list[i]);
          ++count;
          ++expected_key;
          it->Next();
        }
        ASSERT_EQ(expected_ub - targets[j] + 1, count);

        count = 0;
        expected_key = targets[j];
        it->SeekForPrev(start_key);
        uint64_t expected_lb = (targets[j] & kPrefixMask);
        while (it->Valid()) {
          // Out of prefix
          if (!read_opts.prefix_same_as_start &&
              pe->Transform(it->key()) != pe->Transform(start_key)) {
            break;
          }
          CheckIterUserEntry(it.get(), Key1(expected_key), kTypeValue,
                             "value" + std::to_string(i), write_ts_list[i]);
          ++count;
          --expected_key;
          it->Prev();
        }
        ASSERT_EQ(targets[j] - std::max(expected_lb, kMinKey) + 1, count);
      }
    }
  }
  Close();
}

// TODO(yanqin): consider handling non-fixed-length prefix extractors, e.g.
// NoopTransform.
INSTANTIATE_TEST_CASE_P(
    Timestamp, DBBasicTestWithTimestampPrefixSeek,
    ::testing::Combine(
        ::testing::Values(
            std::shared_ptr<const SliceTransform>(NewFixedPrefixTransform(1)),
            std::shared_ptr<const SliceTransform>(NewFixedPrefixTransform(4)),
            std::shared_ptr<const SliceTransform>(NewFixedPrefixTransform(7)),
            std::shared_ptr<const SliceTransform>(NewFixedPrefixTransform(8))),
        ::testing::Values(std::shared_ptr<const FilterPolicy>(nullptr),
                          std::shared_ptr<const FilterPolicy>(
                              NewBloomFilterPolicy(10 /*bits_per_key*/, false)),
                          std::shared_ptr<const FilterPolicy>(
                              NewBloomFilterPolicy(20 /*bits_per_key*/,
                                                   false))),
        ::testing::Bool(),
        ::testing::Values(
            BlockBasedTableOptions::IndexType::kBinarySearch,
            BlockBasedTableOptions::IndexType::kHashSearch,
            BlockBasedTableOptions::IndexType::kTwoLevelIndexSearch,
            BlockBasedTableOptions::IndexType::kBinarySearchWithFirstKey)));

class DBBasicTestWithTsIterTombstones
    : public DBBasicTestWithTimestampBase,
      public testing::WithParamInterface<
          std::tuple<std::shared_ptr<const SliceTransform>,
                     std::shared_ptr<const FilterPolicy>, int,
                     BlockBasedTableOptions::IndexType>> {
 public:
  DBBasicTestWithTsIterTombstones()
      : DBBasicTestWithTimestampBase("/db_basic_ts_iter_tombstones") {}
};

TEST_P(DBBasicTestWithTsIterTombstones, IterWithDelete) {
  constexpr size_t kNumKeysPerFile = 128;
  Options options = CurrentOptions();
  options.env = env_;
  const size_t kTimestampSize = Timestamp(0, 0).size();
  TestComparator test_cmp(kTimestampSize);
  options.comparator = &test_cmp;
  options.prefix_extractor = std::get<0>(GetParam());
  options.memtable_factory.reset(
      test::NewSpecialSkipListFactory(kNumKeysPerFile));
  BlockBasedTableOptions bbto;
  bbto.filter_policy = std::get<1>(GetParam());
  bbto.index_type = std::get<3>(GetParam());
  options.table_factory.reset(NewBlockBasedTableFactory(bbto));
  options.num_levels = std::get<2>(GetParam());
  DestroyAndReopen(options);
  std::vector<std::string> write_ts_strs = {Timestamp(2, 0), Timestamp(4, 0)};
  constexpr uint64_t kMaxKey = 0xffffffffffffffff;
  constexpr uint64_t kMinKey = 0xfffffffffffff000;
  // Insert kMinKey...kMaxKey
  uint64_t key = kMinKey;
  WriteOptions write_opts;
  Slice ts = write_ts_strs[0];
  do {
    Status s = db_->Put(write_opts, Key1(key), write_ts_strs[0],
                        "value" + std::to_string(key));
    ASSERT_OK(s);
    if (kMaxKey == key) {
      break;
    }
    ++key;
  } while (true);

  for (key = kMaxKey; key >= kMinKey; --key) {
    Status s;
    if (0 != (key % 2)) {
      s = db_->Put(write_opts, Key1(key), write_ts_strs[1],
                   "value1" + std::to_string(key));
    } else {
      s = db_->Delete(write_opts, Key1(key), write_ts_strs[1]);
    }
    ASSERT_OK(s);
  }
  ASSERT_OK(dbfull()->TEST_WaitForCompact());
  {
    std::string read_ts = Timestamp(4, 0);
    ts = read_ts;
    ReadOptions read_opts;
    read_opts.total_order_seek = true;
    read_opts.timestamp = &ts;
    std::unique_ptr<Iterator> iter(db_->NewIterator(read_opts));
    size_t count = 0;
    key = kMinKey + 1;
    for (iter->SeekToFirst(); iter->Valid(); iter->Next(), ++count, key += 2) {
      ASSERT_EQ(Key1(key), iter->key());
      ASSERT_EQ("value1" + std::to_string(key), iter->value());
    }
    ASSERT_EQ((kMaxKey - kMinKey + 1) / 2, count);

    for (iter->SeekToLast(), count = 0, key = kMaxKey; iter->Valid();
         key -= 2, ++count, iter->Prev()) {
      ASSERT_EQ(Key1(key), iter->key());
      ASSERT_EQ("value1" + std::to_string(key), iter->value());
    }
    ASSERT_EQ((kMaxKey - kMinKey + 1) / 2, count);
  }
  Close();
}

INSTANTIATE_TEST_CASE_P(
    Timestamp, DBBasicTestWithTsIterTombstones,
    ::testing::Combine(
        ::testing::Values(
            std::shared_ptr<const SliceTransform>(NewFixedPrefixTransform(7)),
            std::shared_ptr<const SliceTransform>(NewFixedPrefixTransform(8))),
        ::testing::Values(std::shared_ptr<const FilterPolicy>(nullptr),
                          std::shared_ptr<const FilterPolicy>(
                              NewBloomFilterPolicy(10, false)),
                          std::shared_ptr<const FilterPolicy>(
                              NewBloomFilterPolicy(20, false))),
        ::testing::Values(2, 6),
        ::testing::Values(
            BlockBasedTableOptions::IndexType::kBinarySearch,
            BlockBasedTableOptions::IndexType::kHashSearch,
            BlockBasedTableOptions::IndexType::kTwoLevelIndexSearch,
            BlockBasedTableOptions::IndexType::kBinarySearchWithFirstKey)));
#endif  // !defined(ROCKSDB_VALGRIND_RUN) || defined(ROCKSDB_FULL_VALGRIND_RUN)

class UpdateFullHistoryTsLowTest : public DBBasicTestWithTimestampBase {
 public:
  UpdateFullHistoryTsLowTest()
      : DBBasicTestWithTimestampBase("/update_full_history_ts_low_test") {}
};

TEST_F(UpdateFullHistoryTsLowTest, ConcurrentUpdate) {
  Options options = CurrentOptions();
  options.env = env_;
  options.create_if_missing = true;
  std::string lower_ts_low = Timestamp(10, 0);
  std::string higher_ts_low = Timestamp(25, 0);
  const size_t kTimestampSize = lower_ts_low.size();
  TestComparator test_cmp(kTimestampSize);
  options.comparator = &test_cmp;

  DestroyAndReopen(options);
  SyncPoint::GetInstance()->DisableProcessing();
  SyncPoint::GetInstance()->ClearAllCallBacks();
  // This workaround swaps `lower_ts_low` originally used for update by the
  // caller to `higher_ts_low` after its writer is queued to make sure
  // the caller will always get a TryAgain error.
  // It mimics cases where two threads update full_history_ts_low concurrently
  // with one thread writing a higher ts_low and one thread writing a lower
  // ts_low.
  VersionEdit* version_edit;
  SyncPoint::GetInstance()->SetCallBack(
      "DBImpl::IncreaseFullHistoryTsLowImpl:BeforeEdit",
      [&](void* arg) { version_edit = reinterpret_cast<VersionEdit*>(arg); });
  SyncPoint::GetInstance()->SetCallBack(
      "VersionSet::LogAndApply:BeforeWriterWaiting",
      [&](void* /*arg*/) { version_edit->SetFullHistoryTsLow(higher_ts_low); });
  SyncPoint::GetInstance()->EnableProcessing();
  ASSERT_TRUE(
      db_->IncreaseFullHistoryTsLow(db_->DefaultColumnFamily(), lower_ts_low)
          .IsTryAgain());
  SyncPoint::GetInstance()->DisableProcessing();
  SyncPoint::GetInstance()->ClearAllCallBacks();

  Close();
}

TEST_F(DBBasicTestWithTimestamp,
       GCPreserveRangeTombstoneWhenNoOrSmallFullHistoryLow) {
  Options options = CurrentOptions();
  options.env = env_;
  options.create_if_missing = true;
  const size_t kTimestampSize = Timestamp(0, 0).size();
  TestComparator test_cmp(kTimestampSize);
  options.comparator = &test_cmp;
  DestroyAndReopen(options);

  std::string ts_str = Timestamp(1, 0);
  WriteOptions wopts;
  ASSERT_OK(db_->Put(wopts, "k1", ts_str, "v1"));
  ASSERT_OK(db_->Put(wopts, "k2", ts_str, "v2"));
  ASSERT_OK(db_->Put(wopts, "k3", ts_str, "v3"));
  ts_str = Timestamp(2, 0);
  ASSERT_OK(
      db_->DeleteRange(wopts, db_->DefaultColumnFamily(), "k1", "k3", ts_str));

  ts_str = Timestamp(3, 0);
  Slice ts = ts_str;
  ReadOptions ropts;
  ropts.timestamp = &ts;
  CompactRangeOptions cro;
  cro.full_history_ts_low = nullptr;
  std::string value, key_ts;
  Status s;
  auto verify = [&] {
    s = db_->Get(ropts, "k1", &value);
    ASSERT_TRUE(s.IsNotFound());

    s = db_->Get(ropts, "k2", &value, &key_ts);
    ASSERT_TRUE(s.IsNotFound());
    ASSERT_EQ(key_ts, Timestamp(2, 0));

    ASSERT_OK(db_->Get(ropts, "k3", &value, &key_ts));
    ASSERT_EQ(value, "v3");
    ASSERT_EQ(Timestamp(1, 0), key_ts);

    size_t batch_size = 3;
    std::vector<std::string> key_strs = {"k1", "k2", "k3"};
    std::vector<Slice> keys{key_strs.begin(), key_strs.end()};
    std::vector<PinnableSlice> values(batch_size);
    std::vector<Status> statuses(batch_size);
    db_->MultiGet(ropts, db_->DefaultColumnFamily(), batch_size, keys.data(),
                  values.data(), statuses.data(), true /* sorted_input */);
    ASSERT_TRUE(statuses[0].IsNotFound());
    ASSERT_TRUE(statuses[1].IsNotFound());
    ASSERT_OK(statuses[2]);
    ;
    ASSERT_EQ(values[2], "v3");
  };
  verify();
  ASSERT_OK(db_->CompactRange(cro, nullptr, nullptr));
  verify();
  std::string lb = Timestamp(0, 0);
  Slice lb_slice = lb;
  cro.full_history_ts_low = &lb_slice;
  ASSERT_OK(db_->CompactRange(cro, nullptr, nullptr));
  verify();
  Close();
}

TEST_F(DBBasicTestWithTimestamp,
       GCRangeTombstonesAndCoveredKeysRespectingTslow) {
  Options options = CurrentOptions();
  options.env = env_;
  options.create_if_missing = true;
  BlockBasedTableOptions bbto;
  bbto.filter_policy.reset(NewBloomFilterPolicy(10, false));
  bbto.cache_index_and_filter_blocks = true;
  bbto.whole_key_filtering = true;
  options.table_factory.reset(NewBlockBasedTableFactory(bbto));
  const size_t kTimestampSize = Timestamp(0, 0).size();
  TestComparator test_cmp(kTimestampSize);
  options.comparator = &test_cmp;
  options.num_levels = 2;
  DestroyAndReopen(options);

  WriteOptions wopts;
  ASSERT_OK(db_->Put(wopts, "k1", Timestamp(1, 0), "v1"));
  ASSERT_OK(db_->Delete(wopts, "k2", Timestamp(2, 0)));
  ASSERT_OK(db_->DeleteRange(wopts, db_->DefaultColumnFamily(), "k1", "k3",
                             Timestamp(3, 0)));
  ASSERT_OK(db_->Put(wopts, "k3", Timestamp(4, 0), "v3"));

  ReadOptions ropts;
  std::string read_ts = Timestamp(5, 0);
  Slice read_ts_slice = read_ts;
  ropts.timestamp = &read_ts_slice;
  size_t batch_size = 3;
  std::vector<std::string> key_strs = {"k1", "k2", "k3"};
  std::vector<Slice> keys = {key_strs.begin(), key_strs.end()};
  std::vector<PinnableSlice> values(batch_size);
  std::vector<Status> statuses(batch_size);
  std::vector<std::string> timestamps(batch_size);
  db_->MultiGet(ropts, db_->DefaultColumnFamily(), batch_size, keys.data(),
                values.data(), timestamps.data(), statuses.data(),
                true /* sorted_input */);
  ASSERT_TRUE(statuses[0].IsNotFound());
  ASSERT_EQ(timestamps[0], Timestamp(3, 0));
  ASSERT_TRUE(statuses[1].IsNotFound());
  // DeleteRange has a higher timestamp than Delete for "k2"
  ASSERT_EQ(timestamps[1], Timestamp(3, 0));
  ASSERT_OK(statuses[2]);
  ASSERT_EQ(values[2], "v3");
  ASSERT_EQ(timestamps[2], Timestamp(4, 0));

  CompactRangeOptions cro;
  // Range tombstone has timestamp >= full_history_ts_low, covered keys
  // are not dropped.
  std::string compaction_ts_str = Timestamp(2, 0);
  Slice compaction_ts = compaction_ts_str;
  cro.full_history_ts_low = &compaction_ts;
  cro.bottommost_level_compaction = BottommostLevelCompaction::kForce;
  ASSERT_OK(db_->CompactRange(cro, nullptr, nullptr));
  ropts.timestamp = &compaction_ts;
  std::string value, ts;
  ASSERT_OK(db_->Get(ropts, "k1", &value, &ts));
  ASSERT_EQ(value, "v1");
  // timestamp is below full_history_ts_low, zeroed out as the key goes into
  // bottommost level
  ASSERT_EQ(ts, Timestamp(0, 0));
  ASSERT_TRUE(db_->Get(ropts, "k2", &value, &ts).IsNotFound());
  ASSERT_EQ(ts, Timestamp(2, 0));

  compaction_ts_str = Timestamp(4, 0);
  compaction_ts = compaction_ts_str;
  cro.full_history_ts_low = &compaction_ts;
  ASSERT_OK(db_->CompactRange(cro, nullptr, nullptr));
  ropts.timestamp = &read_ts_slice;
  // k1, k2 and the range tombstone should be dropped
  // k3 should still exist
  db_->MultiGet(ropts, db_->DefaultColumnFamily(), batch_size, keys.data(),
                values.data(), timestamps.data(), statuses.data(),
                true /* sorted_input */);
  ASSERT_TRUE(statuses[0].IsNotFound());
  ASSERT_TRUE(timestamps[0].empty());
  ASSERT_TRUE(statuses[1].IsNotFound());
  ASSERT_TRUE(timestamps[1].empty());
  ASSERT_OK(statuses[2]);
  ASSERT_EQ(values[2], "v3");
  ASSERT_EQ(timestamps[2], Timestamp(4, 0));

  Close();
}

TEST_P(DBBasicTestWithTimestampTableOptions, DeleteRangeBaiscReadAndIterate) {
  const int kNum = 200, kRangeBegin = 50, kRangeEnd = 150, kNumPerFile = 25;
  Options options = CurrentOptions();
  options.prefix_extractor.reset(NewFixedPrefixTransform(3));
  options.compression = kNoCompression;
  BlockBasedTableOptions bbto;
  bbto.index_type = GetParam();
  bbto.block_size = 100;
  options.table_factory.reset(NewBlockBasedTableFactory(bbto));
  options.env = env_;
  options.create_if_missing = true;
  const size_t kTimestampSize = Timestamp(0, 0).size();
  TestComparator test_cmp(kTimestampSize);
  options.comparator = &test_cmp;
  options.memtable_factory.reset(test::NewSpecialSkipListFactory(kNumPerFile));
  DestroyAndReopen(options);

  // Write half of the keys before the tombstone and half after the tombstone.
  // Only covered keys (i.e., within the range and older than the tombstone)
  // should be deleted.
  for (int i = 0; i < kNum; ++i) {
    if (i == kNum / 2) {
      ASSERT_OK(db_->DeleteRange(WriteOptions(), db_->DefaultColumnFamily(),
                                 Key1(kRangeBegin), Key1(kRangeEnd),
                                 Timestamp(i, 0)));
    }
    ASSERT_OK(db_->Put(WriteOptions(), Key1(i), Timestamp(i, 0),
                       "val" + std::to_string(i)));
    if (i == kNum - kNumPerFile) {
      ASSERT_OK(Flush());
    }
  }

  ReadOptions read_opts;
  read_opts.total_order_seek = true;
  std::string read_ts = Timestamp(kNum, 0);
  Slice read_ts_slice = read_ts;
  read_opts.timestamp = &read_ts_slice;
  {
    std::unique_ptr<Iterator> iter(db_->NewIterator(read_opts));
    ASSERT_OK(iter->status());

    int expected = 0;
    for (iter->SeekToFirst(); iter->Valid(); iter->Next()) {
      ASSERT_EQ(Key1(expected), iter->key());
      if (expected == kRangeBegin - 1) {
        expected = kNum / 2;
      } else {
        ++expected;
      }
    }
    ASSERT_EQ(kNum, expected);

    expected = kNum / 2;
    for (iter->Seek(Key1(kNum / 2)); iter->Valid(); iter->Next()) {
      ASSERT_EQ(Key1(expected), iter->key());
      ++expected;
    }
    ASSERT_EQ(kNum, expected);

    expected = kRangeBegin - 1;
    for (iter->SeekForPrev(Key1(kNum / 2 - 1)); iter->Valid(); iter->Prev()) {
      ASSERT_EQ(Key1(expected), iter->key());
      --expected;
    }
    ASSERT_EQ(-1, expected);

    read_ts = Timestamp(0, 0);
    read_ts_slice = read_ts;
    read_opts.timestamp = &read_ts_slice;
    iter.reset(db_->NewIterator(read_opts));
    iter->SeekToFirst();
    ASSERT_TRUE(iter->Valid());
    ASSERT_EQ(iter->key(), Key1(0));
    iter->Next();
    ASSERT_FALSE(iter->Valid());
    ASSERT_OK(iter->status());
  }

  read_ts = Timestamp(kNum, 0);
  read_ts_slice = read_ts;
  read_opts.timestamp = &read_ts_slice;
  std::string value, timestamp;
  Status s;
  for (int i = 0; i < kNum; ++i) {
    s = db_->Get(read_opts, Key1(i), &value, &timestamp);
    if (i >= kRangeBegin && i < kNum / 2) {
      ASSERT_TRUE(s.IsNotFound());
      ASSERT_EQ(timestamp, Timestamp(kNum / 2, 0));
    } else {
      ASSERT_OK(s);
      ASSERT_EQ(value, "val" + std::to_string(i));
      ASSERT_EQ(timestamp, Timestamp(i, 0));
    }
  }

  size_t batch_size = kNum;
  std::vector<std::string> key_strs(batch_size);
  std::vector<Slice> keys(batch_size);
  std::vector<PinnableSlice> values(batch_size);
  std::vector<Status> statuses(batch_size);
  std::vector<std::string> timestamps(batch_size);
  for (int i = 0; i < kNum; ++i) {
    key_strs[i] = Key1(i);
    keys[i] = key_strs[i];
  }
  db_->MultiGet(read_opts, db_->DefaultColumnFamily(), batch_size, keys.data(),
                values.data(), timestamps.data(), statuses.data(),
                true /* sorted_input */);
  for (int i = 0; i < kNum; ++i) {
    if (i >= kRangeBegin && i < kNum / 2) {
      ASSERT_TRUE(statuses[i].IsNotFound());
      ASSERT_EQ(timestamps[i], Timestamp(kNum / 2, 0));
    } else {
      ASSERT_OK(statuses[i]);
      ASSERT_EQ(values[i], "val" + std::to_string(i));
      ASSERT_EQ(timestamps[i], Timestamp(i, 0));
    }
  }
  Close();
}

TEST_F(DBBasicTestWithTimestamp, DeleteRangeGetIteratorWithSnapshot) {
  // 4 keys 0, 1, 2, 3 at timestamps 0, 1, 2, 3 respectively.
  // A range tombstone [1, 3) at timestamp 1 and has a sequence number between
  // key 1 and 2.
  Options options = CurrentOptions();
  const size_t kTimestampSize = Timestamp(0, 0).size();
  TestComparator test_cmp(kTimestampSize);
  options.comparator = &test_cmp;
  DestroyAndReopen(options);
  WriteOptions write_opts;
  std::string put_ts = Timestamp(0, 0);
  const int kNum = 4, kNumPerFile = 1, kRangeBegin = 1, kRangeEnd = 3;
  options.memtable_factory.reset(test::NewSpecialSkipListFactory(kNumPerFile));
  const Snapshot* before_tombstone = nullptr;
  const Snapshot* after_tombstone = nullptr;
  for (int i = 0; i < kNum; ++i) {
    ASSERT_OK(db_->Put(WriteOptions(), Key1(i), Timestamp(i, 0),
                       "val" + std::to_string(i)));
    if (i == kRangeBegin) {
      before_tombstone = db_->GetSnapshot();
      ASSERT_OK(db_->DeleteRange(WriteOptions(), db_->DefaultColumnFamily(),
                                 Key1(kRangeBegin), Key1(kRangeEnd),
                                 Timestamp(kRangeBegin, 0)));
    }
    if (i == kNum / 2) {
      ASSERT_OK(Flush());
    }
  }
  assert(before_tombstone);
  after_tombstone = db_->GetSnapshot();
  // snapshot and ts before tombstone
  std::string read_ts_str = Timestamp(kRangeBegin - 1, 0);  // (0, 0)
  Slice read_ts = read_ts_str;
  ReadOptions read_opts;
  read_opts.timestamp = &read_ts;
  read_opts.snapshot = before_tombstone;
  std::vector<Status> expected_status = {
      Status::OK(), Status::NotFound(), Status::NotFound(), Status::NotFound()};
  std::vector<std::string> expected_values(kNum);
  expected_values[0] = "val" + std::to_string(0);
  std::vector<std::string> expected_timestamps(kNum);
  expected_timestamps[0] = Timestamp(0, 0);

  size_t batch_size = kNum;
  std::vector<std::string> key_strs(batch_size);
  std::vector<Slice> keys(batch_size);
  std::vector<PinnableSlice> values(batch_size);
  std::vector<Status> statuses(batch_size);
  std::vector<std::string> timestamps(batch_size);
  for (int i = 0; i < kNum; ++i) {
    key_strs[i] = Key1(i);
    keys[i] = key_strs[i];
  }

  auto verify = [&] {
    db_->MultiGet(read_opts, db_->DefaultColumnFamily(), batch_size,
                  keys.data(), values.data(), timestamps.data(),
                  statuses.data(), true /* sorted_input */);
    std::string value, timestamp;
    Status s;
    for (int i = 0; i < kNum; ++i) {
      s = db_->Get(read_opts, Key1(i), &value, &timestamp);
      ASSERT_EQ(s, expected_status[i]);
      ASSERT_EQ(statuses[i], expected_status[i]);
      if (s.ok()) {
        ASSERT_EQ(value, expected_values[i]);
        ASSERT_EQ(values[i], expected_values[i]);
      }
      if (!timestamp.empty()) {
        ASSERT_EQ(timestamp, expected_timestamps[i]);
        ASSERT_EQ(timestamps[i], expected_timestamps[i]);
      } else {
        ASSERT_TRUE(timestamps[i].empty());
      }
    }
    std::unique_ptr<Iterator> iter(db_->NewIterator(read_opts));
    std::unique_ptr<Iterator> iter_for_seek(db_->NewIterator(read_opts));
    iter->SeekToFirst();
    for (int i = 0; i < kNum; ++i) {
      if (expected_status[i].ok()) {
        auto verify_iter = [&](Iterator* iter_ptr) {
          ASSERT_TRUE(iter_ptr->Valid());
          ASSERT_EQ(iter_ptr->key(), keys[i]);
          ASSERT_EQ(iter_ptr->value(), expected_values[i]);
          ASSERT_EQ(iter_ptr->timestamp(), expected_timestamps[i]);
        };
        verify_iter(iter.get());
        iter->Next();

        iter_for_seek->Seek(keys[i]);
        verify_iter(iter_for_seek.get());

        iter_for_seek->SeekForPrev(keys[i]);
        verify_iter(iter_for_seek.get());
      }
    }
    ASSERT_FALSE(iter->Valid());
    ASSERT_OK(iter->status());
  };

  verify();

  // snapshot before tombstone and ts after tombstone
  read_ts_str = Timestamp(kNum, 0);  // (4, 0)
  read_ts = read_ts_str;
  read_opts.timestamp = &read_ts;
  read_opts.snapshot = before_tombstone;
  expected_status[1] = Status::OK();
  expected_timestamps[1] = Timestamp(1, 0);
  expected_values[1] = "val" + std::to_string(1);
  verify();

  // snapshot after tombstone and ts before tombstone
  read_ts_str = Timestamp(kRangeBegin - 1, 0);  // (0, 0)
  read_ts = read_ts_str;
  read_opts.timestamp = &read_ts;
  read_opts.snapshot = after_tombstone;
  expected_status[1] = Status::NotFound();
  expected_timestamps[1].clear();
  expected_values[1].clear();
  verify();

  // snapshot and ts after tombstone
  read_ts_str = Timestamp(kNum, 0);  // (4, 0)
  read_ts = read_ts_str;
  read_opts.timestamp = &read_ts;
  read_opts.snapshot = after_tombstone;
  for (int i = 0; i < kNum; ++i) {
    if (i == kRangeBegin) {
      expected_status[i] = Status::NotFound();
      expected_values[i].clear();
    } else {
      expected_status[i] = Status::OK();
      expected_values[i] = "val" + std::to_string(i);
    }
    expected_timestamps[i] = Timestamp(i, 0);
  }
  verify();

  db_->ReleaseSnapshot(before_tombstone);
  db_->ReleaseSnapshot(after_tombstone);
  Close();
}
}  // namespace ROCKSDB_NAMESPACE

int main(int argc, char** argv) {
  ROCKSDB_NAMESPACE::port::InstallStackTraceHandler();
  ::testing::InitGoogleTest(&argc, argv);
  RegisterCustomObjects(argc, argv);
  return RUN_ALL_TESTS();
}<|MERGE_RESOLUTION|>--- conflicted
+++ resolved
@@ -104,83 +104,6 @@
   ASSERT_TRUE(
       db_->DeleteRange(WriteOptions(), handle, "begin_key", "end_key", wrong_ts)
           .IsInvalidArgument());
-
-  delete handle;
-}
-
-TEST_F(DBBasicTestWithTimestamp, SanityChecks) {
-  Options options = CurrentOptions();
-  options.env = env_;
-  options.create_if_missing = true;
-  options.avoid_flush_during_shutdown = true;
-  options.merge_operator = MergeOperators::CreateStringAppendTESTOperator();
-  DestroyAndReopen(options);
-
-  Options options1 = CurrentOptions();
-  options1.env = env_;
-  options1.comparator = test::BytewiseComparatorWithU64TsWrapper();
-  options1.merge_operator = MergeOperators::CreateStringAppendTESTOperator();
-  assert(options1.comparator &&
-         options1.comparator->timestamp_size() == sizeof(uint64_t));
-  ColumnFamilyHandle* handle = nullptr;
-  Status s = db_->CreateColumnFamily(options1, "data", &handle);
-  ASSERT_OK(s);
-
-  std::string dummy_ts(sizeof(uint64_t), '\0');
-  // Perform timestamp operations on default cf.
-  ASSERT_TRUE(
-      db_->Put(WriteOptions(), "key", dummy_ts, "value").IsInvalidArgument());
-  ASSERT_TRUE(db_->Merge(WriteOptions(), db_->DefaultColumnFamily(), "key",
-                         dummy_ts, "value")
-                  .IsNotSupported());
-  ASSERT_TRUE(db_->Delete(WriteOptions(), "key", dummy_ts).IsInvalidArgument());
-  ASSERT_TRUE(
-      db_->SingleDelete(WriteOptions(), "key", dummy_ts).IsInvalidArgument());
-  ASSERT_TRUE(db_->DeleteRange(WriteOptions(), db_->DefaultColumnFamily(),
-                               "begin_key", "end_key", dummy_ts)
-                  .IsNotSupported());
-
-  // Perform non-timestamp operations on "data" cf.
-  ASSERT_TRUE(
-      db_->Put(WriteOptions(), handle, "key", "value").IsInvalidArgument());
-  ASSERT_TRUE(db_->Delete(WriteOptions(), handle, "key").IsInvalidArgument());
-  ASSERT_TRUE(
-      db_->SingleDelete(WriteOptions(), handle, "key").IsInvalidArgument());
-
-  ASSERT_TRUE(
-      db_->Merge(WriteOptions(), handle, "key", "value").IsInvalidArgument());
-  ASSERT_TRUE(db_->DeleteRange(WriteOptions(), handle, "begin_key", "end_key")
-                  .IsInvalidArgument());
-
-  {
-    WriteBatch wb;
-    ASSERT_OK(wb.Put(handle, "key", "value"));
-    ASSERT_TRUE(db_->Write(WriteOptions(), &wb).IsInvalidArgument());
-  }
-  {
-    WriteBatch wb;
-    ASSERT_OK(wb.Delete(handle, "key"));
-    ASSERT_TRUE(db_->Write(WriteOptions(), &wb).IsInvalidArgument());
-  }
-  {
-    WriteBatch wb;
-    ASSERT_OK(wb.SingleDelete(handle, "key"));
-    ASSERT_TRUE(db_->Write(WriteOptions(), &wb).IsInvalidArgument());
-  }
-
-  // Perform timestamp operations with timestamps of incorrect size.
-  const std::string wrong_ts(sizeof(uint32_t), '\0');
-  ASSERT_TRUE(db_->Put(WriteOptions(), handle, "key", wrong_ts, "value")
-                  .IsInvalidArgument());
-  ASSERT_TRUE(db_->Merge(WriteOptions(), handle, "key", wrong_ts, "value")
-                  .IsNotSupported());
-  ASSERT_TRUE(
-      db_->Delete(WriteOptions(), handle, "key", wrong_ts).IsInvalidArgument());
-  ASSERT_TRUE(db_->SingleDelete(WriteOptions(), handle, "key", wrong_ts)
-                  .IsInvalidArgument());
-  ASSERT_TRUE(
-      db_->DeleteRange(WriteOptions(), handle, "begin_key", "end_key", wrong_ts)
-          .IsNotSupported());
 
   delete handle;
 }
@@ -296,13 +219,10 @@
 
   ts_str = Timestamp(4, 0);
   ASSERT_OK(db_->Put(wopts, "k1", ts_str, "v5"));
-<<<<<<< HEAD
-=======
 
   ts_str = Timestamp(5, 0);
   ASSERT_OK(
       db_->DeleteRange(wopts, db_->DefaultColumnFamily(), "k0", "k9", ts_str));
->>>>>>> bf2c3351
 
   ts_str = Timestamp(3, 0);
   Slice ts = ts_str;
@@ -1174,8 +1094,6 @@
   Close();
 }
 
-<<<<<<< HEAD
-=======
 TEST_F(DBBasicTestWithTimestamp, BackwardIterateLowerTsBound) {
   constexpr int kNumKeysPerFile = 128;
   constexpr uint64_t kMaxKey = 1024;
@@ -1361,7 +1279,6 @@
   Close();
 }
 
->>>>>>> bf2c3351
 TEST_F(DBBasicTestWithTimestamp, ReseekToTargetTimestamp) {
   Options options = CurrentOptions();
   options.env = env_;
@@ -1848,12 +1765,8 @@
   ts = Timestamp(3, 0);
   read_ts = ts;
   read_opts.timestamp = &read_ts;
-<<<<<<< HEAD
-  s = db_->Get(read_opts, "a", &value);
-=======
   std::string key_ts;
   s = db_->Get(read_opts, "a", &value, &key_ts);
->>>>>>> bf2c3351
   ASSERT_TRUE(s.IsNotFound());
   ASSERT_EQ(Timestamp(3, 0), key_ts);
 
