//  Copyright (c) 2011-present, Facebook, Inc.  All rights reserved.
//  This source code is licensed under both the GPLv2 (found in the
//  COPYING file in the root directory) and Apache 2.0 License
//  (found in the LICENSE.Apache file in the root directory).
#pragma once

#include <sstream>
#include <string>

#include "rocksdb/compression_type.h"
#include "util/coding.h"
#include "util/compression.h"
#include "util/string_util.h"

namespace ROCKSDB_NAMESPACE {

// BlobIndex is a pointer to the blob and metadata of the blob. The index is
// stored in base DB as ValueType::kTypeBlobIndex.
// There are three types of blob index:
//
//    kInlinedTTL:
//      +------+------------+---------------+
//      | type | expiration | value         |
//      +------+------------+---------------+
//      | char | varint64   | variable size |
//      +------+------------+---------------+
//
//    kBlob:
//      +------+-------------+----------+----------+-------------+
//      | type | file number | offset   | size     | compression |
//      +------+-------------+----------+----------+-------------+
//      | char | varint64    | varint64 | varint64 | char        |
//      +------+-------------+----------+----------+-------------+
//
//    kBlobTTL:
//      +------+------------+-------------+----------+----------+-------------+
//      | type | expiration | file number | offset   | size     | compression |
//      +------+------------+-------------+----------+----------+-------------+
//      | char | varint64   | varint64    | varint64 | varint64 | char        |
//      +------+------------+-------------+----------+----------+-------------+
//
// There isn't a kInlined (without TTL) type since we can store it as a plain
// value (i.e. ValueType::kTypeValue).
class BlobIndex {
 public:
  enum class Type : unsigned char {
    kInlinedTTL = 0,
    kBlob = 1,
    kBlobTTL = 2,
    kUnknown = 3,
  };

  BlobIndex() : type_(Type::kUnknown) {}

  BlobIndex(const BlobIndex&) = default;
  BlobIndex& operator=(const BlobIndex&) = default;

  bool IsInlined() const { return type_ == Type::kInlinedTTL; }

  bool HasTTL() const {
    return type_ == Type::kInlinedTTL || type_ == Type::kBlobTTL;
  }

  uint64_t expiration() const {
    assert(HasTTL());
    return expiration_;
  }

  const Slice& value() const {
    assert(IsInlined());
    return value_;
  }

  uint64_t file_number() const {
    assert(!IsInlined());
    return file_number_;
  }

  uint64_t offset() const {
    assert(!IsInlined());
    return offset_;
  }

  uint64_t size() const {
    assert(!IsInlined());
    return size_;
  }

  CompressionType compression() const {
    assert(!IsInlined());
    return compression_;
  }

  Status DecodeFrom(Slice slice) {
<<<<<<< HEAD
    static const std::string kErrorMessage = "Error while decoding blob index";
    if (slice.size() == 0) {
      return Status::Corruption(kErrorMessage, "Empty slice");
    }
=======
    const char* kErrorMessage = "Error while decoding blob index";
    assert(slice.size() > 0);
>>>>>>> bf2c3351
    type_ = static_cast<Type>(*slice.data());
    if (type_ >= Type::kUnknown) {
      return Status::Corruption(kErrorMessage,
                                "Unknown blob index type: " +
                                    std::to_string(static_cast<char>(type_)));
    }
    slice = Slice(slice.data() + 1, slice.size() - 1);
    if (HasTTL()) {
      if (!GetVarint64(&slice, &expiration_)) {
        return Status::Corruption(kErrorMessage, "Corrupted expiration");
      }
    }
    if (IsInlined()) {
      value_ = slice;
    } else {
      if (GetVarint64(&slice, &file_number_) && GetVarint64(&slice, &offset_) &&
          GetVarint64(&slice, &size_) && slice.size() == 1) {
        compression_ = static_cast<CompressionType>(*slice.data());
      } else {
        return Status::Corruption(kErrorMessage, "Corrupted blob offset");
      }
    }
    return Status::OK();
  }

  std::string DebugString(bool output_hex) const {
    std::ostringstream oss;

    if (IsInlined()) {
      oss << "[inlined blob] value:" << value_.ToString(output_hex);
    } else {
      oss << "[blob ref] file:" << file_number_ << " offset:" << offset_
          << " size:" << size_
          << " compression: " << CompressionTypeToString(compression_);
    }

    if (HasTTL()) {
      oss << " exp:" << expiration_;
    }

    return oss.str();
  }

  static void EncodeInlinedTTL(std::string* dst, uint64_t expiration,
                               const Slice& value) {
    assert(dst != nullptr);
    dst->clear();
    dst->reserve(1 + kMaxVarint64Length + value.size());
    dst->push_back(static_cast<char>(Type::kInlinedTTL));
    PutVarint64(dst, expiration);
    dst->append(value.data(), value.size());
  }

  static void EncodeBlob(std::string* dst, uint64_t file_number,
                         uint64_t offset, uint64_t size,
                         CompressionType compression) {
    assert(dst != nullptr);
    dst->clear();
    dst->reserve(kMaxVarint64Length * 3 + 2);
    dst->push_back(static_cast<char>(Type::kBlob));
    PutVarint64(dst, file_number);
    PutVarint64(dst, offset);
    PutVarint64(dst, size);
    dst->push_back(static_cast<char>(compression));
  }

  static void EncodeBlobTTL(std::string* dst, uint64_t expiration,
                            uint64_t file_number, uint64_t offset,
                            uint64_t size, CompressionType compression) {
    assert(dst != nullptr);
    dst->clear();
    dst->reserve(kMaxVarint64Length * 4 + 2);
    dst->push_back(static_cast<char>(Type::kBlobTTL));
    PutVarint64(dst, expiration);
    PutVarint64(dst, file_number);
    PutVarint64(dst, offset);
    PutVarint64(dst, size);
    dst->push_back(static_cast<char>(compression));
  }

 private:
  Type type_ = Type::kUnknown;
  uint64_t expiration_ = 0;
  Slice value_;
  uint64_t file_number_ = 0;
  uint64_t offset_ = 0;
  uint64_t size_ = 0;
  CompressionType compression_ = kNoCompression;
};

}  // namespace ROCKSDB_NAMESPACE<|MERGE_RESOLUTION|>--- conflicted
+++ resolved
@@ -92,15 +92,10 @@
   }
 
   Status DecodeFrom(Slice slice) {
-<<<<<<< HEAD
-    static const std::string kErrorMessage = "Error while decoding blob index";
+    const char* kErrorMessage = "Error while decoding blob index";
     if (slice.size() == 0) {
       return Status::Corruption(kErrorMessage, "Empty slice");
     }
-=======
-    const char* kErrorMessage = "Error while decoding blob index";
-    assert(slice.size() > 0);
->>>>>>> bf2c3351
     type_ = static_cast<Type>(*slice.data());
     if (type_ >= Type::kUnknown) {
       return Status::Corruption(kErrorMessage,
