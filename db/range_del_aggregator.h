--- conflicted
+++ resolved
@@ -81,9 +81,6 @@
     return ShouldDeleteImpl(parsed, mode);
   }
   bool ShouldDelete(const Slice& internal_key,
-<<<<<<< HEAD
-                    RangePositioningMode mode = kFullScan);
-=======
                     RangePositioningMode mode = kFullScan) {
     if (rep_ == nullptr) {
       return false;
@@ -94,7 +91,6 @@
                         RangePositioningMode mode = kFullScan);
   bool ShouldDeleteImpl(const Slice& internal_key,
                         RangePositioningMode mode = kFullScan);
->>>>>>> 492ab7c7
 
   // Checks whether range deletions cover any keys between `start` and `end`,
   // inclusive.
