--- conflicted
+++ resolved
@@ -229,19 +229,11 @@
           link_newer(nullptr) {}
 
     Writer(const WriteOptions& write_options, WriteBatch* _batch,
-<<<<<<< HEAD
            WriteCallback* _callback, PostWriteCallback* _post_callback,
            uint64_t _log_ref, bool _disable_memtable, size_t _batch_cnt = 0,
-           PreReleaseCallback* _pre_release_callback = nullptr)
-        : sync(write_options.sync),
-=======
-           WriteCallback* _callback, uint64_t _log_ref, bool _disable_memtable,
-           size_t _batch_cnt = 0,
            PreReleaseCallback* _pre_release_callback = nullptr,
            PostMemTableCallback* _post_memtable_callback = nullptr)
-        : batch(_batch),
-          sync(write_options.sync),
->>>>>>> bf2c3351
+        : sync(write_options.sync),
           no_slowdown(write_options.no_slowdown),
           disable_wal(write_options.disableWAL),
           rate_limiter_priority(write_options.rate_limiter_priority),
