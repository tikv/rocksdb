--- conflicted
+++ resolved
@@ -2546,11 +2546,7 @@
                 values.data(), s.data(), false);
 
   ASSERT_EQ(values.size(), kMultiGetBatchSize);
-<<<<<<< HEAD
-  HistogramData hist_data_blocks;
-=======
   HistogramData hist_level;
->>>>>>> bf2c3351
   HistogramData hist_index_and_filter_blocks;
   HistogramData hist_sst;
 
@@ -2560,22 +2556,12 @@
   options.statistics->histogramData(NUM_SST_READ_PER_LEVEL, &hist_sst);
 
   // Maximum number of blocks read from a file system in a level.
-<<<<<<< HEAD
-  ASSERT_EQ(hist_data_blocks.max, 32);
-=======
   ASSERT_EQ(hist_level.max, 1);
->>>>>>> bf2c3351
   ASSERT_GT(hist_index_and_filter_blocks.max, 0);
   // Maximum number of sst files read from file system in a level.
   ASSERT_EQ(hist_sst.max, 2);
 
   // Minimun number of blocks read in a level.
-<<<<<<< HEAD
-  ASSERT_EQ(hist_data_blocks.min, 4);
-  ASSERT_GT(hist_index_and_filter_blocks.min, 0);
-  // Minimun number of sst files read in a level.
-  ASSERT_EQ(hist_sst.min, 1);
-=======
   ASSERT_EQ(hist_level.min, 1);
   ASSERT_GT(hist_index_and_filter_blocks.min, 0);
   // Minimun number of sst files read in a level.
@@ -2591,7 +2577,6 @@
                 values.data(), s.data(), false);
   options.statistics->histogramData(NUM_LEVEL_READ_PER_MULTIGET, &hist_level);
   ASSERT_EQ(hist_level.max, 2);
->>>>>>> bf2c3351
 }
 
 // Test class for batched MultiGet with prefix extractor
