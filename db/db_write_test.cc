--- conflicted
+++ resolved
@@ -31,7 +31,6 @@
   void Open() { DBTestBase::Reopen(GetOptions()); }
 };
 
-<<<<<<< HEAD
 TEST_P(DBWriteTest, WriteEmptyBatch) {
   Options options = GetOptions();
   options.write_buffer_size = 65536;
@@ -47,13 +46,11 @@
     ASSERT_OK(dbfull()->Write(write_options, &batch));
   }
 }
-=======
 class DBWriteTestUnparameterized : public DBTestBase {
  public:
   explicit DBWriteTestUnparameterized()
       : DBTestBase("pipelined_write_test", /*env_do_fsync=*/false) {}
 };
->>>>>>> bf2c3351
 
 // It is invalid to do sync write while disabling WAL.
 TEST_P(DBWriteTest, SyncAndDisableWAL) {
