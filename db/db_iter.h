--- conflicted
+++ resolved
@@ -164,20 +164,18 @@
     return value_;
   }
 
-  const WideColumns& columns() const override {
-    assert(valid_);
-
-    return wide_columns_;
-  }
-<<<<<<< HEAD
   bool seqno(SequenceNumber* no) const override {
     assert(valid_);
     *no = ikey_.sequence;
     return true;
   }
-=======
-
->>>>>>> bf2c3351
+
+  const WideColumns& columns() const override {
+    assert(valid_);
+
+    return wide_columns_;
+  }
+
   Status status() const override {
     if (status_.ok()) {
       return iter_.status();
