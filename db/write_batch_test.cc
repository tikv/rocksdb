//  Copyright (c) 2011-present, Facebook, Inc.  All rights reserved.
//  This source code is licensed under both the GPLv2 (found in the
//  COPYING file in the root directory) and Apache 2.0 License
//  (found in the LICENSE.Apache file in the root directory).
//
// Copyright (c) 2011 The LevelDB Authors. All rights reserved.
// Use of this source code is governed by a BSD-style license that can be
// found in the LICENSE file. See the AUTHORS file for names of contributors.

#include <memory>

#include "db/column_family.h"
#include "db/db_test_util.h"
#include "db/memtable.h"
#include "db/write_batch_internal.h"
#include "rocksdb/comparator.h"
#include "rocksdb/db.h"
#include "rocksdb/env.h"
#include "rocksdb/memtablerep.h"
#include "rocksdb/utilities/write_batch_with_index.h"
#include "rocksdb/write_buffer_manager.h"
#include "table/scoped_arena_iterator.h"
#include "test_util/testharness.h"
#include "test_util/testutil.h"
#include "util/string_util.h"

namespace ROCKSDB_NAMESPACE {

static std::string PrintContents(WriteBatch* b,
                                 bool merge_operator_supported = true) {
  InternalKeyComparator cmp(BytewiseComparator());
  auto factory = std::make_shared<SkipListFactory>();
  Options options;
  options.memtable_factory = factory;
  if (merge_operator_supported) {
    options.merge_operator.reset(new TestPutOperator());
  }
  ImmutableOptions ioptions(options);
  WriteBufferManager wb(options.db_write_buffer_size);
  MemTable* mem = new MemTable(cmp, ioptions, MutableCFOptions(options), &wb,
                               kMaxSequenceNumber, 0 /* column_family_id */);
  mem->Ref();
  std::string state;
  ColumnFamilyMemTablesDefault cf_mems_default(mem);
  Status s =
      WriteBatchInternal::InsertInto(b, &cf_mems_default, nullptr, nullptr);
  uint32_t count = 0;
  int put_count = 0;
  int delete_count = 0;
  int single_delete_count = 0;
  int delete_range_count = 0;
  int merge_count = 0;
  for (int i = 0; i < 2; ++i) {
    Arena arena;
    ScopedArenaIterator arena_iter_guard;
    std::unique_ptr<InternalIterator> iter_guard;
    InternalIterator* iter;
    if (i == 0) {
      iter = mem->NewIterator(ReadOptions(), &arena);
      arena_iter_guard.set(iter);
    } else {
      iter = mem->NewRangeTombstoneIterator(ReadOptions(),
                                            kMaxSequenceNumber /* read_seq */,
                                            false /* immutable_memtable */);
      iter_guard.reset(iter);
    }
    if (iter == nullptr) {
      continue;
    }
    EXPECT_OK(iter->status());
    for (iter->SeekToFirst(); iter->Valid(); iter->Next()) {
      ParsedInternalKey ikey;
      ikey.clear();
      EXPECT_OK(ParseInternalKey(iter->key(), &ikey, true /* log_err_key */));
      switch (ikey.type) {
        case kTypeValue:
          state.append("Put(");
          state.append(ikey.user_key.ToString());
          state.append(", ");
          state.append(iter->value().ToString());
          state.append(")");
          count++;
          put_count++;
          break;
        case kTypeDeletion:
          state.append("Delete(");
          state.append(ikey.user_key.ToString());
          state.append(")");
          count++;
          delete_count++;
          break;
        case kTypeSingleDeletion:
          state.append("SingleDelete(");
          state.append(ikey.user_key.ToString());
          state.append(")");
          count++;
          single_delete_count++;
          break;
        case kTypeRangeDeletion:
          state.append("DeleteRange(");
          state.append(ikey.user_key.ToString());
          state.append(", ");
          state.append(iter->value().ToString());
          state.append(")");
          count++;
          delete_range_count++;
          break;
        case kTypeMerge:
          state.append("Merge(");
          state.append(ikey.user_key.ToString());
          state.append(", ");
          state.append(iter->value().ToString());
          state.append(")");
          count++;
          merge_count++;
          break;
        default:
          assert(false);
          break;
      }
      state.append("@");
      state.append(std::to_string(ikey.sequence));
    }
    EXPECT_OK(iter->status());
  }
  if (s.ok()) {
    EXPECT_EQ(b->HasPut(), put_count > 0);
    EXPECT_EQ(b->HasDelete(), delete_count > 0);
    EXPECT_EQ(b->HasSingleDelete(), single_delete_count > 0);
    EXPECT_EQ(b->HasDeleteRange(), delete_range_count > 0);
    EXPECT_EQ(b->HasMerge(), merge_count > 0);
    if (count != WriteBatchInternal::Count(b)) {
      state.append("CountMismatch()");
    }
  } else {
    state.append(s.ToString());
  }
  delete mem->Unref();
  return state;
}

class WriteBatchTest : public testing::Test {};

TEST_F(WriteBatchTest, Empty) {
  WriteBatch batch;
  ASSERT_EQ("", PrintContents(&batch));
  ASSERT_EQ(0u, WriteBatchInternal::Count(&batch));
  ASSERT_EQ(0u, batch.Count());
}

TEST_F(WriteBatchTest, Multiple) {
  WriteBatch batch;
  ASSERT_OK(batch.Put(Slice("foo"), Slice("bar")));
  ASSERT_OK(batch.Delete(Slice("box")));
  ASSERT_OK(batch.DeleteRange(Slice("bar"), Slice("foo")));
  ASSERT_OK(batch.Put(Slice("baz"), Slice("boo")));
  WriteBatchInternal::SetSequence(&batch, 100);
  ASSERT_EQ(100U, WriteBatchInternal::Sequence(&batch));
  ASSERT_EQ(4u, WriteBatchInternal::Count(&batch));
  ASSERT_EQ(
      "Put(baz, boo)@103"
      "Delete(box)@101"
      "Put(foo, bar)@100"
      "DeleteRange(bar, foo)@102",
      PrintContents(&batch));
  ASSERT_EQ(4u, batch.Count());
}

TEST_F(WriteBatchTest, Corruption) {
  WriteBatch batch;
  ASSERT_OK(batch.Put(Slice("foo"), Slice("bar")));
  ASSERT_OK(batch.Delete(Slice("box")));
  WriteBatchInternal::SetSequence(&batch, 200);
  Slice contents = WriteBatchInternal::Contents(&batch);
  ASSERT_OK(WriteBatchInternal::SetContents(
      &batch, Slice(contents.data(), contents.size() - 1)));
  ASSERT_EQ("Put(foo, bar)@200"
            "Corruption: bad WriteBatch Delete",
            PrintContents(&batch));
}

TEST_F(WriteBatchTest, Append) {
  WriteBatch b1, b2;
  WriteBatchInternal::SetSequence(&b1, 200);
  WriteBatchInternal::SetSequence(&b2, 300);
  ASSERT_OK(WriteBatchInternal::Append(&b1, &b2));
  ASSERT_EQ("",
            PrintContents(&b1));
  ASSERT_EQ(0u, b1.Count());
  ASSERT_OK(b2.Put("a", "va"));
  ASSERT_OK(WriteBatchInternal::Append(&b1, &b2));
  ASSERT_EQ("Put(a, va)@200",
            PrintContents(&b1));
  ASSERT_EQ(1u, b1.Count());
  b2.Clear();
  ASSERT_OK(b2.Put("b", "vb"));
  ASSERT_OK(WriteBatchInternal::Append(&b1, &b2));
  ASSERT_EQ("Put(a, va)@200"
            "Put(b, vb)@201",
            PrintContents(&b1));
  ASSERT_EQ(2u, b1.Count());
  ASSERT_OK(b2.Delete("foo"));
  ASSERT_OK(WriteBatchInternal::Append(&b1, &b2));
  ASSERT_EQ("Put(a, va)@200"
            "Put(b, vb)@202"
            "Put(b, vb)@201"
            "Delete(foo)@203",
            PrintContents(&b1));
  ASSERT_EQ(4u, b1.Count());
  b2.Clear();
  ASSERT_OK(b2.Put("c", "cc"));
  ASSERT_OK(b2.Put("d", "dd"));
  b2.MarkWalTerminationPoint();
  ASSERT_OK(b2.Put("e", "ee"));
  ASSERT_OK(WriteBatchInternal::Append(&b1, &b2, /*wal only*/ true));
  ASSERT_EQ(
      "Put(a, va)@200"
      "Put(b, vb)@202"
      "Put(b, vb)@201"
      "Put(c, cc)@204"
      "Put(d, dd)@205"
      "Delete(foo)@203",
      PrintContents(&b1));
  ASSERT_EQ(6u, b1.Count());
  ASSERT_EQ(
      "Put(c, cc)@0"
      "Put(d, dd)@1"
      "Put(e, ee)@2",
      PrintContents(&b2));
  ASSERT_EQ(3u, b2.Count());
}

TEST_F(WriteBatchTest, SingleDeletion) {
  WriteBatch batch;
  WriteBatchInternal::SetSequence(&batch, 100);
  ASSERT_EQ("", PrintContents(&batch));
  ASSERT_EQ(0u, batch.Count());
  ASSERT_OK(batch.Put("a", "va"));
  ASSERT_EQ("Put(a, va)@100", PrintContents(&batch));
  ASSERT_EQ(1u, batch.Count());
  ASSERT_OK(batch.SingleDelete("a"));
  ASSERT_EQ(
      "SingleDelete(a)@101"
      "Put(a, va)@100",
      PrintContents(&batch));
  ASSERT_EQ(2u, batch.Count());
}

namespace {
  struct TestHandler : public WriteBatch::Handler {
    std::string seen;
    Status PutCF(uint32_t column_family_id, const Slice& key,
                 const Slice& value) override {
      if (column_family_id == 0) {
        seen += "Put(" + key.ToString() + ", " + value.ToString() + ")";
      } else {
        seen += "PutCF(" + std::to_string(column_family_id) + ", " +
                key.ToString() + ", " + value.ToString() + ")";
      }
      return Status::OK();
    }
    Status DeleteCF(uint32_t column_family_id, const Slice& key) override {
      if (column_family_id == 0) {
        seen += "Delete(" + key.ToString() + ")";
      } else {
        seen += "DeleteCF(" + std::to_string(column_family_id) + ", " +
                key.ToString() + ")";
      }
      return Status::OK();
    }
    Status SingleDeleteCF(uint32_t column_family_id,
                          const Slice& key) override {
      if (column_family_id == 0) {
        seen += "SingleDelete(" + key.ToString() + ")";
      } else {
        seen += "SingleDeleteCF(" + std::to_string(column_family_id) + ", " +
                key.ToString() + ")";
      }
      return Status::OK();
    }
    Status DeleteRangeCF(uint32_t column_family_id, const Slice& begin_key,
                         const Slice& end_key) override {
      if (column_family_id == 0) {
        seen += "DeleteRange(" + begin_key.ToString() + ", " +
                end_key.ToString() + ")";
      } else {
        seen += "DeleteRangeCF(" + std::to_string(column_family_id) + ", " +
                begin_key.ToString() + ", " + end_key.ToString() + ")";
      }
      return Status::OK();
    }
    Status MergeCF(uint32_t column_family_id, const Slice& key,
                   const Slice& value) override {
      if (column_family_id == 0) {
        seen += "Merge(" + key.ToString() + ", " + value.ToString() + ")";
      } else {
        seen += "MergeCF(" + std::to_string(column_family_id) + ", " +
                key.ToString() + ", " + value.ToString() + ")";
      }
      return Status::OK();
    }
    void LogData(const Slice& blob) override {
      seen += "LogData(" + blob.ToString() + ")";
    }
    Status MarkBeginPrepare(bool unprepare) override {
      seen +=
          "MarkBeginPrepare(" + std::string(unprepare ? "true" : "false") + ")";
      return Status::OK();
    }
    Status MarkEndPrepare(const Slice& xid) override {
      seen += "MarkEndPrepare(" + xid.ToString() + ")";
      return Status::OK();
    }
    Status MarkNoop(bool empty_batch) override {
      seen += "MarkNoop(" + std::string(empty_batch ? "true" : "false") + ")";
      return Status::OK();
    }
    Status MarkCommit(const Slice& xid) override {
      seen += "MarkCommit(" + xid.ToString() + ")";
      return Status::OK();
    }
    Status MarkCommitWithTimestamp(const Slice& xid, const Slice& ts) override {
      seen += "MarkCommitWithTimestamp(" + xid.ToString() + ", " +
              ts.ToString(true) + ")";
      return Status::OK();
    }
    Status MarkRollback(const Slice& xid) override {
      seen += "MarkRollback(" + xid.ToString() + ")";
      return Status::OK();
    }
  };
}

TEST_F(WriteBatchTest, PutNotImplemented) {
  WriteBatch batch;
  ASSERT_OK(batch.Put(Slice("k1"), Slice("v1")));
  ASSERT_EQ(1u, batch.Count());
  ASSERT_EQ("Put(k1, v1)@0", PrintContents(&batch));

  WriteBatch::Handler handler;
  ASSERT_OK(batch.Iterate(&handler));
}

TEST_F(WriteBatchTest, DeleteNotImplemented) {
  WriteBatch batch;
  ASSERT_OK(batch.Delete(Slice("k2")));
  ASSERT_EQ(1u, batch.Count());
  ASSERT_EQ("Delete(k2)@0", PrintContents(&batch));

  WriteBatch::Handler handler;
  ASSERT_OK(batch.Iterate(&handler));
}

TEST_F(WriteBatchTest, SingleDeleteNotImplemented) {
  WriteBatch batch;
  ASSERT_OK(batch.SingleDelete(Slice("k2")));
  ASSERT_EQ(1u, batch.Count());
  ASSERT_EQ("SingleDelete(k2)@0", PrintContents(&batch));

  WriteBatch::Handler handler;
  ASSERT_OK(batch.Iterate(&handler));
}

TEST_F(WriteBatchTest, MergeNotImplemented) {
  WriteBatch batch;
  ASSERT_OK(batch.Merge(Slice("foo"), Slice("bar")));
  ASSERT_EQ(1u, batch.Count());
  ASSERT_EQ("Merge(foo, bar)@0", PrintContents(&batch));

  WriteBatch::Handler handler;
  ASSERT_OK(batch.Iterate(&handler));
}

TEST_F(WriteBatchTest, MergeWithoutOperatorInsertionFailure) {
  WriteBatch batch;
  ASSERT_OK(batch.Merge(Slice("foo"), Slice("bar")));
  ASSERT_EQ(1u, batch.Count());
  ASSERT_EQ(
      "Invalid argument: Merge requires `ColumnFamilyOptions::merge_operator "
      "!= nullptr`",
      PrintContents(&batch, false /* merge_operator_supported */));
}

TEST_F(WriteBatchTest, Blob) {
  WriteBatch batch;
  ASSERT_OK(batch.Put(Slice("k1"), Slice("v1")));
  ASSERT_OK(batch.Put(Slice("k2"), Slice("v2")));
  ASSERT_OK(batch.Put(Slice("k3"), Slice("v3")));
  ASSERT_OK(batch.PutLogData(Slice("blob1")));
  ASSERT_OK(batch.Delete(Slice("k2")));
  ASSERT_OK(batch.SingleDelete(Slice("k3")));
  ASSERT_OK(batch.PutLogData(Slice("blob2")));
  ASSERT_OK(batch.Merge(Slice("foo"), Slice("bar")));
  ASSERT_EQ(6u, batch.Count());
  ASSERT_EQ(
      "Merge(foo, bar)@5"
      "Put(k1, v1)@0"
      "Delete(k2)@3"
      "Put(k2, v2)@1"
      "SingleDelete(k3)@4"
      "Put(k3, v3)@2",
      PrintContents(&batch));

  TestHandler handler;
  ASSERT_OK(batch.Iterate(&handler));
  ASSERT_EQ(
      "Put(k1, v1)"
      "Put(k2, v2)"
      "Put(k3, v3)"
      "LogData(blob1)"
      "Delete(k2)"
      "SingleDelete(k3)"
      "LogData(blob2)"
      "Merge(foo, bar)",
      handler.seen);
}

TEST_F(WriteBatchTest, PrepareCommit) {
  WriteBatch batch;
  ASSERT_OK(WriteBatchInternal::InsertNoop(&batch));
  ASSERT_OK(batch.Put(Slice("k1"), Slice("v1")));
  ASSERT_OK(batch.Put(Slice("k2"), Slice("v2")));
  batch.SetSavePoint();
  ASSERT_OK(WriteBatchInternal::MarkEndPrepare(&batch, Slice("xid1")));
  Status s = batch.RollbackToSavePoint();
  ASSERT_EQ(s, Status::NotFound());
  ASSERT_OK(WriteBatchInternal::MarkCommit(&batch, Slice("xid1")));
  ASSERT_OK(WriteBatchInternal::MarkRollback(&batch, Slice("xid1")));
  ASSERT_EQ(2u, batch.Count());

  TestHandler handler;
  ASSERT_OK(batch.Iterate(&handler));
  ASSERT_EQ(
      "MarkBeginPrepare(false)"
      "Put(k1, v1)"
      "Put(k2, v2)"
      "MarkEndPrepare(xid1)"
      "MarkCommit(xid1)"
      "MarkRollback(xid1)",
      handler.seen);
}

// It requires more than 30GB of memory to run the test. With single memory
// allocation of more than 30GB.
// Not all platform can run it. Also it runs a long time. So disable it.
TEST_F(WriteBatchTest, DISABLED_ManyUpdates) {
  // Insert key and value of 3GB and push total batch size to 12GB.
  static const size_t kKeyValueSize = 4u;
  static const uint32_t kNumUpdates = uint32_t{3} << 30;
  std::string raw(kKeyValueSize, 'A');
  WriteBatch batch(kNumUpdates * (4 + kKeyValueSize * 2) + 1024u);
  char c = 'A';
  for (uint32_t i = 0; i < kNumUpdates; i++) {
    if (c > 'Z') {
      c = 'A';
    }
    raw[0] = c;
    raw[raw.length() - 1] = c;
    c++;
    ASSERT_OK(batch.Put(raw, raw));
  }

  ASSERT_EQ(kNumUpdates, batch.Count());

  struct NoopHandler : public WriteBatch::Handler {
    uint32_t num_seen = 0;
    char expected_char = 'A';
    Status PutCF(uint32_t /*column_family_id*/, const Slice& key,
                 const Slice& value) override {
      EXPECT_EQ(kKeyValueSize, key.size());
      EXPECT_EQ(kKeyValueSize, value.size());
      EXPECT_EQ(expected_char, key[0]);
      EXPECT_EQ(expected_char, value[0]);
      EXPECT_EQ(expected_char, key[kKeyValueSize - 1]);
      EXPECT_EQ(expected_char, value[kKeyValueSize - 1]);
      expected_char++;
      if (expected_char > 'Z') {
        expected_char = 'A';
      }
      ++num_seen;
      return Status::OK();
    }
    Status DeleteCF(uint32_t /*column_family_id*/,
                    const Slice& /*key*/) override {
      ADD_FAILURE();
      return Status::OK();
    }
    Status SingleDeleteCF(uint32_t /*column_family_id*/,
                          const Slice& /*key*/) override {
      ADD_FAILURE();
      return Status::OK();
    }
    Status MergeCF(uint32_t /*column_family_id*/, const Slice& /*key*/,
                   const Slice& /*value*/) override {
      ADD_FAILURE();
      return Status::OK();
    }
    void LogData(const Slice& /*blob*/) override { ADD_FAILURE(); }
    bool Continue() override { return num_seen < kNumUpdates; }
  } handler;

  ASSERT_OK(batch.Iterate(&handler));
  ASSERT_EQ(kNumUpdates, handler.num_seen);
}

// The test requires more than 18GB memory to run it, with single memory
// allocation of more than 12GB. Not all the platform can run it. So disable it.
TEST_F(WriteBatchTest, DISABLED_LargeKeyValue) {
  // Insert key and value of 3GB and push total batch size to 12GB.
  static const size_t kKeyValueSize = 3221225472u;
  std::string raw(kKeyValueSize, 'A');
  WriteBatch batch(size_t(12884901888ull + 1024u));
  for (char i = 0; i < 2; i++) {
    raw[0] = 'A' + i;
    raw[raw.length() - 1] = 'A' - i;
    ASSERT_OK(batch.Put(raw, raw));
  }

  ASSERT_EQ(2u, batch.Count());

  struct NoopHandler : public WriteBatch::Handler {
    int num_seen = 0;
    Status PutCF(uint32_t /*column_family_id*/, const Slice& key,
                 const Slice& value) override {
      EXPECT_EQ(kKeyValueSize, key.size());
      EXPECT_EQ(kKeyValueSize, value.size());
      EXPECT_EQ('A' + num_seen, key[0]);
      EXPECT_EQ('A' + num_seen, value[0]);
      EXPECT_EQ('A' - num_seen, key[kKeyValueSize - 1]);
      EXPECT_EQ('A' - num_seen, value[kKeyValueSize - 1]);
      ++num_seen;
      return Status::OK();
    }
    Status DeleteCF(uint32_t /*column_family_id*/,
                    const Slice& /*key*/) override {
      ADD_FAILURE();
      return Status::OK();
    }
    Status SingleDeleteCF(uint32_t /*column_family_id*/,
                          const Slice& /*key*/) override {
      ADD_FAILURE();
      return Status::OK();
    }
    Status MergeCF(uint32_t /*column_family_id*/, const Slice& /*key*/,
                   const Slice& /*value*/) override {
      ADD_FAILURE();
      return Status::OK();
    }
    void LogData(const Slice& /*blob*/) override { ADD_FAILURE(); }
    bool Continue() override { return num_seen < 2; }
  } handler;

  ASSERT_OK(batch.Iterate(&handler));
  ASSERT_EQ(2, handler.num_seen);
}

TEST_F(WriteBatchTest, Continue) {
  WriteBatch batch;

  struct Handler : public TestHandler {
    int num_seen = 0;
    Status PutCF(uint32_t column_family_id, const Slice& key,
                 const Slice& value) override {
      ++num_seen;
      return TestHandler::PutCF(column_family_id, key, value);
    }
    Status DeleteCF(uint32_t column_family_id, const Slice& key) override {
      ++num_seen;
      return TestHandler::DeleteCF(column_family_id, key);
    }
    Status SingleDeleteCF(uint32_t column_family_id,
                          const Slice& key) override {
      ++num_seen;
      return TestHandler::SingleDeleteCF(column_family_id, key);
    }
    Status MergeCF(uint32_t column_family_id, const Slice& key,
                   const Slice& value) override {
      ++num_seen;
      return TestHandler::MergeCF(column_family_id, key, value);
    }
    void LogData(const Slice& blob) override {
      ++num_seen;
      TestHandler::LogData(blob);
    }
    bool Continue() override { return num_seen < 5; }
  } handler;

  ASSERT_OK(batch.Put(Slice("k1"), Slice("v1")));
  ASSERT_OK(batch.Put(Slice("k2"), Slice("v2")));
  ASSERT_OK(batch.PutLogData(Slice("blob1")));
  ASSERT_OK(batch.Delete(Slice("k1")));
  ASSERT_OK(batch.SingleDelete(Slice("k2")));
  ASSERT_OK(batch.PutLogData(Slice("blob2")));
  ASSERT_OK(batch.Merge(Slice("foo"), Slice("bar")));
  ASSERT_OK(batch.Iterate(&handler));
  ASSERT_EQ(
      "Put(k1, v1)"
      "Put(k2, v2)"
      "LogData(blob1)"
      "Delete(k1)"
      "SingleDelete(k2)",
      handler.seen);
}

TEST_F(WriteBatchTest, PutGatherSlices) {
  WriteBatch batch;
  ASSERT_OK(batch.Put(Slice("foo"), Slice("bar")));

  {
    // Try a write where the key is one slice but the value is two
    Slice key_slice("baz");
    Slice value_slices[2] = { Slice("header"), Slice("payload") };
    ASSERT_OK(
        batch.Put(SliceParts(&key_slice, 1), SliceParts(value_slices, 2)));
  }

  {
    // One where the key is composite but the value is a single slice
    Slice key_slices[3] = { Slice("key"), Slice("part2"), Slice("part3") };
    Slice value_slice("value");
    ASSERT_OK(
        batch.Put(SliceParts(key_slices, 3), SliceParts(&value_slice, 1)));
  }

  WriteBatchInternal::SetSequence(&batch, 100);
  ASSERT_EQ("Put(baz, headerpayload)@101"
            "Put(foo, bar)@100"
            "Put(keypart2part3, value)@102",
            PrintContents(&batch));
  ASSERT_EQ(3u, batch.Count());
}

namespace {
class ColumnFamilyHandleImplDummy : public ColumnFamilyHandleImpl {
 public:
  explicit ColumnFamilyHandleImplDummy(int id)
      : ColumnFamilyHandleImpl(nullptr, nullptr, nullptr), id_(id) {}
  explicit ColumnFamilyHandleImplDummy(int id, const Comparator* ucmp)
      : ColumnFamilyHandleImpl(nullptr, nullptr, nullptr),
        id_(id),
        ucmp_(ucmp) {}
  uint32_t GetID() const override { return id_; }
  const Comparator* GetComparator() const override { return ucmp_; }

 private:
  uint32_t id_;
  const Comparator* const ucmp_ = BytewiseComparator();
};
}  // namespace anonymous

TEST_F(WriteBatchTest, ColumnFamiliesBatchTest) {
  WriteBatch batch;
  ColumnFamilyHandleImplDummy zero(0), two(2), three(3), eight(8);
  ASSERT_OK(batch.Put(&zero, Slice("foo"), Slice("bar")));
  ASSERT_OK(batch.Put(&two, Slice("twofoo"), Slice("bar2")));
  ASSERT_OK(batch.Put(&eight, Slice("eightfoo"), Slice("bar8")));
  ASSERT_OK(batch.Delete(&eight, Slice("eightfoo")));
  ASSERT_OK(batch.SingleDelete(&two, Slice("twofoo")));
  ASSERT_OK(batch.DeleteRange(&two, Slice("3foo"), Slice("4foo")));
  ASSERT_OK(batch.Merge(&three, Slice("threethree"), Slice("3three")));
  ASSERT_OK(batch.Put(&zero, Slice("foo"), Slice("bar")));
  ASSERT_OK(batch.Merge(Slice("omom"), Slice("nom")));

  TestHandler handler;
  ASSERT_OK(batch.Iterate(&handler));
  ASSERT_EQ(
      "Put(foo, bar)"
      "PutCF(2, twofoo, bar2)"
      "PutCF(8, eightfoo, bar8)"
      "DeleteCF(8, eightfoo)"
      "SingleDeleteCF(2, twofoo)"
      "DeleteRangeCF(2, 3foo, 4foo)"
      "MergeCF(3, threethree, 3three)"
      "Put(foo, bar)"
      "Merge(omom, nom)",
      handler.seen);
}

#ifndef ROCKSDB_LITE
TEST_F(WriteBatchTest, ColumnFamiliesBatchWithIndexTest) {
  WriteBatchWithIndex batch;
  ColumnFamilyHandleImplDummy zero(0), two(2), three(3), eight(8);
  ASSERT_OK(batch.Put(&zero, Slice("foo"), Slice("bar")));
  ASSERT_OK(batch.Put(&two, Slice("twofoo"), Slice("bar2")));
  ASSERT_OK(batch.Put(&eight, Slice("eightfoo"), Slice("bar8")));
  ASSERT_OK(batch.Delete(&eight, Slice("eightfoo")));
  ASSERT_OK(batch.SingleDelete(&two, Slice("twofoo")));
  ASSERT_OK(batch.Merge(&three, Slice("threethree"), Slice("3three")));
  ASSERT_OK(batch.Put(&zero, Slice("foo"), Slice("bar")));
  ASSERT_OK(batch.Merge(Slice("omom"), Slice("nom")));

  std::unique_ptr<WBWIIterator> iter;

  iter.reset(batch.NewIterator(&eight));
  iter->Seek("eightfoo");
  ASSERT_OK(iter->status());
  ASSERT_TRUE(iter->Valid());
  ASSERT_EQ(WriteType::kPutRecord, iter->Entry().type);
  ASSERT_EQ("eightfoo", iter->Entry().key.ToString());
  ASSERT_EQ("bar8", iter->Entry().value.ToString());

  iter->Next();
  ASSERT_OK(iter->status());
  ASSERT_TRUE(iter->Valid());
  ASSERT_EQ(WriteType::kDeleteRecord, iter->Entry().type);
  ASSERT_EQ("eightfoo", iter->Entry().key.ToString());

  iter->Next();
  ASSERT_OK(iter->status());
  ASSERT_TRUE(!iter->Valid());

  iter.reset(batch.NewIterator(&two));
  iter->Seek("twofoo");
  ASSERT_OK(iter->status());
  ASSERT_TRUE(iter->Valid());
  ASSERT_EQ(WriteType::kPutRecord, iter->Entry().type);
  ASSERT_EQ("twofoo", iter->Entry().key.ToString());
  ASSERT_EQ("bar2", iter->Entry().value.ToString());

  iter->Next();
  ASSERT_OK(iter->status());
  ASSERT_TRUE(iter->Valid());
  ASSERT_EQ(WriteType::kSingleDeleteRecord, iter->Entry().type);
  ASSERT_EQ("twofoo", iter->Entry().key.ToString());

  iter->Next();
  ASSERT_OK(iter->status());
  ASSERT_TRUE(!iter->Valid());

  iter.reset(batch.NewIterator());
  iter->Seek("gggg");
  ASSERT_OK(iter->status());
  ASSERT_TRUE(iter->Valid());
  ASSERT_EQ(WriteType::kMergeRecord, iter->Entry().type);
  ASSERT_EQ("omom", iter->Entry().key.ToString());
  ASSERT_EQ("nom", iter->Entry().value.ToString());

  iter->Next();
  ASSERT_OK(iter->status());
  ASSERT_TRUE(!iter->Valid());

  iter.reset(batch.NewIterator(&zero));
  iter->Seek("foo");
  ASSERT_OK(iter->status());
  ASSERT_TRUE(iter->Valid());
  ASSERT_EQ(WriteType::kPutRecord, iter->Entry().type);
  ASSERT_EQ("foo", iter->Entry().key.ToString());
  ASSERT_EQ("bar", iter->Entry().value.ToString());

  iter->Next();
  ASSERT_OK(iter->status());
  ASSERT_TRUE(iter->Valid());
  ASSERT_EQ(WriteType::kPutRecord, iter->Entry().type);
  ASSERT_EQ("foo", iter->Entry().key.ToString());
  ASSERT_EQ("bar", iter->Entry().value.ToString());

  iter->Next();
  ASSERT_OK(iter->status());
  ASSERT_TRUE(iter->Valid());
  ASSERT_EQ(WriteType::kMergeRecord, iter->Entry().type);
  ASSERT_EQ("omom", iter->Entry().key.ToString());
  ASSERT_EQ("nom", iter->Entry().value.ToString());

  iter->Next();
  ASSERT_OK(iter->status());
  ASSERT_TRUE(!iter->Valid());

  TestHandler handler;
  ASSERT_OK(batch.GetWriteBatch()->Iterate(&handler));
  ASSERT_EQ(
      "Put(foo, bar)"
      "PutCF(2, twofoo, bar2)"
      "PutCF(8, eightfoo, bar8)"
      "DeleteCF(8, eightfoo)"
      "SingleDeleteCF(2, twofoo)"
      "MergeCF(3, threethree, 3three)"
      "Put(foo, bar)"
      "Merge(omom, nom)",
      handler.seen);
}
#endif  // !ROCKSDB_LITE

TEST_F(WriteBatchTest, SavePointTest) {
  Status s;
  WriteBatch batch;
  batch.SetSavePoint();

  ASSERT_OK(batch.Put("A", "a"));
  ASSERT_OK(batch.Put("B", "b"));
  batch.SetSavePoint();

  ASSERT_OK(batch.Put("C", "c"));
  ASSERT_OK(batch.Delete("A"));
  batch.SetSavePoint();
  batch.SetSavePoint();

  ASSERT_OK(batch.RollbackToSavePoint());
  ASSERT_EQ(
      "Delete(A)@3"
      "Put(A, a)@0"
      "Put(B, b)@1"
      "Put(C, c)@2",
      PrintContents(&batch));

  ASSERT_OK(batch.RollbackToSavePoint());
  ASSERT_OK(batch.RollbackToSavePoint());
  ASSERT_EQ(
      "Put(A, a)@0"
      "Put(B, b)@1",
      PrintContents(&batch));

  ASSERT_OK(batch.Delete("A"));
  ASSERT_OK(batch.Put("B", "bb"));

  ASSERT_OK(batch.RollbackToSavePoint());
  ASSERT_EQ("", PrintContents(&batch));

  s = batch.RollbackToSavePoint();
  ASSERT_TRUE(s.IsNotFound());
  ASSERT_EQ("", PrintContents(&batch));

  ASSERT_OK(batch.Put("D", "d"));
  ASSERT_OK(batch.Delete("A"));

  batch.SetSavePoint();

  ASSERT_OK(batch.Put("A", "aaa"));

  ASSERT_OK(batch.RollbackToSavePoint());
  ASSERT_EQ(
      "Delete(A)@1"
      "Put(D, d)@0",
      PrintContents(&batch));

  batch.SetSavePoint();

  ASSERT_OK(batch.Put("D", "d"));
  ASSERT_OK(batch.Delete("A"));

  ASSERT_OK(batch.RollbackToSavePoint());
  ASSERT_EQ(
      "Delete(A)@1"
      "Put(D, d)@0",
      PrintContents(&batch));

  s = batch.RollbackToSavePoint();
  ASSERT_TRUE(s.IsNotFound());
  ASSERT_EQ(
      "Delete(A)@1"
      "Put(D, d)@0",
      PrintContents(&batch));

  WriteBatch batch2;

  s = batch2.RollbackToSavePoint();
  ASSERT_TRUE(s.IsNotFound());
  ASSERT_EQ("", PrintContents(&batch2));

  ASSERT_OK(batch2.Delete("A"));
  batch2.SetSavePoint();

  s = batch2.RollbackToSavePoint();
  ASSERT_OK(s);
  ASSERT_EQ("Delete(A)@0", PrintContents(&batch2));

  batch2.Clear();
  ASSERT_EQ("", PrintContents(&batch2));

  batch2.SetSavePoint();

  ASSERT_OK(batch2.Delete("B"));
  ASSERT_EQ("Delete(B)@0", PrintContents(&batch2));

  batch2.SetSavePoint();
  s = batch2.RollbackToSavePoint();
  ASSERT_OK(s);
  ASSERT_EQ("Delete(B)@0", PrintContents(&batch2));

  s = batch2.RollbackToSavePoint();
  ASSERT_OK(s);
  ASSERT_EQ("", PrintContents(&batch2));

  s = batch2.RollbackToSavePoint();
  ASSERT_TRUE(s.IsNotFound());
  ASSERT_EQ("", PrintContents(&batch2));

  WriteBatch batch3;

  s = batch3.PopSavePoint();
  ASSERT_TRUE(s.IsNotFound());
  ASSERT_EQ("", PrintContents(&batch3));

  batch3.SetSavePoint();
  ASSERT_OK(batch3.Delete("A"));

  s = batch3.PopSavePoint();
  ASSERT_OK(s);
  ASSERT_EQ("Delete(A)@0", PrintContents(&batch3));
}

TEST_F(WriteBatchTest, MemoryLimitTest) {
  Status s;
  // The header size is 12 bytes. The two Puts take 8 bytes which gives total
  // of 12 + 8 * 2 = 28 bytes.
  WriteBatch batch(0, 28);

  ASSERT_OK(batch.Put("a", "...."));
  ASSERT_OK(batch.Put("b", "...."));
  s = batch.Put("c", "....");
  ASSERT_TRUE(s.IsMemoryLimit());
}

namespace {
class TimestampChecker : public WriteBatch::Handler {
 public:
  explicit TimestampChecker(
      std::unordered_map<uint32_t, const Comparator*> cf_to_ucmps, Slice ts)
      : cf_to_ucmps_(std::move(cf_to_ucmps)), timestamp_(std::move(ts)) {}
  Status PutCF(uint32_t cf, const Slice& key, const Slice& /*value*/) override {
    auto cf_iter = cf_to_ucmps_.find(cf);
    if (cf_iter == cf_to_ucmps_.end()) {
      return Status::Corruption();
    }
    const Comparator* const ucmp = cf_iter->second;
    assert(ucmp);
    size_t ts_sz = ucmp->timestamp_size();
    if (ts_sz == 0) {
      return Status::OK();
    }
    if (key.size() < ts_sz) {
      return Status::Corruption();
    }
    Slice ts = ExtractTimestampFromUserKey(key, ts_sz);
    if (ts.compare(timestamp_) != 0) {
      return Status::Corruption();
    }
    return Status::OK();
  }

 private:
  std::unordered_map<uint32_t, const Comparator*> cf_to_ucmps_;
  Slice timestamp_;
};

Status CheckTimestampsInWriteBatch(
    WriteBatch& wb, Slice timestamp,
    std::unordered_map<uint32_t, const Comparator*> cf_to_ucmps) {
  TimestampChecker ts_checker(cf_to_ucmps, timestamp);
  return wb.Iterate(&ts_checker);
}
}  // namespace

TEST_F(WriteBatchTest, SanityChecks) {
  ColumnFamilyHandleImplDummy cf0(0,
                                  test::BytewiseComparatorWithU64TsWrapper());
  ColumnFamilyHandleImplDummy cf4(4);

  WriteBatch wb(0, 0, 0, /*default_cf_ts_sz=*/sizeof(uint64_t));

  // Sanity checks for the new WriteBatch APIs with extra 'ts' arg.
  ASSERT_TRUE(wb.Put(nullptr, "key", "ts", "value").IsInvalidArgument());
  ASSERT_TRUE(wb.Delete(nullptr, "key", "ts").IsInvalidArgument());
  ASSERT_TRUE(wb.SingleDelete(nullptr, "key", "ts").IsInvalidArgument());
  ASSERT_TRUE(wb.Merge(nullptr, "key", "ts", "value").IsNotSupported());
<<<<<<< HEAD
  ASSERT_TRUE(
      wb.DeleteRange(nullptr, "begin_key", "end_key", "ts").IsNotSupported());
=======
  ASSERT_TRUE(wb.DeleteRange(nullptr, "begin_key", "end_key", "ts")
                  .IsInvalidArgument());
>>>>>>> bf2c3351

  ASSERT_TRUE(wb.Put(&cf4, "key", "ts", "value").IsInvalidArgument());
  ASSERT_TRUE(wb.Delete(&cf4, "key", "ts").IsInvalidArgument());
  ASSERT_TRUE(wb.SingleDelete(&cf4, "key", "ts").IsInvalidArgument());
  ASSERT_TRUE(wb.Merge(&cf4, "key", "ts", "value").IsNotSupported());
  ASSERT_TRUE(
<<<<<<< HEAD
      wb.DeleteRange(&cf4, "begin_key", "end_key", "ts").IsNotSupported());
=======
      wb.DeleteRange(&cf4, "begin_key", "end_key", "ts").IsInvalidArgument());
>>>>>>> bf2c3351

  constexpr size_t wrong_ts_sz = 1 + sizeof(uint64_t);
  std::string ts(wrong_ts_sz, '\0');

  ASSERT_TRUE(wb.Put(&cf0, "key", ts, "value").IsInvalidArgument());
  ASSERT_TRUE(wb.Delete(&cf0, "key", ts).IsInvalidArgument());
  ASSERT_TRUE(wb.SingleDelete(&cf0, "key", ts).IsInvalidArgument());
  ASSERT_TRUE(wb.Merge(&cf0, "key", ts, "value").IsNotSupported());
  ASSERT_TRUE(
<<<<<<< HEAD
      wb.DeleteRange(&cf0, "begin_key", "end_key", ts).IsNotSupported());
=======
      wb.DeleteRange(&cf0, "begin_key", "end_key", ts).IsInvalidArgument());
>>>>>>> bf2c3351

  // Sanity checks for the new WriteBatch APIs without extra 'ts' arg.
  WriteBatch wb1(0, 0, 0, wrong_ts_sz);
  ASSERT_TRUE(wb1.Put(&cf0, "key", "value").IsInvalidArgument());
  ASSERT_TRUE(wb1.Delete(&cf0, "key").IsInvalidArgument());
  ASSERT_TRUE(wb1.SingleDelete(&cf0, "key").IsInvalidArgument());
  ASSERT_TRUE(wb1.Merge(&cf0, "key", "value").IsInvalidArgument());
  ASSERT_TRUE(
      wb1.DeleteRange(&cf0, "begin_key", "end_key").IsInvalidArgument());
}

TEST_F(WriteBatchTest, UpdateTimestamps) {
  // We assume the last eight bytes of each key is reserved for timestamps.
  // Therefore, we must make sure each key is longer than eight bytes.
  constexpr size_t key_size = 16;
  constexpr size_t num_of_keys = 10;
  std::vector<std::string> key_strs(num_of_keys, std::string(key_size, '\0'));

  ColumnFamilyHandleImplDummy cf0(0);
  ColumnFamilyHandleImplDummy cf4(4,
                                  test::BytewiseComparatorWithU64TsWrapper());
  ColumnFamilyHandleImplDummy cf5(5,
                                  test::BytewiseComparatorWithU64TsWrapper());

  const std::unordered_map<uint32_t, const Comparator*> cf_to_ucmps = {
      {0, cf0.GetComparator()},
      {4, cf4.GetComparator()},
      {5, cf5.GetComparator()}};

  static constexpr size_t timestamp_size = sizeof(uint64_t);

  {
    WriteBatch wb1, wb2, wb3, wb4, wb5, wb6, wb7;
    ASSERT_OK(wb1.Put(&cf0, "key", "value"));
    ASSERT_FALSE(WriteBatchInternal::HasKeyWithTimestamp(wb1));
    ASSERT_OK(wb2.Put(&cf4, "key", "value"));
    ASSERT_TRUE(WriteBatchInternal::HasKeyWithTimestamp(wb2));
    ASSERT_OK(wb3.Put(&cf4, "key", /*ts=*/std::string(timestamp_size, '\xfe'),
                      "value"));
    ASSERT_TRUE(WriteBatchInternal::HasKeyWithTimestamp(wb3));
    ASSERT_OK(wb4.Delete(&cf4, "key",
                         /*ts=*/std::string(timestamp_size, '\xfe')));
    ASSERT_TRUE(WriteBatchInternal::HasKeyWithTimestamp(wb4));
    ASSERT_OK(wb5.Delete(&cf4, "key"));
    ASSERT_TRUE(WriteBatchInternal::HasKeyWithTimestamp(wb5));
    ASSERT_OK(wb6.SingleDelete(&cf4, "key"));
    ASSERT_TRUE(WriteBatchInternal::HasKeyWithTimestamp(wb6));
    ASSERT_OK(wb7.SingleDelete(&cf4, "key",
                               /*ts=*/std::string(timestamp_size, '\xfe')));
    ASSERT_TRUE(WriteBatchInternal::HasKeyWithTimestamp(wb7));
  }

  WriteBatch batch;
  // Write to the batch. We will assign timestamps later.
  for (const auto& key_str : key_strs) {
    ASSERT_OK(batch.Put(&cf0, key_str, "value"));
    ASSERT_OK(batch.Put(&cf4, key_str, "value"));
    ASSERT_OK(batch.Put(&cf5, key_str, "value"));
  }

<<<<<<< HEAD
  static constexpr size_t timestamp_size = sizeof(uint64_t);
=======
>>>>>>> bf2c3351
  const auto checker1 = [](uint32_t cf) {
    if (cf == 4 || cf == 5) {
      return timestamp_size;
    } else if (cf == 0) {
      return static_cast<size_t>(0);
    } else {
      return std::numeric_limits<size_t>::max();
    }
  };
  ASSERT_OK(
      batch.UpdateTimestamps(std::string(timestamp_size, '\xfe'), checker1));
  ASSERT_OK(CheckTimestampsInWriteBatch(
      batch, std::string(timestamp_size, '\xfe'), cf_to_ucmps));

  // We use indexed_cf_to_ucmps, non_indexed_cfs_with_ts and timestamp_size to
  // simulate the case in which a transaction enables indexing for some writes
  // while disables indexing for other writes. A transaction uses a
  // WriteBatchWithIndex object to buffer writes (we consider Write-committed
  // policy only). If indexing is enabled, then writes go through
  // WriteBatchWithIndex API populating a WBWI internal data structure, i.e. a
  // mapping from cf to user comparators. If indexing is disabled, a transaction
  // writes directly to the underlying raw WriteBatch. We will need to track the
  // comparator information for the column families to which un-indexed writes
  // are performed. When calling UpdateTimestamp API of WriteBatch, we need
  // indexed_cf_to_ucmps, non_indexed_cfs_with_ts, and timestamp_size to perform
  // checking.
  std::unordered_map<uint32_t, const Comparator*> indexed_cf_to_ucmps = {
      {0, cf0.GetComparator()}, {4, cf4.GetComparator()}};
  std::unordered_set<uint32_t> non_indexed_cfs_with_ts = {cf5.GetID()};
  const auto checker2 = [&indexed_cf_to_ucmps,
                         &non_indexed_cfs_with_ts](uint32_t cf) {
    if (non_indexed_cfs_with_ts.count(cf) > 0) {
      return timestamp_size;
    }
    auto cf_iter = indexed_cf_to_ucmps.find(cf);
    if (cf_iter == indexed_cf_to_ucmps.end()) {
      assert(false);
      return std::numeric_limits<size_t>::max();
    }
    const Comparator* const ucmp = cf_iter->second;
    assert(ucmp);
    return ucmp->timestamp_size();
  };
  ASSERT_OK(
      batch.UpdateTimestamps(std::string(timestamp_size, '\xef'), checker2));
  ASSERT_OK(CheckTimestampsInWriteBatch(
      batch, std::string(timestamp_size, '\xef'), cf_to_ucmps));
}

TEST_F(WriteBatchTest, CommitWithTimestamp) {
  WriteBatch wb;
  const std::string txn_name = "xid1";
  std::string ts;
  constexpr uint64_t commit_ts = 23;
  PutFixed64(&ts, commit_ts);
  ASSERT_OK(WriteBatchInternal::MarkCommitWithTimestamp(&wb, txn_name, ts));
  TestHandler handler;
  ASSERT_OK(wb.Iterate(&handler));
  ASSERT_EQ("MarkCommitWithTimestamp(" + txn_name + ", " +
                Slice(ts).ToString(true) + ")",
            handler.seen);
}

}  // namespace ROCKSDB_NAMESPACE

int main(int argc, char** argv) {
  ROCKSDB_NAMESPACE::port::InstallStackTraceHandler();
  ::testing::InitGoogleTest(&argc, argv);
  return RUN_ALL_TESTS();
}<|MERGE_RESOLUTION|>--- conflicted
+++ resolved
@@ -962,24 +962,15 @@
   ASSERT_TRUE(wb.Delete(nullptr, "key", "ts").IsInvalidArgument());
   ASSERT_TRUE(wb.SingleDelete(nullptr, "key", "ts").IsInvalidArgument());
   ASSERT_TRUE(wb.Merge(nullptr, "key", "ts", "value").IsNotSupported());
-<<<<<<< HEAD
-  ASSERT_TRUE(
-      wb.DeleteRange(nullptr, "begin_key", "end_key", "ts").IsNotSupported());
-=======
   ASSERT_TRUE(wb.DeleteRange(nullptr, "begin_key", "end_key", "ts")
                   .IsInvalidArgument());
->>>>>>> bf2c3351
 
   ASSERT_TRUE(wb.Put(&cf4, "key", "ts", "value").IsInvalidArgument());
   ASSERT_TRUE(wb.Delete(&cf4, "key", "ts").IsInvalidArgument());
   ASSERT_TRUE(wb.SingleDelete(&cf4, "key", "ts").IsInvalidArgument());
   ASSERT_TRUE(wb.Merge(&cf4, "key", "ts", "value").IsNotSupported());
   ASSERT_TRUE(
-<<<<<<< HEAD
-      wb.DeleteRange(&cf4, "begin_key", "end_key", "ts").IsNotSupported());
-=======
       wb.DeleteRange(&cf4, "begin_key", "end_key", "ts").IsInvalidArgument());
->>>>>>> bf2c3351
 
   constexpr size_t wrong_ts_sz = 1 + sizeof(uint64_t);
   std::string ts(wrong_ts_sz, '\0');
@@ -989,11 +980,7 @@
   ASSERT_TRUE(wb.SingleDelete(&cf0, "key", ts).IsInvalidArgument());
   ASSERT_TRUE(wb.Merge(&cf0, "key", ts, "value").IsNotSupported());
   ASSERT_TRUE(
-<<<<<<< HEAD
-      wb.DeleteRange(&cf0, "begin_key", "end_key", ts).IsNotSupported());
-=======
       wb.DeleteRange(&cf0, "begin_key", "end_key", ts).IsInvalidArgument());
->>>>>>> bf2c3351
 
   // Sanity checks for the new WriteBatch APIs without extra 'ts' arg.
   WriteBatch wb1(0, 0, 0, wrong_ts_sz);
@@ -1054,10 +1041,6 @@
     ASSERT_OK(batch.Put(&cf5, key_str, "value"));
   }
 
-<<<<<<< HEAD
-  static constexpr size_t timestamp_size = sizeof(uint64_t);
-=======
->>>>>>> bf2c3351
   const auto checker1 = [](uint32_t cf) {
     if (cf == 4 || cf == 5) {
       return timestamp_size;
