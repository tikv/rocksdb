//  Copyright (c) 2011-present, Facebook, Inc.  All rights reserved.
//  This source code is licensed under both the GPLv2 (found in the
//  COPYING file in the root directory) and Apache 2.0 License
//  (found in the LICENSE.Apache file in the root directory).
//
#include "db/memtable_list.h"

#include <algorithm>
#include <cinttypes>
#include <limits>
#include <queue>
#include <string>

#include "db/db_impl/db_impl.h"
#include "db/memtable.h"
#include "db/range_tombstone_fragmenter.h"
#include "db/version_set.h"
#include "logging/log_buffer.h"
#include "logging/logging.h"
#include "monitoring/thread_status_util.h"
#include "rocksdb/db.h"
#include "rocksdb/env.h"
#include "rocksdb/iterator.h"
#include "table/merging_iterator.h"
#include "test_util/sync_point.h"
#include "util/coding.h"

namespace ROCKSDB_NAMESPACE {

class InternalKeyComparator;
class Mutex;
class VersionSet;

void MemTableListVersion::AddMemTable(MemTable* m) {
  memlist_.push_front(m);
  *parent_memtable_list_memory_usage_ += m->ApproximateMemoryUsage();
}

void MemTableListVersion::UnrefMemTable(autovector<MemTable*>* to_delete,
                                        MemTable* m) {
  if (m->Unref()) {
    to_delete->push_back(m);
    assert(*parent_memtable_list_memory_usage_ >= m->ApproximateMemoryUsage());
    *parent_memtable_list_memory_usage_ -= m->ApproximateMemoryUsage();
  }
}

MemTableListVersion::MemTableListVersion(
    size_t* parent_memtable_list_memory_usage, const MemTableListVersion& old)
    : max_write_buffer_number_to_maintain_(
          old.max_write_buffer_number_to_maintain_),
      max_write_buffer_size_to_maintain_(
          old.max_write_buffer_size_to_maintain_),
      parent_memtable_list_memory_usage_(parent_memtable_list_memory_usage) {
  memlist_ = old.memlist_;
  for (auto& m : memlist_) {
    m->Ref();
  }

  memlist_history_ = old.memlist_history_;
  for (auto& m : memlist_history_) {
    m->Ref();
  }
}

MemTableListVersion::MemTableListVersion(
    size_t* parent_memtable_list_memory_usage,
    int max_write_buffer_number_to_maintain,
    int64_t max_write_buffer_size_to_maintain)
    : max_write_buffer_number_to_maintain_(max_write_buffer_number_to_maintain),
      max_write_buffer_size_to_maintain_(max_write_buffer_size_to_maintain),
      parent_memtable_list_memory_usage_(parent_memtable_list_memory_usage) {}

void MemTableListVersion::Ref() { ++refs_; }

// called by superversion::clean()
void MemTableListVersion::Unref(autovector<MemTable*>* to_delete) {
  assert(refs_ >= 1);
  --refs_;
  if (refs_ == 0) {
    // if to_delete is equal to nullptr it means we're confident
    // that refs_ will not be zero
    assert(to_delete != nullptr);
    for (const auto& m : memlist_) {
      UnrefMemTable(to_delete, m);
    }
    for (const auto& m : memlist_history_) {
      UnrefMemTable(to_delete, m);
    }
    delete this;
  }
}

int MemTableList::NumNotFlushed() const {
  int size = static_cast<int>(current_->memlist_.size());
  assert(num_flush_not_started_ <= size);
  return size;
}

int MemTableList::NumFlushed() const {
  return static_cast<int>(current_->memlist_history_.size());
}

// Search all the memtables starting from the most recent one.
// Return the most recent value found, if any.
// Operands stores the list of merge operations to apply, so far.
bool MemTableListVersion::Get(const LookupKey& key, std::string* value,
                              PinnableWideColumns* columns,
                              std::string* timestamp, Status* s,
                              MergeContext* merge_context,
                              SequenceNumber* max_covering_tombstone_seq,
                              SequenceNumber* seq, const ReadOptions& read_opts,
                              ReadCallback* callback, bool* is_blob_index) {
  return GetFromList(&memlist_, key, value, columns, timestamp, s,
                     merge_context, max_covering_tombstone_seq, seq, read_opts,
                     callback, is_blob_index);
}

void MemTableListVersion::MultiGet(const ReadOptions& read_options,
                                   MultiGetRange* range,
                                   ReadCallback* callback) {
  for (auto memtable : memlist_) {
    memtable->MultiGet(read_options, range, callback,
                       true /* immutable_memtable */);
    if (range->empty()) {
      return;
    }
  }
}

bool MemTableListVersion::GetMergeOperands(
    const LookupKey& key, Status* s, MergeContext* merge_context,
    SequenceNumber* max_covering_tombstone_seq, const ReadOptions& read_opts) {
  for (MemTable* memtable : memlist_) {
    bool done = memtable->Get(
        key, /*value=*/nullptr, /*columns=*/nullptr, /*timestamp=*/nullptr, s,
        merge_context, max_covering_tombstone_seq, read_opts,
        true /* immutable_memtable */, nullptr, nullptr, false);
    if (done) {
      return true;
    }
  }
  return false;
}

bool MemTableListVersion::GetFromHistory(
    const LookupKey& key, std::string* value, PinnableWideColumns* columns,
    std::string* timestamp, Status* s, MergeContext* merge_context,
    SequenceNumber* max_covering_tombstone_seq, SequenceNumber* seq,
    const ReadOptions& read_opts, bool* is_blob_index) {
  return GetFromList(&memlist_history_, key, value, columns, timestamp, s,
                     merge_context, max_covering_tombstone_seq, seq, read_opts,
                     nullptr /*read_callback*/, is_blob_index);
}

bool MemTableListVersion::GetFromList(
    std::list<MemTable*>* list, const LookupKey& key, std::string* value,
    PinnableWideColumns* columns, std::string* timestamp, Status* s,
    MergeContext* merge_context, SequenceNumber* max_covering_tombstone_seq,
    SequenceNumber* seq, const ReadOptions& read_opts, ReadCallback* callback,
    bool* is_blob_index) {
  *seq = kMaxSequenceNumber;

  for (auto& memtable : *list) {
    assert(memtable->IsFragmentedRangeTombstonesConstructed());
    SequenceNumber current_seq = kMaxSequenceNumber;

    bool done =
        memtable->Get(key, value, columns, timestamp, s, merge_context,
                      max_covering_tombstone_seq, &current_seq, read_opts,
                      true /* immutable_memtable */, callback, is_blob_index);
    if (*seq == kMaxSequenceNumber) {
      // Store the most recent sequence number of any operation on this key.
      // Since we only care about the most recent change, we only need to
      // return the first operation found when searching memtables in
      // reverse-chronological order.
      // current_seq would be equal to kMaxSequenceNumber if the value was to be
      // skipped. This allows seq to be assigned again when the next value is
      // read.
      *seq = current_seq;
    }

    if (done) {
      assert(*seq != kMaxSequenceNumber || s->IsNotFound());
      return true;
    }
    if (!done && !s->ok() && !s->IsMergeInProgress() && !s->IsNotFound()) {
      return false;
    }
  }
  return false;
}

Status MemTableListVersion::AddRangeTombstoneIterators(
    const ReadOptions& read_opts, Arena* /*arena*/,
    RangeDelAggregator* range_del_agg) {
  assert(range_del_agg != nullptr);
  // Except for snapshot read, using kMaxSequenceNumber is OK because these
  // are immutable memtables.
  SequenceNumber read_seq = read_opts.snapshot != nullptr
                                ? read_opts.snapshot->GetSequenceNumber()
                                : kMaxSequenceNumber;
  for (auto& m : memlist_) {
    assert(m->IsFragmentedRangeTombstonesConstructed());
    std::unique_ptr<FragmentedRangeTombstoneIterator> range_del_iter(
        m->NewRangeTombstoneIterator(read_opts, read_seq,
                                     true /* immutable_memtable */));
    range_del_agg->AddTombstones(std::move(range_del_iter));
  }
  return Status::OK();
}

void MemTableListVersion::AddIterators(
    const ReadOptions& options, std::vector<InternalIterator*>* iterator_list,
    Arena* arena) {
  for (auto& m : memlist_) {
    iterator_list->push_back(m->NewIterator(options, arena));
  }
}

void MemTableListVersion::AddIterators(const ReadOptions& options,
                                       MergeIteratorBuilder* merge_iter_builder,
                                       bool add_range_tombstone_iter) {
  for (auto& m : memlist_) {
    auto mem_iter = m->NewIterator(options, merge_iter_builder->GetArena());
    if (!add_range_tombstone_iter || options.ignore_range_deletions) {
      merge_iter_builder->AddIterator(mem_iter);
    } else {
      // Except for snapshot read, using kMaxSequenceNumber is OK because these
      // are immutable memtables.
      SequenceNumber read_seq = options.snapshot != nullptr
                                    ? options.snapshot->GetSequenceNumber()
                                    : kMaxSequenceNumber;
      TruncatedRangeDelIterator* mem_tombstone_iter = nullptr;
      auto range_del_iter = m->NewRangeTombstoneIterator(
          options, read_seq, true /* immutale_memtable */);
      if (range_del_iter == nullptr || range_del_iter->empty()) {
        delete range_del_iter;
      } else {
        mem_tombstone_iter = new TruncatedRangeDelIterator(
            std::unique_ptr<FragmentedRangeTombstoneIterator>(range_del_iter),
            &m->GetInternalKeyComparator(), nullptr /* smallest */,
            nullptr /* largest */);
      }
      merge_iter_builder->AddPointAndTombstoneIterator(mem_iter,
                                                       mem_tombstone_iter);
    }
  }
}

uint64_t MemTableListVersion::GetTotalNumEntries() const {
  uint64_t total_num = 0;
  for (auto& m : memlist_) {
    total_num += m->num_entries();
  }
  return total_num;
}

MemTable::MemTableStats MemTableListVersion::ApproximateStats(
    const Slice& start_ikey, const Slice& end_ikey) {
  MemTable::MemTableStats total_stats = {0, 0};
  for (auto& m : memlist_) {
    auto mStats = m->ApproximateStats(start_ikey, end_ikey);
    total_stats.size += mStats.size;
    total_stats.count += mStats.count;
  }
  return total_stats;
}

uint64_t MemTableListVersion::GetTotalNumDeletes() const {
  uint64_t total_num = 0;
  for (auto& m : memlist_) {
    total_num += m->num_deletes();
  }
  return total_num;
}

SequenceNumber MemTableListVersion::GetEarliestSequenceNumber(
    bool include_history) const {
  if (include_history && !memlist_history_.empty()) {
    return memlist_history_.back()->GetEarliestSequenceNumber();
  } else if (!memlist_.empty()) {
    return memlist_.back()->GetEarliestSequenceNumber();
  } else {
    return kMaxSequenceNumber;
  }
}

SequenceNumber MemTableListVersion::GetFirstSequenceNumber() const {
  SequenceNumber min_first_seqno = kMaxSequenceNumber;
  // The first memtable in the list might not be the oldest one with mempurge
  for (const auto& m : memlist_) {
    min_first_seqno = std::min(m->GetFirstSequenceNumber(), min_first_seqno);
  }
  return min_first_seqno;
}

// caller is responsible for referencing m
void MemTableListVersion::Add(MemTable* m, autovector<MemTable*>* to_delete) {
  assert(refs_ == 1);  // only when refs_ == 1 is MemTableListVersion mutable
  AddMemTable(m);
  // m->MemoryAllocatedBytes() is added in MemoryAllocatedBytesExcludingLast
  TrimHistory(to_delete, 0);
}

// Removes m from list of memtables not flushed.  Caller should NOT Unref m.
void MemTableListVersion::Remove(MemTable* m,
                                 autovector<MemTable*>* to_delete) {
  assert(refs_ == 1);  // only when refs_ == 1 is MemTableListVersion mutable
  memlist_.remove(m);

  m->MarkFlushed();
  if (max_write_buffer_size_to_maintain_ > 0 ||
      max_write_buffer_number_to_maintain_ > 0) {
    memlist_history_.push_front(m);
    // Unable to get size of mutable memtable at this point, pass 0 to
    // TrimHistory as a best effort.
    TrimHistory(to_delete, 0);
  } else {
    UnrefMemTable(to_delete, m);
  }
}

// return the total memory usage assuming the oldest flushed memtable is dropped
size_t MemTableListVersion::MemoryAllocatedBytesExcludingLast() const {
  size_t total_memtable_size = 0;
  for (auto& memtable : memlist_) {
    total_memtable_size += memtable->MemoryAllocatedBytes();
  }
  for (auto& memtable : memlist_history_) {
    total_memtable_size += memtable->MemoryAllocatedBytes();
  }
  if (!memlist_history_.empty()) {
    total_memtable_size -= memlist_history_.back()->MemoryAllocatedBytes();
  }
  return total_memtable_size;
}

bool MemTableListVersion::MemtableLimitExceeded(size_t usage) {
  if (max_write_buffer_size_to_maintain_ > 0) {
    // calculate the total memory usage after dropping the oldest flushed
    // memtable, compare with max_write_buffer_size_to_maintain_ to decide
    // whether to trim history
    return MemoryAllocatedBytesExcludingLast() + usage >=
           static_cast<size_t>(max_write_buffer_size_to_maintain_);
  } else if (max_write_buffer_number_to_maintain_ > 0) {
    return memlist_.size() + memlist_history_.size() >
           static_cast<size_t>(max_write_buffer_number_to_maintain_);
  } else {
    return false;
  }
}

// Make sure we don't use up too much space in history
bool MemTableListVersion::TrimHistory(autovector<MemTable*>* to_delete,
                                      size_t usage) {
  bool ret = false;
  while (MemtableLimitExceeded(usage) && !memlist_history_.empty()) {
    MemTable* x = memlist_history_.back();
    memlist_history_.pop_back();

    UnrefMemTable(to_delete, x);
    ret = true;
  }
  return ret;
}

// Returns true if there is at least one memtable on which flush has
// not yet started.
bool MemTableList::IsFlushPending() const {
  if ((flush_requested_ && num_flush_not_started_ > 0) ||
      (num_flush_not_started_ >= min_write_buffer_number_to_merge_)) {
    assert(imm_flush_needed.load(std::memory_order_relaxed));
    return true;
  }
  return false;
}

bool MemTableList::IsFlushPendingOrRunning() const {
  if (current_->memlist_.size() - num_flush_not_started_ > 0) {
    // Flush is already running on at least one memtable
    return true;
  }
  return IsFlushPending();
}

// Returns the memtables that need to be flushed.
void MemTableList::PickMemtablesToFlush(uint64_t max_memtable_id,
                                        autovector<MemTable*>* ret,
                                        uint64_t* max_next_log_number) {
  AutoThreadOperationStageUpdater stage_updater(
      ThreadStatus::STAGE_PICK_MEMTABLES_TO_FLUSH);
  const auto& memlist = current_->memlist_;
  bool atomic_flush = false;

  // Note: every time MemTableList::Add(mem) is called, it adds the new mem
  // at the FRONT of the memlist (memlist.push_front(mem)). Therefore, by
  // iterating through the memlist starting at the end, the vector<MemTable*>
  // ret is filled with memtables already sorted in increasing MemTable ID.
  // However, when the mempurge feature is activated, new memtables with older
  // IDs will be added to the memlist.
  for (auto it = memlist.rbegin(); it != memlist.rend(); ++it) {
    MemTable* m = *it;
    if (!atomic_flush && m->atomic_flush_seqno_ != kMaxSequenceNumber) {
      atomic_flush = true;
    }
    if (m->GetID() > max_memtable_id) {
      break;
    }
    if (!m->flush_in_progress_) {
      assert(!m->flush_completed_);
      num_flush_not_started_--;
      if (num_flush_not_started_ == 0) {
        imm_flush_needed.store(false, std::memory_order_release);
      }
      m->flush_in_progress_ = true;  // flushing will start very soon
      if (max_next_log_number) {
        *max_next_log_number =
            std::max(m->GetNextLogNumber(), *max_next_log_number);
      }
      ret->push_back(m);
    } else if (!ret->empty()) {
      // This `break` is necessary to prevent picking non-consecutive memtables
      // in case `memlist` has one or more entries with
      // `flush_in_progress_ == true` sandwiched between entries with
      // `flush_in_progress_ == false`. This could happen after parallel flushes
      // are picked and the one flushing older memtables is rolled back.
      break;
    }
  }
  if (!atomic_flush || num_flush_not_started_ == 0) {
    flush_requested_ = false;  // start-flush request is complete
  }
}

void MemTableList::ExportMemtables(autovector<MemTable*>* ret) {
  const auto& memlist = current_->memlist_;
  autovector<MemTable*> tmp;
  for (auto it = memlist.rbegin(); it != memlist.rend(); ++it) {
    MemTable* m = *it;
    tmp.push_back(m);
  }
  // For mempurge feature.
  std::sort(tmp.begin(), tmp.end(),
            [](const MemTable* m1, const MemTable* m2) -> bool {
              return m1->GetID() < m2->GetID();
            });
  for (auto m : tmp) {
    ret->push_back(m);
  }
}

void MemTableList::RollbackMemtableFlush(const autovector<MemTable*>& mems,
                                         uint64_t /*file_number*/) {
  AutoThreadOperationStageUpdater stage_updater(
      ThreadStatus::STAGE_MEMTABLE_ROLLBACK);
  assert(!mems.empty());

  // If the flush was not successful, then just reset state.
  // Maybe a succeeding attempt to flush will be successful.
  for (MemTable* m : mems) {
    assert(m->flush_in_progress_);
    assert(m->file_number_ == 0);

    m->flush_in_progress_ = false;
    m->flush_completed_ = false;
    m->edit_.Clear();
    num_flush_not_started_++;
  }
  imm_flush_needed.store(true, std::memory_order_release);
}

// Try record a successful flush in the manifest file. It might just return
// Status::OK letting a concurrent flush to do actual the recording..
Status MemTableList::TryInstallMemtableFlushResults(
    ColumnFamilyData* cfd, const MutableCFOptions& mutable_cf_options,
    const autovector<MemTable*>& mems, LogsWithPrepTracker* prep_tracker,
    VersionSet* vset, InstrumentedMutex* mu, uint64_t file_number,
    autovector<MemTable*>* to_delete, FSDirectory* db_directory,
    LogBuffer* log_buffer,
    std::list<std::unique_ptr<FlushJobInfo>>* committed_flush_jobs_info,
    bool write_edits) {
  AutoThreadOperationStageUpdater stage_updater(
      ThreadStatus::STAGE_MEMTABLE_INSTALL_FLUSH_RESULTS);
  mu->AssertHeld();

  // Flush was successful
  // Record the status on the memtable object. Either this call or a call by a
  // concurrent flush thread will read the status and write it to manifest.
  for (size_t i = 0; i < mems.size(); ++i) {
    // All the edits are associated with the first memtable of this batch.
    assert(i == 0 || mems[i]->GetEdits()->NumEntries() == 0);

    mems[i]->flush_completed_ = true;
    mems[i]->file_number_ = file_number;
  }

  // if some other thread is already committing, then return
  Status s;
  if (commit_in_progress_) {
    TEST_SYNC_POINT("MemTableList::TryInstallMemtableFlushResults:InProgress");
    return s;
  }

  // Only a single thread can be executing this piece of code
  commit_in_progress_ = true;

  // Retry until all completed flushes are committed. New flushes can finish
  // while the current thread is writing manifest where mutex is released.
  while (s.ok()) {
    auto& memlist = current_->memlist_;
    // The back is the oldest; if flush_completed_ is not set to it, it means
    // that we were assigned a more recent memtable. The memtables' flushes must
    // be recorded in manifest in order. A concurrent flush thread, who is
    // assigned to flush the oldest memtable, will later wake up and does all
    // the pending writes to manifest, in order.
    if (memlist.empty() || !memlist.back()->flush_completed_) {
      break;
    }
    // scan all memtables from the earliest, and commit those
    // (in that order) that have finished flushing. Memtables
    // are always committed in the order that they were created.
    uint64_t batch_file_number = 0;
    size_t batch_count = 0;
    autovector<VersionEdit*> edit_list;
    autovector<MemTable*> memtables_to_flush;
    // enumerate from the last (earliest) element to see how many batch finished
    for (auto it = memlist.rbegin(); it != memlist.rend(); ++it) {
      MemTable* m = *it;
      if (!m->flush_completed_) {
        break;
      }
      if (it == memlist.rbegin() || batch_file_number != m->file_number_) {
        batch_file_number = m->file_number_;
        if (m->edit_.GetBlobFileAdditions().empty()) {
          ROCKS_LOG_BUFFER(log_buffer,
                           "[%s] Level-0 commit table #%" PRIu64 " started",
                           cfd->GetName().c_str(), m->file_number_);
        } else {
          ROCKS_LOG_BUFFER(log_buffer,
                           "[%s] Level-0 commit table #%" PRIu64
                           " (+%zu blob files) started",
                           cfd->GetName().c_str(), m->file_number_,
                           m->edit_.GetBlobFileAdditions().size());
        }

        edit_list.push_back(&m->edit_);
        memtables_to_flush.push_back(m);
#ifndef ROCKSDB_LITE
        std::unique_ptr<FlushJobInfo> info = m->ReleaseFlushJobInfo();
        if (info != nullptr) {
          committed_flush_jobs_info->push_back(std::move(info));
        }
#else
        (void)committed_flush_jobs_info;
#endif  // !ROCKSDB_LITE
      }
      batch_count++;
    }

    // TODO(myabandeh): Not sure how batch_count could be 0 here.
    if (batch_count > 0) {
      uint64_t min_wal_number_to_keep = 0;
      assert(edit_list.size() > 0);
      if (vset->db_options()->allow_2pc) {
        // Note that if mempurge is successful, the edit_list will
        // not be applicable (contains info of new min_log number to keep,
        // and level 0 file path of SST file created during normal flush,
        // so both pieces of information are irrelevant after a successful
        // mempurge operation).
        min_wal_number_to_keep = PrecomputeMinLogNumberToKeep2PC(
            vset, *cfd, edit_list, memtables_to_flush, prep_tracker);

        // We piggyback the information of earliest log file to keep in the
        // manifest entry for the last file flushed.
      } else {
        min_wal_number_to_keep =
            PrecomputeMinLogNumberToKeepNon2PC(vset, *cfd, edit_list);
      }
      edit_list.back()->SetMinLogNumberToKeep(min_wal_number_to_keep);

      VersionEdit wal_deletion;
      wal_deletion.SetMinLogNumberToKeep(min_wal_number_to_keep);
      if (vset->db_options()->track_and_verify_wals_in_manifest) {
        if (min_wal_number_to_keep >
            vset->GetWalSet().GetMinWalNumberToKeep()) {
          wal_deletion.DeleteWalsBefore(min_wal_number_to_keep);
        }
        TEST_SYNC_POINT_CALLBACK(
            "MemTableList::TryInstallMemtableFlushResults:"
            "AfterComputeMinWalToKeep",
            nullptr);
      }
      edit_list.push_back(&wal_deletion);

      const auto manifest_write_cb = [this, cfd, batch_count, log_buffer,
                                      to_delete, mu](const Status& status) {
        RemoveMemTablesOrRestoreFlags(status, cfd, batch_count, log_buffer,
                                      to_delete, mu);
      };
      if (write_edits) {
        // this can release and reacquire the mutex.
        s = vset->LogAndApply(cfd, mutable_cf_options, edit_list, mu,
                              db_directory, /*new_descriptor_log=*/false,
                              /*column_family_options=*/nullptr,
                              manifest_write_cb);
      } else {
        // If write_edit is false (e.g: successful mempurge),
        // then remove old memtables, wake up manifest write queue threads,
        // and don't commit anything to the manifest file.
        RemoveMemTablesOrRestoreFlags(s, cfd, batch_count, log_buffer,
                                      to_delete, mu);
        // Note: cfd->SetLogNumber is only called when a VersionEdit
        // is written to MANIFEST. When mempurge is succesful, we skip
        // this step, therefore cfd->GetLogNumber is always is
        // earliest log with data unflushed.
        // Notify new head of manifest write queue.
        // wake up all the waiting writers
        // TODO(bjlemaire): explain full reason WakeUpWaitingManifestWriters
        // needed or investigate more.
        vset->WakeUpWaitingManifestWriters();
      }
    }
  }
  commit_in_progress_ = false;
  return s;
}

// New memtables are inserted at the front of the list.
void MemTableList::Add(MemTable* m, autovector<MemTable*>* to_delete) {
  assert(static_cast<int>(current_->memlist_.size()) >= num_flush_not_started_);
  InstallNewVersion();
  // this method is used to move mutable memtable into an immutable list.
  // since mutable memtable is already refcounted by the DBImpl,
  // and when moving to the immutable list we don't unref it,
  // we don't have to ref the memtable here. we just take over the
  // reference from the DBImpl.
  current_->Add(m, to_delete);
  m->MarkImmutable();
  num_flush_not_started_++;
  if (num_flush_not_started_ == 1) {
    imm_flush_needed.store(true, std::memory_order_release);
  }
  UpdateCachedValuesFromMemTableListVersion();
  ResetTrimHistoryNeeded();
}

bool MemTableList::TrimHistory(autovector<MemTable*>* to_delete, size_t usage) {
  InstallNewVersion();
  bool ret = current_->TrimHistory(to_delete, usage);
  UpdateCachedValuesFromMemTableListVersion();
  ResetTrimHistoryNeeded();
  return ret;
}

// Returns an estimate of the number of bytes of data in use.
size_t MemTableList::ApproximateUnflushedMemTablesMemoryUsage() {
  size_t total_size = 0;
  for (auto& memtable : current_->memlist_) {
    total_size += memtable->ApproximateMemoryUsage();
  }
  return total_size;
}

size_t MemTableList::ApproximateMemoryUsage() { return current_memory_usage_; }

size_t MemTableList::MemoryAllocatedBytesExcludingLast() const {
  const size_t usage = current_memory_allocted_bytes_excluding_last_.load(
      std::memory_order_relaxed);
  return usage;
}

bool MemTableList::HasHistory() const {
  const bool has_history = current_has_history_.load(std::memory_order_relaxed);
  return has_history;
}

void MemTableList::UpdateCachedValuesFromMemTableListVersion() {
  const size_t total_memtable_size =
      current_->MemoryAllocatedBytesExcludingLast();
  current_memory_allocted_bytes_excluding_last_.store(
      total_memtable_size, std::memory_order_relaxed);

  const bool has_history = current_->HasHistory();
  current_has_history_.store(has_history, std::memory_order_relaxed);
}

uint64_t MemTableList::ApproximateOldestKeyTime() const {
  if (!current_->memlist_.empty()) {
    return current_->memlist_.back()->ApproximateOldestKeyTime();
  }
  return std::numeric_limits<uint64_t>::max();
}

void MemTableList::InstallNewVersion() {
  if (current_->refs_ == 1) {
    // we're the only one using the version, just keep using it
  } else {
    // somebody else holds the current version, we need to create new one
    MemTableListVersion* version = current_;
    current_ = new MemTableListVersion(&current_memory_usage_, *version);
    current_->Ref();
    version->Unref();
  }
}

void MemTableList::RemoveMemTablesOrRestoreFlags(
    const Status& s, ColumnFamilyData* cfd, size_t batch_count,
    LogBuffer* log_buffer, autovector<MemTable*>* to_delete,
    InstrumentedMutex* mu) {
  assert(mu);
  mu->AssertHeld();
  assert(to_delete);
  // we will be changing the version in the next code path,
  // so we better create a new one, since versions are immutable
  InstallNewVersion();

  // All the later memtables that have the same filenum
  // are part of the same batch. They can be committed now.
  uint64_t mem_id = 1;  // how many memtables have been flushed.

  // commit new state only if the column family is NOT dropped.
  // The reason is as follows (refer to
  // ColumnFamilyTest.FlushAndDropRaceCondition).
  // If the column family is dropped, then according to LogAndApply, its
  // corresponding flush operation is NOT written to the MANIFEST. This
  // means the DB is not aware of the L0 files generated from the flush.
  // By committing the new state, we remove the memtable from the memtable
  // list. Creating an iterator on this column family will not be able to
  // read full data since the memtable is removed, and the DB is not aware
  // of the L0 files, causing MergingIterator unable to build child
  // iterators. RocksDB contract requires that the iterator can be created
  // on a dropped column family, and we must be able to
  // read full data as long as column family handle is not deleted, even if
  // the column family is dropped.
  if (s.ok() && !cfd->IsDropped()) {  // commit new state
    while (batch_count-- > 0) {
      MemTable* m = current_->memlist_.back();
      if (m->edit_.GetBlobFileAdditions().empty()) {
        ROCKS_LOG_BUFFER(log_buffer,
                         "[%s] Level-0 commit table #%" PRIu64
                         ": memtable #%" PRIu64 " done",
                         cfd->GetName().c_str(), m->file_number_, mem_id);
      } else {
        ROCKS_LOG_BUFFER(log_buffer,
                         "[%s] Level-0 commit table #%" PRIu64
                         " (+%zu blob files)"
                         ": memtable #%" PRIu64 " done",
                         cfd->GetName().c_str(), m->file_number_,
                         m->edit_.GetBlobFileAdditions().size(), mem_id);
      }

      assert(m->file_number_ > 0);
      current_->Remove(m, to_delete);
      UpdateCachedValuesFromMemTableListVersion();
      ResetTrimHistoryNeeded();
      ++mem_id;
    }
  } else {
    for (auto it = current_->memlist_.rbegin(); batch_count-- > 0; ++it) {
      MemTable* m = *it;
      // commit failed. setup state so that we can flush again.
      if (m->edit_.GetBlobFileAdditions().empty()) {
        ROCKS_LOG_BUFFER(log_buffer,
                         "Level-0 commit table #%" PRIu64 ": memtable #%" PRIu64
                         " failed",
                         m->file_number_, mem_id);
      } else {
        ROCKS_LOG_BUFFER(log_buffer,
                         "Level-0 commit table #%" PRIu64
                         " (+%zu blob files)"
                         ": memtable #%" PRIu64 " failed",
                         m->file_number_,
                         m->edit_.GetBlobFileAdditions().size(), mem_id);
      }

      m->flush_completed_ = false;
      m->flush_in_progress_ = false;
      m->edit_.Clear();
      num_flush_not_started_++;
      m->file_number_ = 0;
      imm_flush_needed.store(true, std::memory_order_release);
      ++mem_id;
    }
  }
}

uint64_t MemTableList::PrecomputeMinLogContainingPrepSection(
    const std::unordered_set<MemTable*>* memtables_to_flush) {
  uint64_t min_log = 0;

  for (auto& m : current_->memlist_) {
    if (memtables_to_flush && memtables_to_flush->count(m)) {
      continue;
    }

    auto log = m->GetMinLogContainingPrepSection();

    if (log > 0 && (min_log == 0 || log < min_log)) {
      min_log = log;
    }
  }

  return min_log;
}

// Commit a successful atomic flush in the manifest file.
Status InstallMemtableAtomicFlushResults(
    const autovector<MemTableList*>* imm_lists,
    const autovector<ColumnFamilyData*>& cfds,
    const autovector<const MutableCFOptions*>& mutable_cf_options_list,
    const autovector<const autovector<MemTable*>*>& mems_list, VersionSet* vset,
    LogsWithPrepTracker* prep_tracker, InstrumentedMutex* mu,
    const autovector<FileMetaData*>& file_metas,
    const autovector<std::list<std::unique_ptr<FlushJobInfo>>*>&
        committed_flush_jobs_info,
    autovector<MemTable*>* to_delete, FSDirectory* db_directory,
    LogBuffer* log_buffer) {
  AutoThreadOperationStageUpdater stage_updater(
      ThreadStatus::STAGE_MEMTABLE_INSTALL_FLUSH_RESULTS);
  mu->AssertHeld();

  size_t num = mems_list.size();
  assert(cfds.size() == num);
  if (imm_lists != nullptr) {
    assert(imm_lists->size() == num);
  }
  if (num == 0) {
    return Status::OK();
  }

  for (size_t k = 0; k != num; ++k) {
#ifndef NDEBUG
    const auto* imm =
        (imm_lists == nullptr) ? cfds[k]->imm() : imm_lists->at(k);
    if (!mems_list[k]->empty()) {
      assert((*mems_list[k])[0]->GetID() == imm->GetEarliestMemTableID());
    }
#endif
    assert(nullptr != file_metas[k]);
    for (size_t i = 0; i != mems_list[k]->size(); ++i) {
      assert(i == 0 || (*mems_list[k])[i]->GetEdits()->NumEntries() == 0);
      (*mems_list[k])[i]->SetFlushCompleted(true);
      (*mems_list[k])[i]->SetFileNumber(file_metas[k]->fd.GetNumber());
    }
#ifndef ROCKSDB_LITE
    if (committed_flush_jobs_info[k]) {
      assert(!mems_list[k]->empty());
      assert((*mems_list[k])[0]);
      std::unique_ptr<FlushJobInfo> flush_job_info =
          (*mems_list[k])[0]->ReleaseFlushJobInfo();
      committed_flush_jobs_info[k]->push_back(std::move(flush_job_info));
    }
#else   //! ROCKSDB_LITE
    (void)committed_flush_jobs_info;
#endif  // ROCKSDB_LITE
  }

  Status s;

  autovector<autovector<VersionEdit*>> edit_lists;
  uint32_t num_entries = 0;
  for (const auto mems : mems_list) {
    assert(mems != nullptr);
    autovector<VersionEdit*> edits;
    assert(!mems->empty());
    edits.emplace_back((*mems)[0]->GetEdits());
    ++num_entries;
    edit_lists.emplace_back(edits);
  }

  WalNumber min_wal_number_to_keep = 0;
  if (vset->db_options()->allow_2pc) {
    min_wal_number_to_keep = PrecomputeMinLogNumberToKeep2PC(
        vset, cfds, edit_lists, mems_list, prep_tracker);
  } else {
    min_wal_number_to_keep =
        PrecomputeMinLogNumberToKeepNon2PC(vset, cfds, edit_lists);
  }
  edit_lists.back().back()->SetMinLogNumberToKeep(min_wal_number_to_keep);

<<<<<<< HEAD
  std::unique_ptr<VersionEdit> wal_deletion;
  if (vset->db_options()->track_and_verify_wals_in_manifest) {
    if (min_wal_number_to_keep > vset->GetWalSet().GetMinWalNumberToKeep()) {
      wal_deletion.reset(new VersionEdit);
      wal_deletion->DeleteWalsBefore(min_wal_number_to_keep);
      edit_lists.back().push_back(wal_deletion.get());
      ++num_entries;
    }
=======
  VersionEdit wal_deletion;
  wal_deletion.SetMinLogNumberToKeep(min_wal_number_to_keep);
  if (vset->db_options()->track_and_verify_wals_in_manifest &&
      min_wal_number_to_keep > vset->GetWalSet().GetMinWalNumberToKeep()) {
    wal_deletion.DeleteWalsBefore(min_wal_number_to_keep);
>>>>>>> bf2c3351
  }
  edit_lists.back().push_back(&wal_deletion);
  ++num_entries;

  // Mark the version edits as an atomic group if the number of version edits
  // exceeds 1.
  if (cfds.size() > 1) {
    for (size_t i = 0; i < edit_lists.size(); i++) {
      assert((edit_lists[i].size() == 1) ||
             ((edit_lists[i].size() == 2) && (i == edit_lists.size() - 1)));
      for (auto& e : edit_lists[i]) {
        e->MarkAtomicGroup(--num_entries);
      }
    }
    assert(0 == num_entries);
  }

  // this can release and reacquire the mutex.
  s = vset->LogAndApply(cfds, mutable_cf_options_list, edit_lists, mu,
                        db_directory);

  for (size_t k = 0; k != cfds.size(); ++k) {
    auto* imm = (imm_lists == nullptr) ? cfds[k]->imm() : imm_lists->at(k);
    imm->InstallNewVersion();
  }

  if (s.ok() || s.IsColumnFamilyDropped()) {
    for (size_t i = 0; i != cfds.size(); ++i) {
      if (cfds[i]->IsDropped()) {
        continue;
      }
      auto* imm = (imm_lists == nullptr) ? cfds[i]->imm() : imm_lists->at(i);
      for (auto m : *mems_list[i]) {
        assert(m->GetFileNumber() > 0);
        uint64_t mem_id = m->GetID();

        const VersionEdit* const edit = m->GetEdits();
        assert(edit);

        if (edit->GetBlobFileAdditions().empty()) {
          ROCKS_LOG_BUFFER(log_buffer,
                           "[%s] Level-0 commit table #%" PRIu64
                           ": memtable #%" PRIu64 " done",
                           cfds[i]->GetName().c_str(), m->GetFileNumber(),
                           mem_id);
        } else {
          ROCKS_LOG_BUFFER(log_buffer,
                           "[%s] Level-0 commit table #%" PRIu64
                           " (+%zu blob files)"
                           ": memtable #%" PRIu64 " done",
                           cfds[i]->GetName().c_str(), m->GetFileNumber(),
                           edit->GetBlobFileAdditions().size(), mem_id);
        }

        imm->current_->Remove(m, to_delete);
        imm->UpdateCachedValuesFromMemTableListVersion();
        imm->ResetTrimHistoryNeeded();
      }
    }
  } else {
    for (size_t i = 0; i != cfds.size(); ++i) {
      auto* imm = (imm_lists == nullptr) ? cfds[i]->imm() : imm_lists->at(i);
      for (auto m : *mems_list[i]) {
        uint64_t mem_id = m->GetID();

        const VersionEdit* const edit = m->GetEdits();
        assert(edit);

        if (edit->GetBlobFileAdditions().empty()) {
          ROCKS_LOG_BUFFER(log_buffer,
                           "[%s] Level-0 commit table #%" PRIu64
                           ": memtable #%" PRIu64 " failed",
                           cfds[i]->GetName().c_str(), m->GetFileNumber(),
                           mem_id);
        } else {
          ROCKS_LOG_BUFFER(log_buffer,
                           "[%s] Level-0 commit table #%" PRIu64
                           " (+%zu blob files)"
                           ": memtable #%" PRIu64 " failed",
                           cfds[i]->GetName().c_str(), m->GetFileNumber(),
                           edit->GetBlobFileAdditions().size(), mem_id);
        }

        m->SetFlushCompleted(false);
        m->SetFlushInProgress(false);
        m->GetEdits()->Clear();
        m->SetFileNumber(0);
        imm->num_flush_not_started_++;
      }
      imm->imm_flush_needed.store(true, std::memory_order_release);
    }
  }

  return s;
}

void MemTableList::RemoveOldMemTables(uint64_t log_number,
                                      autovector<MemTable*>* to_delete) {
  assert(to_delete != nullptr);
  InstallNewVersion();
  auto& memlist = current_->memlist_;
  autovector<MemTable*> old_memtables;
  for (auto it = memlist.rbegin(); it != memlist.rend(); ++it) {
    MemTable* mem = *it;
    if (mem->GetNextLogNumber() > log_number) {
      break;
    }
    old_memtables.push_back(mem);
  }

  for (auto it = old_memtables.begin(); it != old_memtables.end(); ++it) {
    MemTable* mem = *it;
    current_->Remove(mem, to_delete);
    --num_flush_not_started_;
    if (0 == num_flush_not_started_) {
      imm_flush_needed.store(false, std::memory_order_release);
    }
  }

  UpdateCachedValuesFromMemTableListVersion();
  ResetTrimHistoryNeeded();
}

}  // namespace ROCKSDB_NAMESPACE<|MERGE_RESOLUTION|>--- conflicted
+++ resolved
@@ -879,22 +879,11 @@
   }
   edit_lists.back().back()->SetMinLogNumberToKeep(min_wal_number_to_keep);
 
-<<<<<<< HEAD
-  std::unique_ptr<VersionEdit> wal_deletion;
-  if (vset->db_options()->track_and_verify_wals_in_manifest) {
-    if (min_wal_number_to_keep > vset->GetWalSet().GetMinWalNumberToKeep()) {
-      wal_deletion.reset(new VersionEdit);
-      wal_deletion->DeleteWalsBefore(min_wal_number_to_keep);
-      edit_lists.back().push_back(wal_deletion.get());
-      ++num_entries;
-    }
-=======
   VersionEdit wal_deletion;
   wal_deletion.SetMinLogNumberToKeep(min_wal_number_to_keep);
   if (vset->db_options()->track_and_verify_wals_in_manifest &&
       min_wal_number_to_keep > vset->GetWalSet().GetMinWalNumberToKeep()) {
     wal_deletion.DeleteWalsBefore(min_wal_number_to_keep);
->>>>>>> bf2c3351
   }
   edit_lists.back().push_back(&wal_deletion);
   ++num_entries;
