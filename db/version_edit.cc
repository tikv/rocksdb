--- conflicted
+++ resolved
@@ -796,9 +796,6 @@
     r.append("\n  AddFile: ");
     AppendNumberTo(&r, new_files_[i].first);
     r.append(" ");
-<<<<<<< HEAD
-    r.append(f.DebugString(hex_key));
-=======
     AppendNumberTo(&r, f.fd.GetNumber());
     r.append(" ");
     AppendNumberTo(&r, f.fd.GetFileSize());
@@ -832,7 +829,6 @@
       InternalUniqueIdToExternal(&id);
       r.append(UniqueIdToHumanString(EncodeUniqueIdBytes(&id)));
     }
->>>>>>> bf2c3351
   }
 
   for (const auto& blob_file_addition : blob_file_additions_) {
