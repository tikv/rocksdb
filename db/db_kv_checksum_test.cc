--- conflicted
+++ resolved
@@ -106,39 +106,6 @@
     memtable_protection_bytes_per_key_ = std::get<3>(GetParam());
   }
 
-<<<<<<< HEAD
-  std::pair<WriteBatch, Status> GetWriteBatch(ColumnFamilyHandle* cf_handle) {
-    Status s;
-    WriteBatch wb(0 /* reserved_bytes */, 0 /* max_bytes */,
-                  8 /* protection_bytes_per_entry */, 0 /* default_cf_ts_sz */);
-    switch (op_type_) {
-      case WriteBatchOpType::kPut:
-        s = wb.Put(cf_handle, "key", "val");
-        break;
-      case WriteBatchOpType::kDelete:
-        s = wb.Delete(cf_handle, "key");
-        break;
-      case WriteBatchOpType::kSingleDelete:
-        s = wb.SingleDelete(cf_handle, "key");
-        break;
-      case WriteBatchOpType::kDeleteRange:
-        s = wb.DeleteRange(cf_handle, "begin", "end");
-        break;
-      case WriteBatchOpType::kMerge:
-        s = wb.Merge(cf_handle, "key", "val");
-        break;
-      case WriteBatchOpType::kBlobIndex:
-        // TODO(ajkr): use public API once available.
-        uint32_t cf_id;
-        if (cf_handle == nullptr) {
-          cf_id = 0;
-        } else {
-          cf_id = cf_handle->GetID();
-        }
-        s = WriteBatchInternal::PutBlobIndex(&wb, cf_id, "key", "val");
-        break;
-      case WriteBatchOpType::kNum:
-=======
   Status ExecuteWrite(ColumnFamilyHandle* cf_handle) {
     switch (write_mode_) {
       case WriteMode::kWriteUnprotectedBatch: {
@@ -166,7 +133,6 @@
         return db_->Write(write_opts, &batch_and_status.first);
       }
       case WriteMode::kNum:
->>>>>>> bf2c3351
         assert(false);
     }
     return Status::NotSupported("WriteMode " +
