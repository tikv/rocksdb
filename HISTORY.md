--- conflicted
+++ resolved
@@ -1,17 +1,4 @@
 # Rocksdb Change Log
-<<<<<<< HEAD
-## 5.8.7 (11/28/2017)
-### Bug Fixes
-* Fix IOError on WAL write doesn't propagate to write group follower
-
-## 5.8.6 (11/20/2017)
-### Bug Fixes
-* Fixed aligned_alloc issues with Windows.
-
-## 5.8.1 (10/23/2017)
-### New Features
-* Add a new db property "rocksdb.estimate-oldest-key-time" to return oldest data timestamp. The property is available only for FIFO compaction with compaction_options_fifo.allow_compaction = false.
-=======
 ## 5.10.4 (02/22/2018)
 ### New Features
 * Follow rsync-style naming convention for BackupEngine tempfiles. This enables some optimizations when run on GlusterFS.
@@ -69,7 +56,6 @@
 ### Bug Fixes
 * Fix a potential data inconsistency issue during point-in-time recovery. `DB:Open()` will abort if column family inconsistency is found during PIT recovery.
 * Fix possible metadata corruption in databases using `DeleteRange()`.
->>>>>>> 492ab7c7
 
 ## 5.8.0 (08/30/2017)
 ### Public API Change
