# Rocksdb Change Log

## Unreleased
### Bug Fixes
* Fixed bug where `FlushWAL(true /* sync */)` (used by `GetLiveFilesStorageInfo()`, which is used by checkpoint and backup) could cause parallel writes at the tail of a WAL file to never be synced.

### Bug Fixes
<<<<<<< HEAD
=======

>>>>>>> 45509f0f
* Fix a race condition in WAL size tracking which is caused by an unsafe iterator access after container is changed.
* Fix unprotected concurrent accesses to `WritableFileWriter::filesize_` by `DB::SyncWAL()` and `DB::Put()` in two write queue mode.
* Fix a bug in WAL tracking. Before this PR (#10087), calling `SyncWAL()` on the only WAL file of the db will not log the event in MANIFEST, thus allowing a subsequent `DB::Open` even if the WAL file is missing or corrupted.
* Fixed a possible corruption for users of `manual_wal_flush` and/or `FlushWAL(true /* sync */)`, together with `track_and_verify_wals_in_manifest == true`. For those users, losing unsynced data (e.g., due to power loss) could make future DB opens fail with a `Status::Corruption` complaining about missing WAL data.
* Fix a bug in which backup/checkpoint can include a WAL deleted by RocksDB.

### Public API changes

* Remove ReadOptions::iter_start_seqnum which has been deprecated.
* Remove DBOptions::preserved_deletes and DB::SetPreserveDeletesSequenceNumber().
* Removed timestamp from WriteOptions. Accordingly, added to DB APIs Put, Delete, SingleDelete, etc. accepting an additional argument 'timestamp'. Added Put, Delete, SingleDelete, etc to WriteBatch accepting an additional argument 'timestamp'. Removed WriteBatch::AssignTimestamps(vector<Slice>) API. Renamed WriteBatch::AssignTimestamp() to WriteBatch::UpdateTimestamps() with clarified comments.

### Performance Improvements

* Reduce DB mutex holding time when finding obsolete files to delete. When a file is trivial moved to another level, the internal files will be referenced twice internally and sometimes opened twice too. If a deletion candidate file is not the last reference, we need to destroy the reference and close the file but not deleting the file. Right now we determine it by building a set of all live files. With the improvement, we check the file against all live LSM-tree versions instead.

## New Features

* Improved the SstDumpTool to read the comparator from table properties and use it to read the SST File.
* Add an extra sanity check in `GetSortedWalFiles()` (also used by `GetLiveFilesStorageInfo()`, `BackupEngine`, and `Checkpoint`) to reduce risk of successfully created backup or checkpoint failing to open because of missing WAL file.

## Behavior Changes

* For track_and_verify_wals_in_manifest, revert to the original behavior before #10087: syncing of live WAL file is not tracked, and we track only the synced sizes of **closed** WALs. (PR #10330).
* DB::Write does not hold global `mutex_` if this db instance does not need to switch wal and mem-table (#7516).
* If `CompactRange()` is called with `CompactRangeOptions::bottommost_level_compaction=kForce*` to compact from L0 to L1, RocksDB now will try to do trivial move from L0 to L1 and then do an intra L1 compaction, instead of a L0 to L1 compaction with trivial move disabled (#11375).
* For Leveled Compaction users, `CompactRange()` will now always try to compact to the last non-empty level. (#11468)
For Leveled Compaction users, `CompactRange()` with `bottommost_level_compaction = BottommostLevelCompaction::kIfHaveCompactionFilter` will behave similar to `kForceOptimized` in that it will skip files created during this manual compaction when compacting files in the bottommost level. (#11468)

## 6.29.5 (03/29/2022)

### Bug Fixes

* Fixed a race condition for `alive_log_files_` in non-two-write-queues mode. The race is between the write_thread_ in WriteToWAL() and another thread executing `FindObsoleteFiles()`. The race condition will be caught if `__glibcxx_requires_nonempty` is enabled.
* Fixed a race condition when mmaping a WritableFile on POSIX.
* Fixed a race condition when 2PC is disabled and WAL tracking in the MANIFEST is enabled. The race condition is between two background flush threads trying to install flush results, causing a WAL deletion not tracked in the MANIFEST. A future DB open may fail.
* Fixed a heap use-after-free race with DropColumnFamily.
* Fixed a bug that `rocksdb.read.block.compaction.micros` cannot track compaction stats (#9722).

## 6.29.4 (03/22/2022)

### Bug Fixes

* Fixed a bug caused by race among flush, incoming writes and taking snapshots. Queries to snapshots created with these race condition can return incorrect result, e.g. resurfacing deleted data.
* Fixed a bug that DisableManualCompaction may assert when disable an unscheduled manual compaction.
* Fixed a bug that `Iterator::Refresh()` reads stale keys after DeleteRange() performed.
* Fixed a race condition when disable and re-enable manual compaction.
* Fix a race condition when cancel manual compaction with `DisableManualCompaction`. Also DB close can cancel the manual compaction thread.
* Fixed a data race on `versions_` between `DBImpl::ResumeImpl()` and threads waiting for recovery to complete (#9496)
* Fixed a read-after-free bug in `DB::GetMergeOperands()`.
* Fixed NUM_INDEX_AND_FILTER_BLOCKS_READ_PER_LEVEL, NUM_DATA_BLOCKS_READ_PER_LEVEL, and NUM_SST_READ_PER_LEVEL stats to be reported once per MultiGet batch per level.

## 6.29.3 (02/17/2022)

### Bug Fixes

* Fix a data loss bug for 2PC write-committed transaction caused by concurrent transaction commit and memtable switch (#9571).

## 6.29.2 (02/15/2022)

### Performance Improvements

* DisableManualCompaction() doesn't have to wait scheduled manual compaction to be executed in thread-pool to cancel the job.

## 6.29.1 (01/31/2022)

### Bug Fixes

* Fixed a major bug in which batched MultiGet could return old values for keys deleted by DeleteRange when memtable Bloom filter is enabled (memtable_prefix_bloom_size_ratio > 0). (The fix includes a substantial MultiGet performance improvement in the unusual case of both memtable_whole_key_filtering and prefix_extractor.)

## 6.29.0 (01/21/2022)

Note: The next release will be major release 7.0. See <https://github.com/facebook/rocksdb/issues/9390> for more info.

### Public API change

* Added values to `TraceFilterType`: `kTraceFilterIteratorSeek`, `kTraceFilterIteratorSeekForPrev`, and `kTraceFilterMultiGet`. They can be set in `TraceOptions` to filter out the operation types after which they are named.
* Added `TraceOptions::preserve_write_order`. When enabled it  guarantees write records are traced in the same order they are logged to WAL and applied to the DB. By default it is disabled (false) to match the legacy behavior and prevent regression.
* Made the Env class extend the Customizable class.  Implementations need to be registered with the ObjectRegistry and to implement a Name() method in order to be created via this method.
* `Options::OldDefaults` is marked deprecated, as it is no longer maintained.
* Add ObjectLibrary::AddFactory and ObjectLibrary::PatternEntry classes.  This method and associated class are the preferred mechanism for registering factories with the ObjectLibrary going forward.  The ObjectLibrary::Register method, which uses regular expressions and may be problematic, is deprecated and will be in a future release.
* Changed `BlockBasedTableOptions::block_size` from `size_t` to `uint64_t`.
* Added API warning against using `Iterator::Refresh()` together with `DB::DeleteRange()`, which are incompatible and have always risked causing the refreshed iterator to return incorrect results.

### Behavior Changes

* `DB::DestroyColumnFamilyHandle()` will return Status::InvalidArgument() if called with `DB::DefaultColumnFamily()`.
* On 32-bit platforms, mmap reads are no longer quietly disabled, just discouraged.

### New Features

* Added `Options::DisableExtraChecks()` that can be used to improve peak write performance by disabling checks that should not be necessary in the absence of software logic errors or CPU+memory hardware errors. (Default options are slowly moving toward some performance overheads for extra correctness checking.)

### Performance Improvements

* Improved read performance when a prefix extractor is used (Seek, Get, MultiGet), even compared to version 6.25 baseline (see bug fix below), by optimizing the common case of prefix extractor compatible with table file and unchanging.

### Bug Fixes

* Fix a bug that FlushMemTable may return ok even flush not succeed.
* Fixed a bug of Sync() and Fsync() not using `fcntl(F_FULLFSYNC)` on OS X and iOS.
* Fixed a significant performance regression in version 6.26 when a prefix extractor is used on the read path (Seek, Get, MultiGet). (Excessive time was spent in SliceTransform::AsString().)

### New Features

* Added RocksJava support for MacOS universal binary (ARM+x86)

## 6.28.0 (2021-12-17)

### New Features

* Introduced 'CommitWithTimestamp' as a new tag. Currently, there is no API for user to trigger a write with this tag to the WAL. This is part of the efforts to support write-commited transactions with user-defined timestamps.
* Introduce SimulatedHybridFileSystem which can help simulating HDD latency in db_bench. Tiered Storage latency simulation can be enabled using -simulate_hybrid_fs_file (note that it doesn't work if db_bench is interrupted in the middle). -simulate_hdd can also be used to simulate all files on HDD.

### Bug Fixes

* Fixed a bug in rocksdb automatic implicit prefetching which got broken because of new feature adaptive_readahead and internal prefetching got disabled when iterator moves from one file to next.
* Fixed a bug in TableOptions.prepopulate_block_cache which causes segmentation fault when used with TableOptions.partition_filters = true and TableOptions.cache_index_and_filter_blocks = true.
* Fixed a bug affecting custom memtable factories which are not registered with the `ObjectRegistry`. The bug could result in failure to save the OPTIONS file.
* Fixed a bug causing two duplicate entries to be appended to a file opened in non-direct mode and tracked by `FaultInjectionTestFS`.
* Fixed a bug in TableOptions.prepopulate_block_cache to support block-based filters also.
* Block cache keys no longer use `FSRandomAccessFile::GetUniqueId()` (previously used when available), so a filesystem recycling unique ids can no longer lead to incorrect result or crash (#7405). For files generated by RocksDB >= 6.24, the cache keys are stable across DB::Open and DB directory move / copy / import / export / migration, etc. Although collisions are still theoretically possible, they are (a) impossible in many common cases, (b) not dependent on environmental factors, and (c) much less likely than a CPU miscalculation while executing RocksDB.
* Fixed a bug in C bindings causing iterator to return incorrect result (#9343).

### Behavior Changes

* MemTableList::TrimHistory now use allocated bytes when max_write_buffer_size_to_maintain > 0(default in TrasactionDB, introduced in PR#5022) Fix #8371.

### Public API change

* Extend WriteBatch::AssignTimestamp and AssignTimestamps API so that both functions can accept an optional `checker` argument that performs additional checking on timestamp sizes.
* Introduce a new EventListener callback that will be called upon the end of automatic error recovery.
* Add IncreaseFullHistoryTsLow API so users can advance each column family's full_history_ts_low seperately.
* Add GetFullHistoryTsLow API so users can query current full_history_low value of specified column family.

### Performance Improvements

* Replaced map property `TableProperties::properties_offsets`  with uint64_t property `external_sst_file_global_seqno_offset` to save table properties's memory.
* Block cache accesses are faster by RocksDB using cache keys of fixed size (16 bytes).

### Java API Changes

* Removed Java API `TableProperties.getPropertiesOffsets()` as it exposed internal details to external users.

## 6.27.0 (2021-11-19)

### New Features

* Added new ChecksumType kXXH3 which is faster than kCRC32c on almost all x86\_64 hardware.
* Added a new online consistency check for BlobDB which validates that the number/total size of garbage blobs does not exceed the number/total size of all blobs in any given blob file.
* Provided support for tracking per-sst user-defined timestamp information in MANIFEST.
* Added new option "adaptive_readahead" in ReadOptions. For iterators, RocksDB does auto-readahead on noticing sequential reads and by enabling this option, readahead_size of current file (if reads are sequential) will be carried forward to next file instead of starting from the scratch at each level (except L0 level files). If reads are not sequential it will fall back to 8KB. This option is applicable only for RocksDB internal prefetch buffer and isn't supported with underlying file system prefetching.
* Added the read count and read bytes related stats to Statistics for tiered storage hot, warm, and cold file reads.
* Added an option to dynamically charge an updating estimated memory usage of block-based table building to block cache if block cache available. It currently only includes charging memory usage of constructing (new) Bloom Filter and Ribbon Filter to block cache. To enable this feature, set `BlockBasedTableOptions::reserve_table_builder_memory = true`.
* Add a new API OnIOError in listener.h that notifies listeners when an IO error occurs during FileSystem operation along with filename, status etc.
* Added compaction readahead support for blob files to the integrated BlobDB implementation, which can improve compaction performance when the database resides on higher-latency storage like HDDs or remote filesystems. Readahead can be configured using the column family option `blob_compaction_readahead_size`.

### Bug Fixes

* Prevent a `CompactRange()` with `CompactRangeOptions::change_level == true` from possibly causing corruption to the LSM state (overlapping files within a level) when run in parallel with another manual compaction. Note that setting `force_consistency_checks == true` (the default) would cause the DB to enter read-only mode in this scenario and return `Status::Corruption`, rather than committing any corruption.
* Fixed a bug in CompactionIterator when write-prepared transaction is used. A released earliest write conflict snapshot may cause assertion failure in dbg mode and unexpected key in opt mode.
* Fix ticker WRITE_WITH_WAL("rocksdb.write.wal"), this bug is caused by a bad extra `RecordTick(stats_, WRITE_WITH_WAL)` (at 2 place), this fix remove the extra `RecordTick`s and fix the corresponding test case.
* EventListener::OnTableFileCreated was previously called with OK status and file_size==0 in cases of no SST file contents written (because there was no content to add) and the empty file deleted before calling the listener. Now the status is Aborted.
* Fixed a bug in CompactionIterator when write-preared transaction is used. Releasing earliest_snapshot during compaction may cause a SingleDelete to be output after a PUT of the same user key whose seq has been zeroed.
* Added input sanitization on negative bytes passed into `GenericRateLimiter::Request`.
* Fixed an assertion failure in CompactionIterator when write-prepared transaction is used. We prove that certain operations can lead to a Delete being followed by a SingleDelete (same user key). We can drop the SingleDelete.
* Fixed a bug of timestamp-based GC which can cause all versions of a key under full_history_ts_low to be dropped. This bug will be triggered when some of the ikeys' timestamps are lower than full_history_ts_low, while others are newer.
* In some cases outside of the DB read and compaction paths, SST block checksums are now checked where they were not before.
* Explicitly check for and disallow the `BlockBasedTableOptions` if insertion into one of {`block_cache`, `block_cache_compressed`, `persistent_cache`} can show up in another of these. (RocksDB expects to be able to use the same key for different physical data among tiers.)
* Users who configured a dedicated thread pool for bottommost compactions by explicitly adding threads to the `Env::Priority::BOTTOM` pool will no longer see RocksDB schedule automatic compactions exceeding the DB's compaction concurrency limit. For details on per-DB compaction concurrency limit, see API docs of `max_background_compactions` and `max_background_jobs`.
* Fixed a bug of background flush thread picking more memtables to flush and prematurely advancing column family's log_number.
* Fixed an assertion failure in ManifestTailer.
* Fixed a bug that could, with WAL enabled, cause backups, checkpoints, and `GetSortedWalFiles()` to fail randomly with an error like `IO error: 001234.log: No such file or directory`

### Behavior Changes

* `NUM_FILES_IN_SINGLE_COMPACTION` was only counting the first input level files, now it's including all input files.
* `TransactionUtil::CheckKeyForConflicts` can also perform conflict-checking based on user-defined timestamps in addition to sequence numbers.
* Removed `GenericRateLimiter`'s minimum refill bytes per period previously enforced.

### Public API change

* When options.ttl is used with leveled compaction with compactinon priority kMinOverlappingRatio, files exceeding half of TTL value will be prioritized more, so that by the time TTL is reached, fewer extra compactions will be scheduled to clear them up. At the same time, when compacting files with data older than half of TTL, output files may be cut off based on those files' boundaries, in order for the early TTL compaction to work properly.
* Made FileSystem and RateLimiter extend the Customizable class and added a CreateFromString method.  Implementations need to be registered with the ObjectRegistry and to implement a Name() method in order to be created via this method.
* Clarified in API comments that RocksDB is not exception safe for callbacks and custom extensions. An exception propagating into RocksDB can lead to undefined behavior, including data loss, unreported corruption, deadlocks, and more.
* Marked `WriteBufferManager` as `final` because it is not intended for extension.
* Removed unimportant implementation details from table_properties.h
* Add API `FSDirectory::FsyncWithDirOptions()`, which provides extra information like directory fsync reason in `DirFsyncOptions`. File system like btrfs is using that to skip directory fsync for creating a new file, or when renaming a file, fsync the target file instead of the directory, which improves the `DB::Open()` speed by ~20%.
* `DB::Open()` is not going be blocked by obsolete file purge if `DBOptions::avoid_unnecessary_blocking_io` is set to true.
* In builds where glibc provides `gettid()`, info log ("LOG" file) lines now print a system-wide thread ID from `gettid()` instead of the process-local `pthread_self()`. For all users, the thread ID format is changed from hexadecimal to decimal integer.
* In builds where glibc provides `pthread_setname_np()`, the background thread names no longer contain an ID suffix. For example, "rocksdb:bottom7" (and all other threads in the `Env::Priority::BOTTOM` pool) are now named "rocksdb:bottom". Previously large thread pools could breach the name size limit (e.g., naming "rocksdb:bottom10" would fail).
* Deprecating `ReadOptions::iter_start_seqnum` and `DBOptions::preserve_deletes`, please try using user defined timestamp feature instead. The options will be removed in a future release, currently it logs a warning message when using.

### Performance Improvements

* Released some memory related to filter construction earlier in `BlockBasedTableBuilder` for `FullFilter` and `PartitionedFilter` case (#9070)

### Behavior Changes

* `NUM_FILES_IN_SINGLE_COMPACTION` was only counting the first input level files, now it's including all input files.

## 6.26.0 (2021-10-20)

### Bug Fixes

* Fixes a bug in directed IO mode when calling MultiGet() for blobs in the same blob file. The bug is caused by not sorting the blob read requests by file offsets.
* Fix the incorrect disabling of SST rate limited deletion when the WAL and DB are in different directories. Only WAL rate limited deletion should be disabled if its in a different directory.
* Fix `DisableManualCompaction()` to cancel compactions even when they are waiting on automatic compactions to drain due to `CompactRangeOptions::exclusive_manual_compactions == true`.
* Fix contract of `Env::ReopenWritableFile()` and `FileSystem::ReopenWritableFile()` to specify any existing file must not be deleted or truncated.
* Fixed bug in calls to `IngestExternalFiles()` with files for multiple column families. The bug could have introduced a delay in ingested file keys becoming visible after `IngestExternalFiles()` returned. Furthermore, mutations to ingested file keys while they were invisible could have been dropped (not necessarily immediately).
* Fixed a possible race condition impacting users of `WriteBufferManager` who constructed it with `allow_stall == true`. The race condition led to undefined behavior (in our experience, typically a process crash).
* Fixed a bug where stalled writes would remain stalled forever after the user calls `WriteBufferManager::SetBufferSize()` with `new_size == 0` to dynamically disable memory limiting.
* Make `DB::close()` thread-safe.
* Fix a bug in atomic flush where one bg flush thread will wait forever for a preceding bg flush thread to commit its result to MANIFEST but encounters an error which is mapped to a soft error (DB not stopped).
* Fix a bug in `BackupEngine` where some internal callers of `GenericRateLimiter::Request()` do not honor `bytes <= GetSingleBurstBytes()`.

### New Features

* Print information about blob files when using "ldb list_live_files_metadata"
* Provided support for SingleDelete with user defined timestamp.
* Experimental new function DB::GetLiveFilesStorageInfo offers essentially a unified version of other functions like GetLiveFiles, GetLiveFilesChecksumInfo, and GetSortedWalFiles. Checkpoints and backups could show small behavioral changes and/or improved performance as they now use this new API.
* Add remote compaction read/write bytes statistics: `REMOTE_COMPACT_READ_BYTES`, `REMOTE_COMPACT_WRITE_BYTES`.
* Introduce an experimental feature to dump out the blocks from block cache and insert them to the secondary cache to reduce the cache warmup time (e.g., used while migrating DB instance). More information are in `class CacheDumper` and `CacheDumpedLoader` at `rocksdb/utilities/cache_dump_load.h` Note that, this feature is subject to the potential change in the future, it is still experimental.
* Introduced a new BlobDB configuration option `blob_garbage_collection_force_threshold`, which can be used to trigger compactions targeting the SST files which reference the oldest blob files when the ratio of garbage in those blob files meets or exceeds the specified threshold. This can reduce space amplification with skewed workloads where the affected SST files might not otherwise get picked up for compaction.
* Added EXPERIMENTAL support for table file (SST) unique identifiers that are stable and universally unique, available with new function `GetUniqueIdFromTableProperties`. Only SST files from RocksDB >= 6.24 support unique IDs.
* Added `GetMapProperty()` support for "rocksdb.dbstats" (`DB::Properties::kDBStats`). As a map property, it includes DB-level internal stats accumulated over the DB's lifetime, such as user write related stats and uptime.

### Public API change

* Made SystemClock extend the Customizable class and added a CreateFromString method.  Implementations need to be registered with the ObjectRegistry and to implement a Name() method in order to be created via this method.
* Made SliceTransform extend the Customizable class and added a CreateFromString method.  Implementations need to be registered with the ObjectRegistry and to implement a Name() method in order to be created via this method.  The Capped and Prefixed transform classes return a short name (no length); use GetId for the fully qualified name.
* Made FileChecksumGenFactory, SstPartitionerFactory, TablePropertiesCollectorFactory, and WalFilter extend the Customizable class and added a CreateFromString method.
* Some fields of SstFileMetaData are deprecated for compatibility with new base class FileStorageInfo.
* Add `file_temperature` to `IngestExternalFileArg` such that when ingesting SST files, we are able to indicate the temperature of the this batch of files.
* If `DB::Close()` failed with a non aborted status, calling `DB::Close()` again will return the original status instead of Status::OK.
* Add CacheTier to advanced_options.h to describe the cache tier we used. Add a `lowest_used_cache_tier` option to `DBOptions` (immutable) and pass it to BlockBasedTableReader. By default it is `CacheTier::kNonVolatileBlockTier`, which means, we always use both block cache (kVolatileTier) and secondary cache (kNonVolatileBlockTier). By set it to `CacheTier::kVolatileTier`, the DB will not use the secondary cache.
* Even when options.max_compaction_bytes is hit, compaction output files are only cut when it aligns with grandparent files' boundaries. options.max_compaction_bytes could be slightly violated with the change, but the violation is no more than one target SST file size, which is usually much smaller.

### Performance Improvements

* Improved CPU efficiency of building block-based table (SST) files (#9039 and #9040).

### Java API Changes

* Add Java API bindings for new integrated BlobDB options
* `keyMayExist()` supports ByteBuffer.
* Fix multiget throwing Null Pointer Exception for num of keys > 70k (<https://github.com/facebook/rocksdb/issues/8039>).

## 6.25.0 (2021-09-20)

### Bug Fixes

* Allow secondary instance to refresh iterator. Assign read seq after referencing SuperVersion.
* Fixed a bug of secondary instance's last_sequence going backward, and reads on the secondary fail to see recent updates from the primary.
* Fixed a bug that could lead to duplicate DB ID or DB session ID in POSIX environments without /proc/sys/kernel/random/uuid.
* Fix a race in DumpStats() with column family destruction due to not taking a Ref on each entry while iterating the ColumnFamilySet.
* Fix a race in item ref counting in LRUCache when promoting an item from the SecondaryCache.
* Fix a race in BackupEngine if RateLimiter is reconfigured during concurrent Restore operations.
* Fix a bug on POSIX in which failure to create a lock file (e.g. out of space) can prevent future LockFile attempts in the same process on the same file from succeeding.
* Fix a bug that backup_rate_limiter and restore_rate_limiter in BackupEngine could not limit read rates.
* Fix the implementation of `prepopulate_block_cache = kFlushOnly` to only apply to flushes rather than to all generated files.
* Fix WAL log data corruption when using DBOptions.manual_wal_flush(true) and WriteOptions.sync(true) together. The sync WAL should work with locked log_write_mutex_.
* Add checks for validity of the IO uring completion queue entries, and fail the BlockBasedTableReader MultiGet sub-batch if there's an invalid completion
* Add an interface RocksDbIOUringEnable() that, if defined by the user, will allow them to enable/disable the use of IO uring by RocksDB
* Fix the bug that when direct I/O is used and MultiRead() returns a short result, RandomAccessFileReader::MultiRead() still returns full size buffer, with returned short value together with some data in original buffer. This bug is unlikely cause incorrect results, because (1) since FileSystem layer is expected to retry on short result, returning short results is only possible when asking more bytes in the end of the file, which RocksDB doesn't do when using MultiRead(); (2) checksum is unlikely to match.

### New Features

* RemoteCompaction's interface now includes `db_name`, `db_id`, `session_id`, which could help the user uniquely identify compaction job between db instances and sessions.
* Added a ticker statistic, "rocksdb.verify_checksum.read.bytes", reporting how many bytes were read from file to serve `VerifyChecksum()` and `VerifyFileChecksums()` queries.
* Added ticker statistics, "rocksdb.backup.read.bytes" and "rocksdb.backup.write.bytes", reporting how many bytes were read and written during backup.
* Added properties for BlobDB: `rocksdb.num-blob-files`, `rocksdb.blob-stats`, `rocksdb.total-blob-file-size`, and `rocksdb.live-blob-file-size`. The existing property `rocksdb.estimate_live-data-size` was also extended to include live bytes residing in blob files.
* Added two new RateLimiter IOPriorities: `Env::IO_USER`,`Env::IO_MID`. `Env::IO_USER` will have superior priority over all other RateLimiter IOPriorities without being subject to fair scheduling constraint.
* `SstFileWriter` now supports `Put`s and `Delete`s with user-defined timestamps. Note that the ingestion logic itself is not timestamp-aware yet.
* Allow a single write batch to include keys from multiple column families whose timestamps' formats can differ. For example, some column families may disable timestamp, while others enable timestamp.
* Add compaction priority information in RemoteCompaction, which can be used to schedule high priority job first.
* Added new callback APIs `OnBlobFileCreationStarted`,`OnBlobFileCreated`and `OnBlobFileDeleted` in `EventListener` class of listener.h. It notifies listeners during creation/deletion of individual blob files in Integrated BlobDB. It also log blob file creation finished event and deletion event in LOG file.
* Batch blob read requests for `DB::MultiGet` using `MultiRead`.
* Add support for fallback to local compaction, the user can return `CompactionServiceJobStatus::kUseLocal` to instruct RocksDB to run the compaction locally instead of waiting for the remote compaction result.
* Add built-in rate limiter's implementation of `RateLimiter::GetTotalPendingRequest(int64_t* total_pending_requests, const Env::IOPriority pri)` for the total number of requests that are pending for bytes in the rate limiter.
* Charge memory usage during data buffering, from which training samples are gathered for dictionary compression, to block cache. Unbuffering data can now be triggered if the block cache becomes full and `strict_capacity_limit=true` for the block cache, in addition to existing conditions that can trigger unbuffering.

### Public API change

* Remove obsolete implementation details FullKey and ParseFullKey from public API
* Change `SstFileMetaData::size` from `size_t` to `uint64_t`.
* Made Statistics extend the Customizable class and added a CreateFromString method.  Implementations of Statistics need to be registered with the ObjectRegistry and to implement a Name() method in order to be created via this method.
* Extended `FlushJobInfo` and `CompactionJobInfo` in listener.h to provide information about the blob files generated by a flush/compaction and garbage collected during compaction in Integrated BlobDB. Added struct members `blob_file_addition_infos` and `blob_file_garbage_infos` that contain this information.
* Extended parameter `output_file_names` of `CompactFiles` API to also include paths of the blob files generated by the compaction in Integrated BlobDB.
* Most `BackupEngine` functions now return `IOStatus` instead of `Status`. Most existing code should be compatible with this change but some calls might need to be updated.
* Add a new field `level_at_creation` in `TablePropertiesCollectorFactory::Context` to capture the level at creating the SST file (i.e, table), of which the properties are being collected.

### Miscellaneous

* Add a paranoid check where in case FileSystem layer doesn't fill the buffer but returns succeed, checksum is unlikely to match even if buffer contains a previous block. The byte modified is not useful anyway, so it isn't expected to change any behavior when FileSystem is satisfying its contract.

## 6.24.0 (2021-08-20)

### Bug Fixes

* If the primary's CURRENT file is missing or inaccessible, the secondary instance should not hang repeatedly trying to switch to a new MANIFEST. It should instead return the error code encountered while accessing the file.
* Restoring backups with BackupEngine is now a logically atomic operation, so that if a restore operation is interrupted, DB::Open on it will fail. Using BackupEngineOptions::sync (default) ensures atomicity even in case of power loss or OS crash.
* Fixed a race related to the destruction of `ColumnFamilyData` objects. The earlier logic unlocked the DB mutex before destroying the thread-local `SuperVersion` pointers, which could result in a process crash if another thread managed to get a reference to the `ColumnFamilyData` object.
* Removed a call to `RenameFile()` on a non-existent info log file ("LOG") when opening a new DB. Such a call was guaranteed to fail though did not impact applications since we swallowed the error. Now we also stopped swallowing errors in renaming "LOG" file.
* Fixed an issue where `OnFlushCompleted` was not called for atomic flush.
* Fixed a bug affecting the batched `MultiGet` API when used with keys spanning multiple column families and `sorted_input == false`.
* Fixed a potential incorrect result in opt mode and assertion failures caused by releasing snapshot(s) during compaction.
* Fixed passing of BlobFileCompletionCallback to Compaction job and Atomic flush job which was default paramter (nullptr). BlobFileCompletitionCallback is internal callback that manages addition of blob files to SSTFileManager.
* Fixed MultiGet not updating the block_read_count and block_read_byte PerfContext counters.

### New Features

* Made the EventListener extend the Customizable class.
* EventListeners that have a non-empty Name() and that are registered with the ObjectRegistry can now be serialized to/from the OPTIONS file.
* Insert warm blocks (data blocks, uncompressed dict blocks, index and filter blocks) in Block cache during flush under option BlockBasedTableOptions.prepopulate_block_cache. Previously it was enabled for only data blocks.
* BlockBasedTableOptions.prepopulate_block_cache can be dynamically configured using DB::SetOptions.
* Add CompactionOptionsFIFO.age_for_warm, which allows RocksDB to move old files to warm tier in FIFO compactions. Note that file temperature is still an experimental feature.
* Add a comment to suggest btrfs user to disable file preallocation by setting `options.allow_fallocate=false`.
* Fast forward option in Trace replay changed to double type to allow replaying at a lower speed, by settings the value between 0 and 1. This option can be set via `ReplayOptions` in `Replayer::Replay()`, or via `--trace_replay_fast_forward` in db_bench.
* Add property `LiveSstFilesSizeAtTemperature` to retrieve sst file size at different temperature.
* Added a stat rocksdb.secondary.cache.hits.
* Added a PerfContext counter secondary_cache_hit_count.
* The integrated BlobDB implementation now supports the tickers `BLOB_DB_BLOB_FILE_BYTES_READ`, `BLOB_DB_GC_NUM_KEYS_RELOCATED`, and `BLOB_DB_GC_BYTES_RELOCATED`, as well as the histograms `BLOB_DB_COMPRESSION_MICROS` and `BLOB_DB_DECOMPRESSION_MICROS`.
* Added hybrid configuration of Ribbon filter and Bloom filter where some LSM levels use Ribbon for memory space efficiency and some use Bloom for speed. See NewRibbonFilterPolicy. This also changes the default behavior of NewRibbonFilterPolicy to use Bloom for flushes under Leveled and Universal compaction and Ribbon otherwise. The C API function `rocksdb_filterpolicy_create_ribbon` is unchanged but adds new `rocksdb_filterpolicy_create_ribbon_hybrid`.

### Public API change

* Added APIs to decode and replay trace file via Replayer class. Added `DB::NewDefaultReplayer()` to create a default Replayer instance. Added `TraceReader::Reset()` to restart reading a trace file. Created trace_record.h, trace_record_result.h and utilities/replayer.h files to access the decoded Trace records, replay them, and query the actual operation results.
* Added Configurable::GetOptionsMap to the public API for use in creating new Customizable classes.
* Generalized bits_per_key parameters in C API from int to double for greater configurability. Although this is a compatible change for existing C source code, anything depending on C API signatures, such as foreign function interfaces, will need to be updated.

### Performance Improvements

* Try to avoid updating DBOptions if `SetDBOptions()` does not change any option value.

### Behavior Changes

* `StringAppendOperator` additionally accepts a string as the delimiter.
* BackupEngineOptions::sync (default true) now applies to restoring backups in addition to creating backups. This could slow down restores, but ensures they are fully persisted before returning OK. (Consider increasing max_background_operations to improve performance.)

## 6.23.0 (2021-07-16)

### Bug Fixes

* Blob file checksums are now printed in hexadecimal format when using the `manifest_dump` `ldb` command.
* `GetLiveFilesMetaData()` now populates the `temperature`, `oldest_ancester_time`, and `file_creation_time` fields of its `LiveFileMetaData` results when the information is available. Previously these fields always contained zero indicating unknown.
* Fix mismatches of OnCompaction{Begin,Completed} in case of DisableManualCompaction().
* Fix continuous logging of an existing background error on every user write
* Fix a bug that `Get()` return Status::OK() and an empty value for non-existent key when `read_options.read_tier = kBlockCacheTier`.
* Fix a bug that stat in `get_context` didn't accumulate to statistics when query is failed.
* Fixed handling of DBOptions::wal_dir with LoadLatestOptions() or ldb --try_load_options on a copied or moved DB. Previously, when the WAL directory is same as DB directory (default), a copied or moved DB would reference the old path of the DB as the WAL directory, potentially corrupting both copies. Under this change, the wal_dir from DB::GetOptions() or LoadLatestOptions() may now be empty, indicating that the current DB directory is used for WALs. This is also a subtle API change.

### New Features

* ldb has a new feature, `list_live_files_metadata`, that shows the live SST files, as well as their LSM storage level and the column family they belong to.
* The new BlobDB implementation now tracks the amount of garbage in each blob file in the MANIFEST.
* Integrated BlobDB now supports Merge with base values (Put/Delete etc.).
* RemoteCompaction supports sub-compaction, the job_id in the user interface is changed from `int` to `uint64_t` to support sub-compaction id.
* Expose statistics option in RemoteCompaction worker.

### Public API change

* Added APIs to the Customizable class to allow developers to create their own Customizable classes.  Created the utilities/customizable_util.h file to contain helper methods for developing new Customizable classes.
* Change signature of SecondaryCache::Name().  Make SecondaryCache customizable and add SecondaryCache::CreateFromString method.

## 6.22.0 (2021-06-18)

### Behavior Changes

* Added two additional tickers, MEMTABLE_PAYLOAD_BYTES_AT_FLUSH and MEMTABLE_GARBAGE_BYTES_AT_FLUSH. These stats can be used to estimate the ratio of "garbage" (outdated) bytes in the memtable that are discarded at flush time.
* Added API comments clarifying safe usage of Disable/EnableManualCompaction and EventListener callbacks for compaction.

### Bug Fixes

* fs_posix.cc GetFreeSpace() always report disk space available to root even when running as non-root.  Linux defaults often have disk mounts with 5 to 10 percent of total space reserved only for root.  Out of space could result for non-root users.
* Subcompactions are now disabled when user-defined timestamps are used, since the subcompaction boundary picking logic is currently not timestamp-aware, which could lead to incorrect results when different subcompactions process keys that only differ by timestamp.
* Fix an issue that `DeleteFilesInRange()` may cause ongoing compaction reports corruption exception, or ASSERT for debug build. There's no actual data loss or corruption that we find.
* Fixed confusingly duplicated output in LOG for periodic stats ("DUMPING STATS"), including "Compaction Stats" and "File Read Latency Histogram By Level".
* Fixed performance bugs in background gathering of block cache entry statistics, that could consume a lot of CPU when there are many column families with a shared block cache.

### New Features

* Marked the Ribbon filter and optimize_filters_for_memory features as production-ready, each enabling memory savings for Bloom-like filters. Use `NewRibbonFilterPolicy` in place of `NewBloomFilterPolicy` to use Ribbon filters instead of Bloom, or `ribbonfilter` in place of `bloomfilter` in configuration string.
* Allow `DBWithTTL` to use `DeleteRange` api just like other DBs. `DeleteRangeCF()` which executes `WriteBatchInternal::DeleteRange()` has been added to the handler in `DBWithTTLImpl::Write()` to implement it.
* Add BlockBasedTableOptions.prepopulate_block_cache.  If enabled, it prepopulate warm/hot data blocks which are already in memory into block cache at the time of flush. On a flush, the data block that is in memory (in memtables) get flushed to the device. If using Direct IO, additional IO is incurred to read this data back into memory again, which is avoided by enabling this option and it also helps with Distributed FileSystem. More details in include/rocksdb/table.h.
* Added a `cancel` field to `CompactRangeOptions`, allowing individual in-process manual range compactions to be cancelled.

### New Features

* Added BlobMetaData to the ColumnFamilyMetaData to return information about blob files

### Public API change

* Added GetAllColumnFamilyMetaData API to retrieve the ColumnFamilyMetaData about all column families.

## 6.21.0 (2021-05-21)

### Bug Fixes

* Fixed a bug in handling file rename error in distributed/network file systems when the server succeeds but client returns error. The bug can cause CURRENT file to point to non-existing MANIFEST file, thus DB cannot be opened.
* Fixed a bug where ingested files were written with incorrect boundary key metadata. In rare cases this could have led to a level's files being wrongly ordered and queries for the boundary keys returning wrong results.
* Fixed a data race between insertion into memtables and the retrieval of the DB properties `rocksdb.cur-size-active-mem-table`, `rocksdb.cur-size-all-mem-tables`, and `rocksdb.size-all-mem-tables`.
* Fixed the false-positive alert when recovering from the WAL file. Avoid reporting "SST file is ahead of WAL" on a newly created empty column family, if the previous WAL file is corrupted.
* Fixed a bug where `GetLiveFiles()` output included a non-existent file called "OPTIONS-000000". Backups and checkpoints, which use `GetLiveFiles()`, failed on DBs impacted by this bug. Read-write DBs were impacted when the latest OPTIONS file failed to write and `fail_if_options_file_error == false`. Read-only DBs were impacted when no OPTIONS files existed.
* Handle return code by io_uring_submit_and_wait() and io_uring_wait_cqe().
* In the IngestExternalFile() API, only try to sync the ingested file if the file is linked and the FileSystem/Env supports reopening a writable file.
* Fixed a bug that `AdvancedColumnFamilyOptions.max_compaction_bytes` is under-calculated for manual compaction (`CompactRange()`). Manual compaction is split to multiple compactions if the compaction size exceed the `max_compaction_bytes`. The bug creates much larger compaction which size exceed the user setting. On the other hand, larger manual compaction size can increase the subcompaction parallelism, you can tune that by setting `max_compaction_bytes`.

### Behavior Changes

* Due to the fix of false-postive alert of "SST file is ahead of WAL", all the CFs with no SST file (CF empty) will bypass the consistency check. We fixed a false-positive, but introduced a very rare true-negative which will be triggered in the following conditions: A CF with some delete operations in the last a few queries which will result in an empty CF (those are flushed to SST file and a compaction triggered which combines this file and all other SST files and generates an empty CF, or there is another reason to write a manifest entry for this CF after a flush that generates no SST file from an empty CF). The deletion entries are logged in a WAL and this WAL was corrupted, while the CF's log number points to the next WAL (due to the flush). Therefore, the DB can only recover to the point without these trailing deletions and cause the inconsistent DB status.

### New Features

* Add new option allow_stall passed during instance creation of WriteBufferManager. When allow_stall is set, WriteBufferManager will stall all writers shared across multiple DBs and columns if memory usage goes beyond specified WriteBufferManager::buffer_size (soft limit). Stall will be cleared when memory is freed after flush and memory usage goes down below buffer_size.
* Allow `CompactionFilter`s to apply in more table file creation scenarios such as flush and recovery. For compatibility, `CompactionFilter`s by default apply during compaction. Users can customize this behavior by overriding `CompactionFilterFactory::ShouldFilterTableFileCreation()`.
* Added more fields to FilterBuildingContext with LSM details, for custom filter policies that vary behavior based on where they are in the LSM-tree.
* Added DB::Properties::kBlockCacheEntryStats for querying statistics on what percentage of block cache is used by various kinds of blocks, etc. using DB::GetProperty and DB::GetMapProperty. The same information is now dumped to info LOG periodically according to `stats_dump_period_sec`.
* Add an experimental Remote Compaction feature, which allows the user to run Compaction on a different host or process. The feature is still under development, currently only works on some basic use cases. The interface will be changed without backward/forward compatibility support.
* RocksDB would validate total entries read in flush, and compare with counter inserted into it. If flush_verify_memtable_count = true (default), flush will fail. Otherwise, only log to info logs.
* Add `TableProperties::num_filter_entries`, which can be used with `TableProperties::filter_size` to calculate the effective bits per filter entry (unique user key or prefix) for a table file.

### Performance Improvements

* BlockPrefetcher is used by iterators to prefetch data if they anticipate more data to be used in future. It is enabled implicitly by rocksdb. Added change to take in account read pattern if reads are sequential. This would disable prefetching for random reads in MultiGet and iterators as readahead_size is increased exponential doing large prefetches.

### Public API change

* Removed a parameter from TableFactory::NewTableBuilder, which should not be called by user code because TableBuilder is not a public API.
* Removed unused structure `CompactionFilterContext`.
* The `skip_filters` parameter to SstFileWriter is now considered deprecated. Use `BlockBasedTableOptions::filter_policy` to control generation of filters.
* ClockCache is known to have bugs that could lead to crash or corruption, so should not be used until fixed. Use NewLRUCache instead.
* Added a new pure virtual function `ApplyToAllEntries` to `Cache`, to replace `ApplyToAllCacheEntries`. Custom `Cache` implementations must add an implementation. Because this function is for gathering statistics, an empty implementation could be acceptable for some applications.
* Added the ObjectRegistry to the ConfigOptions class.  This registry instance will be used to find any customizable loadable objects during initialization.
* Expanded the ObjectRegistry functionality to allow nested ObjectRegistry instances.  Added methods to register a set of functions with the registry/library as a group.
* Deprecated backupable_db.h and BackupableDBOptions in favor of new versions with appropriate names: backup_engine.h and BackupEngineOptions. Old API compatibility is preserved.

### Default Option Change

* When options.arena_block_size <= 0 (default value 0), still use writer_buffer_size / 8 but cap to 1MB. Too large alloation size might not be friendly to allocator and might cause performance issues in extreme cases.

### Build

* By default, try to build with liburing. For make, if ROCKSDB_USE_IO_URING is not set, treat as enable, which means RocksDB will try to build with liburing. Users can disable it with ROCKSDB_USE_IO_URING=0. For cmake, add WITH_LIBURING to control it, with default on.

## 6.20.0 (2021-04-16)

### Behavior Changes

* `ColumnFamilyOptions::sample_for_compression` now takes effect for creation of all block-based tables. Previously it only took effect for block-based tables created by flush.
* `CompactFiles()` can no longer compact files from lower level to up level, which has the risk to corrupt DB (details: #8063). The validation is also added to all compactions.
* Fixed some cases in which DB::OpenForReadOnly() could write to the filesystem. If you want a Logger with a read-only DB, you must now set DBOptions::info_log yourself, such as using CreateLoggerFromOptions().
* get_iostats_context() will never return nullptr. If thread-local support is not available, and user does not opt-out iostats context, then compilation will fail. The same applies to perf context as well.
* Added support for WriteBatchWithIndex::NewIteratorWithBase when overwrite_key=false.  Previously, this combination was not supported and would assert or return nullptr.
* Improve the behavior of WriteBatchWithIndex for Merge operations.  Now more operations may be stored in order to return the correct merged result.

### Bug Fixes

* Use thread-safe `strerror_r()` to get error messages.
* Fixed a potential hang in shutdown for a DB whose `Env` has high-pri thread pool disabled (`Env::GetBackgroundThreads(Env::Priority::HIGH) == 0`)
* Made BackupEngine thread-safe and added documentation comments to clarify what is safe for multiple BackupEngine objects accessing the same backup directory.
* Fixed crash (divide by zero) when compression dictionary is applied to a file containing only range tombstones.
* Fixed a backward iteration bug with partitioned filter enabled: not including the prefix of the last key of the previous filter partition in current filter partition can cause wrong iteration result.
* Fixed a bug that allowed `DBOptions::max_open_files` to be set with a non-negative integer with `ColumnFamilyOptions::compaction_style = kCompactionStyleFIFO`.

### Performance Improvements

* On ARM platform, use `yield` instead of `wfe` to relax cpu to gain better performance.

### Public API change

* Added `TableProperties::slow_compression_estimated_data_size` and `TableProperties::fast_compression_estimated_data_size`. When `ColumnFamilyOptions::sample_for_compression > 0`, they estimate what `TableProperties::data_size` would have been if the "fast" or "slow" (see `ColumnFamilyOptions::sample_for_compression` API doc for definitions) compression had been used instead.
* Update DB::StartIOTrace and remove Env object from the arguments as its redundant and DB already has Env object that is passed down to IOTracer::StartIOTrace
* Added `FlushReason::kWalFull`, which is reported when a memtable is flushed due to the WAL reaching its size limit; those flushes were previously reported as `FlushReason::kWriteBufferManager`. Also, changed the reason for flushes triggered by the write buffer manager to `FlushReason::kWriteBufferManager`; they were previously reported as `FlushReason::kWriteBufferFull`.
* Extend file_checksum_dump ldb command and DB::GetLiveFilesChecksumInfo API for IntegratedBlobDB and get checksum of blob files along with SST files.

### New Features

* Added the ability to open BackupEngine backups as read-only DBs, using BackupInfo::name_for_open and env_for_open provided by BackupEngine::GetBackupInfo() with include_file_details=true.
* Added BackupEngine support for integrated BlobDB, with blob files shared between backups when table files are shared. Because of current limitations, blob files always use the kLegacyCrc32cAndFileSize naming scheme, and incremental backups must read and checksum all blob files in a DB, even for files that are already backed up.
* Added an optional output parameter to BackupEngine::CreateNewBackup(WithMetadata) to return the BackupID of the new backup.
* Added BackupEngine::GetBackupInfo / GetLatestBackupInfo for querying individual backups.
* Made the Ribbon filter a long-term supported feature in terms of the SST schema(compatible with version >= 6.15.0) though the API for enabling it is expected to change.

## 6.19.0 (2021-03-21)

### Bug Fixes

* Fixed the truncation error found in APIs/tools when dumping block-based SST files in a human-readable format. After fix, the block-based table can be fully dumped as a readable file.
* When hitting a write slowdown condition, no write delay (previously 1 millisecond) is imposed until `delayed_write_rate` is actually exceeded, with an initial burst allowance of 1 millisecond worth of bytes. Also, beyond the initial burst allowance, `delayed_write_rate` is now more strictly enforced, especially with multiple column families.

### Public API change

* Changed default `BackupableDBOptions::share_files_with_checksum` to `true` and deprecated `false` because of potential for data loss. Note that accepting this change in behavior can temporarily increase backup data usage because files are not shared between backups using the two different settings. Also removed obsolete option kFlagMatchInterimNaming.
* Add a new option BlockBasedTableOptions::max_auto_readahead_size. RocksDB does auto-readahead for iterators on noticing more than two reads for a table file if user doesn't provide readahead_size. The readahead starts at 8KB and doubles on every additional read upto max_auto_readahead_size and now max_auto_readahead_size can be configured dynamically as well. Found that 256 KB readahead size provides the best performance, based on experiments, for auto readahead. Experiment data is in PR #3282. If value is set 0 then no automatic prefetching will be done by rocksdb. Also changing the value will only affect files opened after the change.
* Add suppport to extend DB::VerifyFileChecksums API to also verify blob files checksum.
* When using the new BlobDB, the amount of data written by flushes/compactions is now broken down into table files and blob files in the compaction statistics; namely, Write(GB) denotes the amount of data written to table files, while Wblob(GB) means the amount of data written to blob files.
* New default BlockBasedTableOptions::format_version=5 to enable new Bloom filter implementation by default, compatible with RocksDB versions >= 6.6.0.
* Add new SetBufferSize API to WriteBufferManager to allow dynamic management of memory allotted to all write buffers.  This allows user code to adjust memory monitoring provided by WriteBufferManager as process memory needs change datasets grow and shrink.
* Clarified the required semantics of Read() functions in FileSystem and Env APIs. Please ensure any custom implementations are compliant.
* For the new integrated BlobDB implementation, compaction statistics now include the amount of data read from blob files during compaction (due to garbage collection or compaction filters). Write amplification metrics have also been extended to account for data read from blob files.
* Add EqualWithoutTimestamp() to Comparator.
* Extend support to track blob files in SSTFileManager whenever a blob file is created/deleted. Blob files will be scheduled to delete via SSTFileManager and SStFileManager will now take blob files in account while calculating size and space limits along with SST files.
* Add new Append and PositionedAppend API with checksum handoff to legacy Env.

### New Features

* Support compaction filters for the new implementation of BlobDB. Add `FilterBlobByKey()` to `CompactionFilter`. Subclasses can override this method so that compaction filters can determine whether the actual blob value has to be read during compaction. Use a new `kUndetermined` in `CompactionFilter::Decision` to indicated that further action is necessary for compaction filter to make a decision.
* Add support to extend retrieval of checksums for blob files from the MANIFEST when checkpointing. During backup, rocksdb can detect corruption in blob files  during file copies.
* Add new options for db_bench --benchmarks: flush, waitforcompaction, compact0, compact1.
* Add an option to BackupEngine::GetBackupInfo to include the name and size of each backed-up file. Especially in the presence of file sharing among backups, this offers detailed insight into backup space usage.
* Enable backward iteration on keys with user-defined timestamps.
* Add statistics and info log for error handler: counters for bg error, bg io error, bg retryable io error, auto resume count, auto resume total retry number, and auto resume sucess; Histogram for auto resume retry count in each recovery call. Note that, each auto resume attempt will have one or multiple retries.

### Behavior Changes

* During flush, only WAL sync retryable IO error is mapped to hard error, which will stall the writes. When WAL is used but only SST file write has retryable IO error, it will be mapped to soft error and write will not be affected.

## 6.18.0 (2021-02-19)

### Behavior Changes

* When retryable IO error occurs during compaction, it is mapped to soft error and set the BG error. However, auto resume is not called to clean the soft error since compaction will reschedule by itself. In this change, When retryable IO error occurs during compaction, BG error is not set. User will be informed the error via EventHelper.
* Introduce a new trace file format for query tracing and replay and trace file version is bump up to 0.2. A payload map is added as the first portion of the payload. We will not have backward compatible issues when adding new entries to trace records. Added the iterator_upper_bound and iterator_lower_bound in Seek and SeekForPrev tracing function. Added them as the new payload member for iterator tracing.

### New Features

* Add support for key-value integrity protection in live updates from the user buffers provided to `WriteBatch` through the write to RocksDB's in-memory update buffer (memtable). This is intended to detect some cases of in-memory data corruption, due to either software or hardware errors. Users can enable protection by constructing their `WriteBatch` with `protection_bytes_per_key == 8`.
* Add support for updating `full_history_ts_low` option in manual compaction, which is for old timestamp data GC.
* Add a mechanism for using Makefile to build external plugin code into the RocksDB libraries/binaries. This intends to simplify compatibility and distribution for plugins (e.g., special-purpose `FileSystem`s) whose source code resides outside the RocksDB repo. See "plugin/README.md" for developer details, and "PLUGINS.md" for a listing of available plugins.
* Added memory pre-fetching for experimental Ribbon filter, which especially optimizes performance with batched MultiGet.
* A new, experimental version of BlobDB (key-value separation) is now available. The new implementation is integrated into the RocksDB core, i.e. it is accessible via the usual `rocksdb::DB` API, as opposed to the separate `rocksdb::blob_db::BlobDB` interface used by the earlier version, and can be configured on a per-column family basis using the configuration options `enable_blob_files`, `min_blob_size`, `blob_file_size`, `blob_compression_type`, `enable_blob_garbage_collection`, and `blob_garbage_collection_age_cutoff`. It extends RocksDB's consistency guarantees to blobs, and offers more features and better performance. Note that some features, most notably `Merge`, compaction filters, and backup/restore are not yet supported, and there is no support for migrating a database created by the old implementation.

### Bug Fixes

* Since 6.15.0, `TransactionDB` returns error `Status`es from calls to `DeleteRange()` and calls to `Write()` where the `WriteBatch` contains a range deletion. Previously such operations may have succeeded while not providing the expected transactional guarantees. There are certain cases where range deletion can still be used on such DBs; see the API doc on `TransactionDB::DeleteRange()` for details.
* `OptimisticTransactionDB` now returns error `Status`es from calls to `DeleteRange()` and calls to `Write()` where the `WriteBatch` contains a range deletion. Previously such operations may have succeeded while not providing the expected transactional guarantees.
* Fix `WRITE_PREPARED`, `WRITE_UNPREPARED` TransactionDB `MultiGet()` may return uncommitted data with snapshot.
* In DB::OpenForReadOnly, if any error happens while checking Manifest file path, it was overridden by Status::NotFound. It has been fixed and now actual error is returned.

### Public API Change

* Added a "only_mutable_options" flag to the ConfigOptions.  When this flag is "true", the Configurable functions and convenience methods (such as GetDBOptionsFromString) will only deal with options that are marked as mutable.  When this flag is true, only options marked as mutable can be configured (a Status::InvalidArgument will be returned) and options not marked as mutable will not be returned or compared.  The default is "false", meaning to compare all options.
* Add new Append and PositionedAppend APIs to FileSystem to bring the data verification information (data checksum information) from upper layer (e.g., WritableFileWriter) to the storage layer. In this way, the customized FileSystem is able to verify the correctness of data being written to the storage on time. Add checksum_handoff_file_types to DBOptions. User can use this option to control which file types (Currently supported file tyes: kWALFile, kTableFile, kDescriptorFile.) should use the new Append and PositionedAppend APIs to handoff the verification information. Currently, RocksDB only use crc32c to calculate the checksum for write handoff.
* Add an option, `CompressionOptions::max_dict_buffer_bytes`, to limit the in-memory buffering for selecting samples for generating/training a dictionary. The limit is currently loosely adhered to.

## 6.17.0 (2021-01-15)

### Behavior Changes

* When verifying full file checksum with `DB::VerifyFileChecksums()`, we now fail with `Status::InvalidArgument` if the name of the checksum generator used for verification does not match the name of the checksum generator used for protecting the file when it was created.
* Since RocksDB does not continue write the same file if a file write fails for any reason, the file scope write IO error is treated the same as retryable IO error. More information about error handling of file scope IO error is included in `ErrorHandler::SetBGError`.

### Bug Fixes

* Version older than 6.15 cannot decode VersionEdits `WalAddition` and `WalDeletion`, fixed this by changing the encoded format of them to be ignorable by older versions.
* Fix a race condition between DB startups and shutdowns in managing the periodic background worker threads. One effect of this race condition could be the process being terminated.

### Public API Change

* Add a public API WriteBufferManager::dummy_entries_in_cache_usage() which reports the size of dummy entries stored in cache (passed to WriteBufferManager). Dummy entries are used to account for DataBlocks.
* Add a SystemClock class that contains the time-related methods from Env.  The original methods in Env may be deprecated in a future release.  This class will allow easier testing, development, and expansion of time-related features.
* Add a public API GetRocksBuildProperties and GetRocksBuildInfoAsString to get properties about the current build.  These properties may include settings related to the GIT settings (branch, timestamp).  This change also sets the "build date" based on the GIT properties, rather than the actual build time, thereby enabling more reproducible builds.

## 6.16.0 (2020-12-18)

### Behavior Changes

* Attempting to write a merge operand without explicitly configuring `merge_operator` now fails immediately, causing the DB to enter read-only mode. Previously, failure was deferred until the `merge_operator` was needed by a user read or a background operation.

### Bug Fixes

* Truncated WALs ending in incomplete records can no longer produce gaps in the recovered data when `WALRecoveryMode::kPointInTimeRecovery` is used. Gaps are still possible when WALs are truncated exactly on record boundaries; for complete protection, users should enable `track_and_verify_wals_in_manifest`.
* Fix a bug where compressed blocks read by MultiGet are not inserted into the compressed block cache when use_direct_reads = true.
* Fixed the issue of full scanning on obsolete files when there are too many outstanding compactions with ConcurrentTaskLimiter enabled.
* Fixed the logic of populating native data structure for `read_amp_bytes_per_bit` during OPTIONS file parsing on big-endian architecture. Without this fix, original code introduced in PR7659, when running on big-endian machine, can mistakenly store read_amp_bytes_per_bit (an uint32) in little endian format. Future access to `read_amp_bytes_per_bit` will give wrong values. Little endian architecture is not affected.
* Fixed prefix extractor with timestamp issues.
* Fixed a bug in atomic flush: in two-phase commit mode, the minimum WAL log number to keep is incorrect.
* Fixed a bug related to checkpoint in PR7789: if there are multiple column families, and the checkpoint is not opened as read only, then in rare cases, data loss may happen in the checkpoint. Since backup engine relies on checkpoint, it may also be affected.
* When ldb --try_load_options is used with the --column_family option, the ColumnFamilyOptions for the specified column family was not loaded from the OPTIONS file. Fix it so its loaded from OPTIONS and then overridden with command line overrides.

### New Features

* User defined timestamp feature supports `CompactRange` and `GetApproximateSizes`.
* Support getting aggregated table properties (kAggregatedTableProperties and kAggregatedTablePropertiesAtLevel) with DB::GetMapProperty, for easier access to the data in a structured format.
* Experimental option BlockBasedTableOptions::optimize_filters_for_memory now works with experimental Ribbon filter (as well as Bloom filter).

### Public API Change

* Deprecated public but rarely-used FilterBitsBuilder::CalculateNumEntry, which is replaced with ApproximateNumEntries taking a size_t parameter and returning size_t.
* To improve portability the functions `Env::GetChildren` and `Env::GetChildrenFileAttributes` will no longer return entries for the special directories `.` or `..`.
* Added a new option `track_and_verify_wals_in_manifest`. If `true`, the log numbers and sizes of the synced WALs are tracked in MANIFEST, then during DB recovery, if a synced WAL is missing from disk, or the WAL's size does not match the recorded size in MANIFEST, an error will be reported and the recovery will be aborted. Note that this option does not work with secondary instance.
* `rocksdb_approximate_sizes` and `rocksdb_approximate_sizes_cf` in the C API now requires an error pointer (`char** errptr`) for receiving any error.
* All overloads of DB::GetApproximateSizes now return Status, so that any failure to obtain the sizes is indicated to the caller.

## 6.15.0 (2020-11-13)

### Bug Fixes

* Fixed a bug in the following combination of features: indexes with user keys (`format_version >= 3`), indexes are partitioned (`index_type == kTwoLevelIndexSearch`), and some index partitions are pinned in memory (`BlockBasedTableOptions::pin_l0_filter_and_index_blocks_in_cache`). The bug could cause keys to be truncated when read from the index leading to wrong read results or other unexpected behavior.
* Fixed a bug when indexes are partitioned (`index_type == kTwoLevelIndexSearch`), some index partitions are pinned in memory (`BlockBasedTableOptions::pin_l0_filter_and_index_blocks_in_cache`), and partitions reads could be mixed between block cache and directly from the file (e.g., with `enable_index_compression == 1` and `mmap_read == 1`, partitions that were stored uncompressed due to poor compression ratio would be read directly from the file via mmap, while partitions that were stored compressed would be read from block cache). The bug could cause index partitions to be mistakenly considered empty during reads leading to wrong read results.
* Since 6.12, memtable lookup should report unrecognized value_type as corruption (#7121).
* Since 6.14, fix false positive flush/compaction `Status::Corruption` failure when `paranoid_file_checks == true` and range tombstones were written to the compaction output files.
* Since 6.14, fix a bug that could cause a stalled write to crash with mixed of slowdown and no_slowdown writes (`WriteOptions.no_slowdown=true`).
* Fixed a bug which causes hang in closing DB when refit level is set in opt build. It was because ContinueBackgroundWork() was called in assert statement which is a no op. It was introduced in 6.14.
* Fixed a bug which causes Get() to return incorrect result when a key's merge operand is applied twice. This can occur if the thread performing Get() runs concurrently with a background flush thread and another thread writing to the MANIFEST file (PR6069).
* Reverted a behavior change silently introduced in 6.14.2, in which the effects of the `ignore_unknown_options` flag (used in option parsing/loading functions) changed.
* Reverted a behavior change silently introduced in 6.14, in which options parsing/loading functions began returning `NotFound` instead of `InvalidArgument` for option names not available in the present version.
* Fixed MultiGet bugs it doesn't return valid data with user defined timestamp.
* Fixed a potential bug caused by evaluating `TableBuilder::NeedCompact()` before `TableBuilder::Finish()` in compaction job. For example, the `NeedCompact()` method of `CompactOnDeletionCollector` returned by built-in `CompactOnDeletionCollectorFactory` requires `BlockBasedTable::Finish()` to return the correct result. The bug can cause a compaction-generated file not to be marked for future compaction based on deletion ratio.
* Fixed a seek issue with prefix extractor and timestamp.
* Fixed a bug of encoding and parsing BlockBasedTableOptions::read_amp_bytes_per_bit as a 64-bit integer.
* Fixed a bug of a recovery corner case, details in PR7621.

### Public API Change

* Deprecate `BlockBasedTableOptions::pin_l0_filter_and_index_blocks_in_cache` and `BlockBasedTableOptions::pin_top_level_index_and_filter`. These options still take effect until users migrate to the replacement APIs in `BlockBasedTableOptions::metadata_cache_options`. Migration guidance can be found in the API comments on the deprecated options.
* Add new API `DB::VerifyFileChecksums` to verify SST file checksum with corresponding entries in the MANIFEST if present. Current implementation requires scanning and recomputing file checksums.

### Behavior Changes

* The dictionary compression settings specified in `ColumnFamilyOptions::compression_opts` now additionally affect files generated by flush and compaction to non-bottommost level. Previously those settings at most affected files generated by compaction to bottommost level, depending on whether `ColumnFamilyOptions::bottommost_compression_opts` overrode them. Users who relied on dictionary compression settings in `ColumnFamilyOptions::compression_opts` affecting only the bottommost level can keep the behavior by moving their dictionary settings to `ColumnFamilyOptions::bottommost_compression_opts` and setting its `enabled` flag.
* When the `enabled` flag is set in `ColumnFamilyOptions::bottommost_compression_opts`, those compression options now take effect regardless of the value in `ColumnFamilyOptions::bottommost_compression`. Previously, those compression options only took effect when `ColumnFamilyOptions::bottommost_compression != kDisableCompressionOption`. Now, they additionally take effect when `ColumnFamilyOptions::bottommost_compression == kDisableCompressionOption` (such a setting causes bottommost compression type to fall back to `ColumnFamilyOptions::compression_per_level` if configured, and otherwise fall back to `ColumnFamilyOptions::compression`).

### New Features

* An EXPERIMENTAL new Bloom alternative that saves about 30% space compared to Bloom filters, with about 3-4x construction time and similar query times is available using NewExperimentalRibbonFilterPolicy.

## 6.14 (2020-10-09)

### Bug fixes

* Fixed a bug after a `CompactRange()` with `CompactRangeOptions::change_level` set fails due to a conflict in the level change step, which caused all subsequent calls to `CompactRange()` with `CompactRangeOptions::change_level` set to incorrectly fail with a `Status::NotSupported("another thread is refitting")` error.
* Fixed a bug that the bottom most level compaction could still be a trivial move even if `BottommostLevelCompaction.kForce` or `kForceOptimized` is set.

### Public API Change

* The methods to create and manage EncrypedEnv have been changed.  The EncryptionProvider is now passed to NewEncryptedEnv as a shared pointer, rather than a raw pointer.  Comparably, the CTREncryptedProvider now takes a shared pointer, rather than a reference, to a BlockCipher.  CreateFromString methods have been added to BlockCipher and EncryptionProvider to provide a single API by which different ciphers and providers can be created, respectively.
* The internal classes (CTREncryptionProvider, ROT13BlockCipher, CTRCipherStream) associated with the EncryptedEnv have been moved out of the public API.  To create a CTREncryptionProvider, one can either use EncryptionProvider::NewCTRProvider, or EncryptionProvider::CreateFromString("CTR").  To create a new ROT13BlockCipher, one can either use BlockCipher::NewROT13Cipher or BlockCipher::CreateFromString("ROT13").
* The EncryptionProvider::AddCipher method has been added to allow keys to be added to an EncryptionProvider.  This API will allow future providers to support multiple cipher keys.
* Add a new option "allow_data_in_errors". When this new option is set by users, it allows users to opt-in to get error messages containing corrupted keys/values. Corrupt keys, values will be logged in the messages, logs, status etc. that will help users with the useful information regarding affected data. By default value of this option is set false to prevent users data to be exposed in the messages so currently, data will be redacted from logs, messages, status by default.
* AdvancedColumnFamilyOptions::force_consistency_checks is now true by default, for more proactive DB corruption detection at virtually no cost (estimated two extra CPU cycles per million on a major production workload). Corruptions reported by these checks now mention "force_consistency_checks" in case a false positive corruption report is suspected and the option needs to be disabled (unlikely). Since existing column families have a saved setting for force_consistency_checks, only new column families will pick up the new default.

### General Improvements

* The settings of the DBOptions and ColumnFamilyOptions are now managed by Configurable objects (see New Features).  The same convenience methods to configure these options still exist but the backend implementation has been unified under a common implementation.

### New Features

* Methods to configure serialize, and compare -- such as TableFactory -- are exposed directly through the Configurable base class (from which these objects inherit).  This change will allow for better and more thorough configuration management and retrieval in the future.  The options for a Configurable object can be set via the ConfigureFromMap, ConfigureFromString, or ConfigureOption method.  The serialized version of the options of an object can be retrieved via the GetOptionString, ToString, or GetOption methods.  The list of options supported by an object can be obtained via the GetOptionNames method.  The "raw" object (such as the BlockBasedTableOption) for an option may be retrieved via the GetOptions method.  Configurable options can be compared via the AreEquivalent method.  The settings within a Configurable object may be validated via the ValidateOptions method.  The object may be intialized (at which point only mutable options may be updated) via the PrepareOptions method.
* Introduce options.check_flush_compaction_key_order with default value to be true. With this option, during flush and compaction, key order will be checked when writing to each SST file. If the order is violated, the flush or compaction will fail.
* Added is_full_compaction to CompactionJobStats, so that the information is available through the EventListener interface.
* Add more stats for MultiGet in Histogram to get number of data blocks, index blocks, filter blocks and sst files read from file system per level.
* SST files have a new table property called db_host_id, which is set to the hostname by default. A new option in DBOptions, db_host_id, allows the property value to be overridden with a user specified string, or disable it completely by making the option string empty.
* Methods to create customizable extensions -- such as TableFactory -- are exposed directly through the Customizable base class (from which these objects inherit).  This change will allow these Customizable classes to be loaded and configured in a standard way (via CreateFromString).  More information on how to write and use Customizable classes is in the customizable.h header file.

## 6.13 (2020-09-12)

### Bug fixes

* Fix a performance regression introduced in 6.4 that makes a upper bound check for every Next() even if keys are within a data block that is within the upper bound.
* Fix a possible corruption to the LSM state (overlapping files within a level) when a `CompactRange()` for refitting levels (`CompactRangeOptions::change_level == true`) and another manual compaction are executed in parallel.
* Sanitize `recycle_log_file_num` to zero when the user attempts to enable it in combination with `WALRecoveryMode::kTolerateCorruptedTailRecords`. Previously the two features were allowed together, which compromised the user's configured crash-recovery guarantees.
* Fix a bug where a level refitting in CompactRange() might race with an automatic compaction that puts the data to the target level of the refitting. The bug has been there for years.
* Fixed a bug in version 6.12 in which BackupEngine::CreateNewBackup could fail intermittently with non-OK status when backing up a read-write DB configured with a DBOptions::file_checksum_gen_factory.
* Fix useless no-op compactions scheduled upon snapshot release when options.disable-auto-compactions = true.
* Fix a bug when max_write_buffer_size_to_maintain is set, immutable flushed memtable destruction is delayed until the next super version is installed. A memtable is not added to delete list because of its reference hold by super version and super version doesn't switch because of empt delete list. So memory usage keeps on increasing beyond write_buffer_size + max_write_buffer_size_to_maintain.
* Avoid converting MERGES to PUTS when allow_ingest_behind is true.
* Fix compression dictionary sampling together with `SstFileWriter`. Previously, the dictionary would be trained/finalized immediately with zero samples. Now, the whole `SstFileWriter` file is buffered in memory and then sampled.
* Fix a bug with `avoid_unnecessary_blocking_io=1` and creating backups (BackupEngine::CreateNewBackup) or checkpoints (Checkpoint::Create). With this setting and WAL enabled, these operations could randomly fail with non-OK status.
* Fix a bug in which bottommost compaction continues to advance the underlying InternalIterator to skip tombstones even after shutdown.

### New Features

* A new field `std::string requested_checksum_func_name` is added to `FileChecksumGenContext`, which enables the checksum factory to create generators for a suite of different functions.
* Added a new subcommand, `ldb unsafe_remove_sst_file`, which removes a lost or corrupt SST file from a DB's metadata. This command involves data loss and must not be used on a live DB.

### Performance Improvements

* Reduce thread number for multiple DB instances by re-using one global thread for statistics dumping and persisting.
* Reduce write-amp in heavy write bursts in `kCompactionStyleLevel` compaction style with `level_compaction_dynamic_level_bytes` set.
* BackupEngine incremental backups no longer read DB table files that are already saved to a shared part of the backup directory, unless `share_files_with_checksum` is used with `kLegacyCrc32cAndFileSize` naming (discouraged).
  * For `share_files_with_checksum`, we are confident there is no regression (vs. pre-6.12) in detecting DB or backup corruption at backup creation time, mostly because the old design did not leverage this extra checksum computation for detecting inconsistencies at backup creation time.
  * For `share_table_files` without "checksum" (not recommended), there is a regression in detecting fundamentally unsafe use of the option, greatly mitigated by file size checking (under "Behavior Changes"). Almost no reason to use `share_files_with_checksum=false` should remain.
  * `DB::VerifyChecksum` and `BackupEngine::VerifyBackup` with checksum checking are still able to catch corruptions that `CreateNewBackup` does not.

### Public API Change

* Expose kTypeDeleteWithTimestamp in EntryType and update GetEntryType() accordingly.
* Added file_checksum and file_checksum_func_name to TableFileCreationInfo, which can pass the table file checksum information through the OnTableFileCreated callback during flush and compaction.
* A warning is added to `DB::DeleteFile()` API describing its known problems and deprecation plan.
* Add a new stats level, i.e. StatsLevel::kExceptTickers (PR7329) to exclude tickers even if application passes a non-null Statistics object.
* Added a new status code IOStatus::IOFenced() for the Env/FileSystem to indicate that writes from this instance are fenced off. Like any other background error, this error is returned to the user in Put/Merge/Delete/Flush calls and can be checked using Status::IsIOFenced().

### Behavior Changes

* File abstraction `FSRandomAccessFile.Prefetch()` default return status is changed from `OK` to `NotSupported`. If the user inherited file doesn't implement prefetch, RocksDB will create internal prefetch buffer to improve read performance.
* When retryabel IO error happens during Flush (manifest write error is excluded) and WAL is disabled, originally it is mapped to kHardError. Now,it is mapped to soft error. So DB will not stall the writes unless the memtable is full. At the same time, when auto resume is triggered to recover the retryable IO error during Flush, SwitchMemtable is not called to avoid generating to many small immutable memtables. If WAL is enabled, no behavior changes.
* When considering whether a table file is already backed up in a shared part of backup directory, BackupEngine would already query the sizes of source (DB) and pre-existing destination (backup) files. BackupEngine now uses these file sizes to detect corruption, as at least one of (a) old backup, (b) backup in progress, or (c) current DB is corrupt if there's a size mismatch.

### Others

* Error in prefetching partitioned index blocks will not be swallowed. It will fail the query and return the IOError users.

## 6.12 (2020-07-28)

### Public API Change

* Encryption file classes now exposed for inheritance in env_encryption.h
* File I/O listener is extended to cover more I/O operations. Now class `EventListener` in listener.h contains new callback functions: `OnFileFlushFinish()`, `OnFileSyncFinish()`, `OnFileRangeSyncFinish()`, `OnFileTruncateFinish()`, and ``OnFileCloseFinish()``.
* `FileOperationInfo` now reports `duration` measured by `std::chrono::steady_clock` and `start_ts` measured by `std::chrono::system_clock` instead of start and finish timestamps measured by `system_clock`. Note that `system_clock` is called before `steady_clock` in program order at operation starts.
* `DB::GetDbSessionId(std::string& session_id)` is added. `session_id` stores a unique identifier that gets reset every time the DB is opened. This DB session ID should be unique among all open DB instances on all hosts, and should be unique among re-openings of the same or other DBs. This identifier is recorded in the LOG file on the line starting with "DB Session ID:".
* `DB::OpenForReadOnly()` now returns `Status::NotFound` when the specified DB directory does not exist. Previously the error returned depended on the underlying `Env`. This change is available in all 6.11 releases as well.
* A parameter `verify_with_checksum` is added to `BackupEngine::VerifyBackup`, which is false by default. If it is ture, `BackupEngine::VerifyBackup` verifies checksums and file sizes of backup files. Pass `false` for `verify_with_checksum` to maintain the previous behavior and performance of `BackupEngine::VerifyBackup`, by only verifying sizes of backup files.

### Behavior Changes

* Best-efforts recovery ignores CURRENT file completely. If CURRENT file is missing during recovery, best-efforts recovery still proceeds with MANIFEST file(s).
* In best-efforts recovery, an error that is not Corruption or IOError::kNotFound or IOError::kPathNotFound will be overwritten silently. Fix this by checking all non-ok cases and return early.
* When `file_checksum_gen_factory` is set to `GetFileChecksumGenCrc32cFactory()`, BackupEngine will compare the crc32c checksums of table files computed when creating a backup to the expected checksums stored in the DB manifest, and will fail `CreateNewBackup()` on mismatch (corruption). If the `file_checksum_gen_factory` is not set or set to any other customized factory, there is no checksum verification to detect if SST files in a DB are corrupt when read, copied, and independently checksummed by BackupEngine.
* When a DB sets `stats_dump_period_sec > 0`, either as the initial value for DB open or as a dynamic option change, the first stats dump is staggered in the following X seconds, where X is an integer in `[0, stats_dump_period_sec)`. Subsequent stats dumps are still spaced `stats_dump_period_sec` seconds apart.
* When the paranoid_file_checks option is true, a hash is generated of all keys and values are generated when the SST file is written, and then the values are read back in to validate the file.  A corruption is signaled if the two hashes do not match.

### Bug fixes

* Compressed block cache was automatically disabled with read-only DBs by mistake. Now it is fixed: compressed block cache will be in effective with read-only DB too.
* Fix a bug of wrong iterator result if another thread finishes an update and a DB flush between two statement.
* Disable file deletion after MANIFEST write/sync failure until db re-open or Resume() so that subsequent re-open will not see MANIFEST referencing deleted SSTs.
* Fix a bug when index_type == kTwoLevelIndexSearch in PartitionedIndexBuilder to update FlushPolicy to point to internal key partitioner when it changes from user-key mode to internal-key mode in index partition.
* Make compaction report InternalKey corruption while iterating over the input.
* Fix a bug which may cause MultiGet to be slow because it may read more data than requested, but this won't affect correctness. The bug was introduced in 6.10 release.
* Fail recovery and report once hitting a physical log record checksum mismatch, while reading MANIFEST. RocksDB should not continue processing the MANIFEST any further.
* Fixed a bug in size-amp-triggered and periodic-triggered universal compaction, where the compression settings for the first input level were used rather than the compression settings for the output (bottom) level.

### New Features

* DB identity (`db_id`) and DB session identity (`db_session_id`) are added to table properties and stored in SST files. SST files generated from SstFileWriter and Repairer have DB identity “SST Writer” and “DB Repairer”, respectively. Their DB session IDs are generated in the same way as `DB::GetDbSessionId`. The session ID for SstFileWriter (resp., Repairer) resets every time `SstFileWriter::Open` (resp., `Repairer::Run`) is called.
* Added experimental option BlockBasedTableOptions::optimize_filters_for_memory for reducing allocated memory size of Bloom filters (~10% savings with Jemalloc) while preserving the same general accuracy. To have an effect, the option requires format_version=5 and malloc_usable_size. Enabling this option is forward and backward compatible with existing format_version=5.
* `BackupableDBOptions::share_files_with_checksum_naming` is added with new default behavior for naming backup files with `share_files_with_checksum`, to address performance and backup integrity issues. See API comments for details.
* Added auto resume function to automatically recover the DB from background Retryable IO Error. When retryable IOError happens during flush and WAL write, the error is mapped to Hard Error and DB will be in read mode. When retryable IO Error happens during compaction, the error will be mapped to Soft Error. DB is still in write/read mode. Autoresume function will create a thread for a DB to call DB->ResumeImpl() to try the recover for Retryable IO Error during flush and WAL write. Compaction will be rescheduled by itself if retryable IO Error happens. Auto resume may also cause other Retryable IO Error during the recovery, so the recovery will fail. Retry the auto resume may solve the issue, so we use max_bgerror_resume_count to decide how many resume cycles will be tried in total. If it is <=0, auto resume retryable IO Error is disabled. Default is INT_MAX, which will lead to a infinit auto resume. bgerror_resume_retry_interval decides the time interval between two auto resumes.
* Option `max_subcompactions` can be set dynamically using DB::SetDBOptions().
* Added experimental ColumnFamilyOptions::sst_partitioner_factory to define determine the partitioning of sst files. This helps compaction to split the files on interesting boundaries (key prefixes) to make propagation of sst files less write amplifying (covering the whole key space).

### Performance Improvements

* Eliminate key copies for internal comparisons while accessing ingested block-based tables.
* Reduce key comparisons during random access in all block-based tables.
* BackupEngine avoids unnecessary repeated checksum computation for backing up a table file to the `shared_checksum` directory when using `share_files_with_checksum_naming = kUseDbSessionId` (new default), except on SST files generated before this version of RocksDB, which fall back on using `kLegacyCrc32cAndFileSize`.

## 6.11 (2020-06-12)

### Bug Fixes

* Fix consistency checking error swallowing in some cases when options.force_consistency_checks = true.
* Fix possible false NotFound status from batched MultiGet using index type kHashSearch.
* Fix corruption caused by enabling delete triggered compaction (NewCompactOnDeletionCollectorFactory) in universal compaction mode, along with parallel compactions. The bug can result in two parallel compactions picking the same input files, resulting in the DB resurrecting older and deleted versions of some keys.
* Fix a use-after-free bug in best-efforts recovery. column_family_memtables_ needs to point to valid ColumnFamilySet.
* Let best-efforts recovery ignore corrupted files during table loading.
* Fix corrupt key read from ingested file when iterator direction switches from reverse to forward at a key that is a prefix of another key in the same file. It is only possible in files with a non-zero global seqno.
* Fix abnormally large estimate from GetApproximateSizes when a range starts near the end of one SST file and near the beginning of another. Now GetApproximateSizes consistently and fairly includes the size of SST metadata in addition to data blocks, attributing metadata proportionally among the data blocks based on their size.
* Fix potential file descriptor leakage in PosixEnv's IsDirectory() and NewRandomAccessFile().
* Fix false negative from the VerifyChecksum() API when there is a checksum mismatch in an index partition block in a BlockBasedTable format table file (index_type is kTwoLevelIndexSearch).
* Fix sst_dump to return non-zero exit code if the specified file is not a recognized SST file or fails requested checks.
* Fix incorrect results from batched MultiGet for duplicate keys, when the duplicate key matches the largest key of an SST file and the value type for the key in the file is a merge value.

### Public API Change

* Flush(..., column_family) may return Status::ColumnFamilyDropped() instead of Status::InvalidArgument() if column_family is dropped while processing the flush request.
* BlobDB now explicitly disallows using the default column family's storage directories as blob directory.
* DeleteRange now returns `Status::InvalidArgument` if the range's end key comes before its start key according to the user comparator. Previously the behavior was undefined.
* ldb now uses options.force_consistency_checks = true by default and "--disable_consistency_checks" is added to disable it.
* DB::OpenForReadOnly no longer creates files or directories if the named DB does not exist, unless create_if_missing is set to true.
* The consistency checks that validate LSM state changes (table file additions/deletions during flushes and compactions) are now stricter, more efficient, and no longer optional, i.e. they are performed even if `force_consistency_checks` is `false`.
* Disable delete triggered compaction (NewCompactOnDeletionCollectorFactory) in universal compaction mode and num_levels = 1 in order to avoid a corruption bug.
* `pin_l0_filter_and_index_blocks_in_cache` no longer applies to L0 files larger than `1.5 * write_buffer_size` to give more predictable memory usage. Such L0 files may exist due to intra-L0 compaction, external file ingestion, or user dynamically changing `write_buffer_size` (note, however, that files that are already pinned will continue being pinned, even after such a dynamic change).
* In point-in-time wal recovery mode, fail database recovery in case of IOError while reading the WAL to avoid data loss.
* A new method `Env::LowerThreadPoolCPUPriority(Priority, CpuPriority)` is added to `Env` to be able to lower to a specific priority such as `CpuPriority::kIdle`.

### New Features

* sst_dump to add a new --readahead_size argument. Users can specify read size when scanning the data. Sst_dump also tries to prefetch tail part of the SST files so usually some number of I/Os are saved there too.
* Generate file checksum in SstFileWriter if Options.file_checksum_gen_factory is set. The checksum and checksum function name are stored in ExternalSstFileInfo after the sst file write is finished.
* Add a value_size_soft_limit in read options which limits the cumulative value size of keys read in batches in MultiGet. Once the cumulative value size of found keys exceeds read_options.value_size_soft_limit, all the remaining keys are returned with status Abort without further finding their values. By default the value_size_soft_limit is std::numeric_limits<uint64_t>::max().
* Enable SST file ingestion with file checksum information when calling IngestExternalFiles(const std::vector<IngestExternalFileArg>& args). Added files_checksums and files_checksum_func_names to IngestExternalFileArg such that user can ingest the sst files with their file checksum information. Added verify_file_checksum to IngestExternalFileOptions (default is True). To be backward compatible, if DB does not enable file checksum or user does not provide checksum information (vectors of files_checksums and files_checksum_func_names are both empty), verification of file checksum is always sucessful. If DB enables file checksum, DB will always generate the checksum for each ingested SST file during Prepare stage of ingestion and store the checksum in Manifest, unless verify_file_checksum is False and checksum information is provided by the application. In this case, we only verify the checksum function name and directly store the ingested checksum in Manifest. If verify_file_checksum is set to True, DB will verify the ingested checksum and function name with the genrated ones. Any mismatch will fail the ingestion. Note that, if IngestExternalFileOptions::write_global_seqno is True, the seqno will be changed in the ingested file. Therefore, the checksum of the file will be changed. In this case, a new checksum will be generated after the seqno is updated and be stored in the Manifest.

### Performance Improvements

* Eliminate redundant key comparisons during random access in block-based tables.

## 6.10 (2020-05-02)

### Bug Fixes

* Fix wrong result being read from ingested file. May happen when a key in the file happen to be prefix of another key also in the file. The issue can further cause more data corruption. The issue exists with rocksdb >= 5.0.0 since DB::IngestExternalFile() was introduced.
* Finish implementation of BlockBasedTableOptions::IndexType::kBinarySearchWithFirstKey. It's now ready for use. Significantly reduces read amplification in some setups, especially for iterator seeks.
* Fix a bug by updating CURRENT file so that it points to the correct MANIFEST file after best-efforts recovery.
* Fixed a bug where ColumnFamilyHandle objects were not cleaned up in case an error happened during BlobDB's open after the base DB had been opened.
* Fix a potential undefined behavior caused by trying to dereference nullable pointer (timestamp argument) in DB::MultiGet.
* Fix a bug caused by not including user timestamp in MultiGet LookupKey construction. This can lead to wrong query result since the trailing bytes of a user key, if not shorter than timestamp, will be mistaken for user timestamp.
* Fix a bug caused by using wrong compare function when sorting the input keys of MultiGet with timestamps.
* Upgraded version of bzip library (1.0.6 -> 1.0.8) used with RocksJava to address potential vulnerabilities if an attacker can manipulate compressed data saved and loaded by RocksDB (not normal). See issue #6703.

### Public API Change

* Add a ConfigOptions argument to the APIs dealing with converting options to and from strings and files.  The ConfigOptions is meant to replace some of the options (such as input_strings_escaped and ignore_unknown_options) and allow for more parameters to be passed in the future without changing the function signature.
* Add NewFileChecksumGenCrc32cFactory to the file checksum public API, such that the builtin Crc32c based file checksum generator factory can be used by applications.
* Add IsDirectory to Env and FS to indicate if a path is a directory.

### New Features

* Added support for pipelined & parallel compression optimization for `BlockBasedTableBuilder`. This optimization makes block building, block compression and block appending a pipeline, and uses multiple threads to accelerate block compression. Users can set `CompressionOptions::parallel_threads` greater than 1 to enable compression parallelism. This feature is experimental for now.
* Provide an allocator for memkind to be used with block cache. This is to work with memory technologies (Intel DCPMM is one such technology currently available) that require different libraries for allocation and management (such as PMDK and memkind). The high capacities available make it possible to provision large caches (up to several TBs in size) beyond what is achievable with DRAM.
* Option `max_background_flushes` can be set dynamically using DB::SetDBOptions().
* Added functionality in sst_dump tool to check the compressed file size for different compression levels and print the time spent on compressing files with each compression type. Added arguments `--compression_level_from` and `--compression_level_to` to report size of all compression levels and one compression_type must be specified with it so that it will report compressed sizes of one compression type with different levels.
* Added statistics for redundant insertions into block cache: rocksdb.block.cache.*add.redundant. (There is currently no coordination to ensure that only one thread loads a table block when many threads are trying to access that same table block.)

### Bug Fixes

* Fix a bug when making options.bottommost_compression, options.compression_opts and options.bottommost_compression_opts dynamically changeable: the modified values are not written to option files or returned back to users when being queried.
* Fix a bug where index key comparisons were unaccounted in `PerfContext::user_key_comparison_count` for lookups in files written with `format_version >= 3`.
* Fix many bloom.filter statistics not being updated in batch MultiGet.

### Performance Improvements

* Improve performance of batch MultiGet with partitioned filters, by sharing block cache lookups to applicable filter blocks.
* Reduced memory copies when fetching and uncompressing compressed blocks from sst files.

## 6.9.0 (2020-03-29)

### Behavior changes

* Since RocksDB 6.8, ttl-based FIFO compaction can drop a file whose oldest key becomes older than options.ttl while others have not. This fix reverts this and makes ttl-based FIFO compaction use the file's flush time as the criterion. This fix also requires that max_open_files = -1 and compaction_options_fifo.allow_compaction = false to function properly.

### Public API Change

* Fix spelling so that API now has correctly spelled transaction state name `COMMITTED`, while the old misspelled `COMMITED` is still available as an alias.
* Updated default format_version in BlockBasedTableOptions from 2 to 4. SST files generated with the new default can be read by RocksDB versions 5.16 and newer, and use more efficient encoding of keys in index blocks.
* A new parameter `CreateBackupOptions` is added to both `BackupEngine::CreateNewBackup` and `BackupEngine::CreateNewBackupWithMetadata`, you can decrease CPU priority of `BackupEngine`'s background threads by setting `decrease_background_thread_cpu_priority` and `background_thread_cpu_priority` in `CreateBackupOptions`.
* Updated the public API of SST file checksum. Introduce the FileChecksumGenFactory to create the FileChecksumGenerator for each SST file, such that the FileChecksumGenerator is not shared and it can be more general for checksum implementations. Changed the FileChecksumGenerator interface from Value, Extend, and GetChecksum to Update, Finalize, and GetChecksum. Finalize should be only called once after all data is processed to generate the final checksum. Temproal data should be maintained by the FileChecksumGenerator object itself and finally it can return the checksum string.

### Bug Fixes

* Fix a bug where range tombstone blocks in ingested files were cached incorrectly during ingestion. If range tombstones were read from those incorrectly cached blocks, the keys they covered would be exposed.
* Fix a data race that might cause crash when calling DB::GetCreationTimeOfOldestFile() by a small chance. The bug was introduced in 6.6 Release.
* Fix a bug where a boolean value optimize_filters_for_hits was for max threads when calling load table handles after a flush or compaction. The value is correct to 1. The bug should not cause user visible problems.
* Fix a bug which might crash the service when write buffer manager fails to insert the dummy handle to the block cache.

### Performance Improvements

* In CompactRange, for levels starting from 0, if the level does not have any file with any key falling in the specified range, the level is skipped. So instead of always compacting from level 0, the compaction starts from the first level with keys in the specified range until the last such level.
* Reduced memory copy when reading sst footer and blobdb in direct IO mode.
* When restarting a database with large numbers of sst files, large amount of CPU time is spent on getting logical block size of the sst files, which slows down the starting progress, this inefficiency is optimized away with an internal cache for the logical block sizes.

### New Features

* Basic support for user timestamp in iterator. Seek/SeekToFirst/Next and lower/upper bounds are supported. Reverse iteration is not supported. Merge is not considered.
* When file lock failure when the lock is held by the current process, return acquiring time and thread ID in the error message.
* Added a new option, best_efforts_recovery (default: false), to allow database to open in a db dir with missing table files. During best efforts recovery, missing table files are ignored, and database recovers to the most recent state without missing table file. Cross-column-family consistency is not guaranteed even if WAL is enabled.
* options.bottommost_compression, options.compression_opts and options.bottommost_compression_opts are now dynamically changeable.

## 6.8.0 (2020-02-24)

### Java API Changes

* Major breaking changes to Java comparators, toward standardizing on ByteBuffer for performant, locale-neutral operations on keys (#6252).
* Added overloads of common API methods using direct ByteBuffers for keys and values (#2283).

### Bug Fixes

* Fix incorrect results while block-based table uses kHashSearch, together with Prev()/SeekForPrev().
* Fix a bug that prevents opening a DB after two consecutive crash with TransactionDB, where the first crash recovers from a corrupted WAL with kPointInTimeRecovery but the second cannot.
* Fixed issue #6316 that can cause a corruption of the MANIFEST file in the middle when writing to it fails due to no disk space.
* Add DBOptions::skip_checking_sst_file_sizes_on_db_open. It disables potentially expensive checking of all sst file sizes in DB::Open().
* BlobDB now ignores trivially moved files when updating the mapping between blob files and SSTs. This should mitigate issue #6338 where out of order flush/compaction notifications could trigger an assertion with the earlier code.
* Batched MultiGet() ignores IO errors while reading data blocks, causing it to potentially continue looking for a key and returning stale results.
* `WriteBatchWithIndex::DeleteRange` returns `Status::NotSupported`. Previously it returned success even though reads on the batch did not account for range tombstones. The corresponding language bindings now cannot be used. In C, that includes `rocksdb_writebatch_wi_delete_range`, `rocksdb_writebatch_wi_delete_range_cf`, `rocksdb_writebatch_wi_delete_rangev`, and `rocksdb_writebatch_wi_delete_rangev_cf`. In Java, that includes `WriteBatchWithIndex::deleteRange`.
* Assign new MANIFEST file number when caller tries to create a new MANIFEST by calling LogAndApply(..., new_descriptor_log=true). This bug can cause MANIFEST being overwritten during recovery if options.write_dbid_to_manifest = true and there are WAL file(s).

### Performance Improvements

* Perfom readahead when reading from option files. Inside DB, options.log_readahead_size will be used as the readahead size. In other cases, a default 512KB is used.

### Public API Change

* The BlobDB garbage collector now emits the statistics `BLOB_DB_GC_NUM_FILES` (number of blob files obsoleted during GC), `BLOB_DB_GC_NUM_NEW_FILES` (number of new blob files generated during GC), `BLOB_DB_GC_FAILURES` (number of failed GC passes), `BLOB_DB_GC_NUM_KEYS_RELOCATED` (number of blobs relocated during GC), and `BLOB_DB_GC_BYTES_RELOCATED` (total size of blobs relocated during GC). On the other hand, the following statistics, which are not relevant for the new GC implementation, are now deprecated: `BLOB_DB_GC_NUM_KEYS_OVERWRITTEN`, `BLOB_DB_GC_NUM_KEYS_EXPIRED`, `BLOB_DB_GC_BYTES_OVERWRITTEN`, `BLOB_DB_GC_BYTES_EXPIRED`, and `BLOB_DB_GC_MICROS`.
* Disable recycle_log_file_num when an inconsistent recovery modes are requested: kPointInTimeRecovery and kAbsoluteConsistency

### New Features

* Added the checksum for each SST file generated by Flush or Compaction. Added sst_file_checksum_func to Options such that user can plugin their own SST file checksum function via override the FileChecksumFunc class. If user does not set the sst_file_checksum_func, SST file checksum calculation will not be enabled. The checksum information inlcuding uint32_t checksum value and a checksum function name (string). The checksum information is stored in FileMetadata in version store and also logged to MANIFEST. A new tool is added to LDB such that user can dump out a list of file checksum information from MANIFEST (stored in an unordered_map).
* `db_bench` now supports `value_size_distribution_type`, `value_size_min`, `value_size_max` options for generating random variable sized value. Added `blob_db_compression_type` option for BlobDB to enable blob compression.
* Replace RocksDB namespace "rocksdb" with flag "ROCKSDB_NAMESPACE" which if is not defined, defined as "rocksdb" in header file rocksdb_namespace.h.

## 6.7.0 (2020-01-21)

### Public API Change

* Added a rocksdb::FileSystem class in include/rocksdb/file_system.h to encapsulate file creation/read/write operations, and an option DBOptions::file_system to allow a user to pass in an instance of rocksdb::FileSystem. If its a non-null value, this will take precendence over DBOptions::env for file operations. A new API rocksdb::FileSystem::Default() returns a platform default object. The DBOptions::env option and Env::Default() API will continue to be used for threading and other OS related functions, and where DBOptions::file_system is not specified, for file operations. For storage developers who are accustomed to rocksdb::Env, the interface in rocksdb::FileSystem is new and will probably undergo some changes as more storage systems are ported to it from rocksdb::Env. As of now, no env other than Posix has been ported to the new interface.
* A new rocksdb::NewSstFileManager() API that allows the caller to pass in separate Env and FileSystem objects.
* Changed Java API for RocksDB.keyMayExist functions to use Holder<byte[]> instead of StringBuilder, so that retrieved values need not decode to Strings.
* A new `OptimisticTransactionDBOptions` Option that allows users to configure occ validation policy. The default policy changes from kValidateSerial to kValidateParallel to reduce mutex contention.

### Bug Fixes

* Fix a bug that can cause unnecessary bg thread to be scheduled(#6104).
* Fix crash caused by concurrent CF iterations and drops(#6147).
* Fix a race condition for cfd->log_number_ between manifest switch and memtable switch (PR 6249) when number of column families is greater than 1.
* Fix a bug on fractional cascading index when multiple files at the same level contain the same smallest user key, and those user keys are for merge operands. In this case, Get() the exact key may miss some merge operands.
* Delcare kHashSearch index type feature-incompatible with index_block_restart_interval larger than 1.
* Fixed an issue where the thread pools were not resized upon setting `max_background_jobs` dynamically through the `SetDBOptions` interface.
* Fix a bug that can cause write threads to hang when a slowdown/stall happens and there is a mix of writers with WriteOptions::no_slowdown set/unset.
* Fixed an issue where an incorrect "number of input records" value was used to compute the "records dropped" statistics for compactions.
* Fix a regression bug that causes segfault when hash is used, max_open_files != -1 and total order seek is used and switched back.

### New Features

* It is now possible to enable periodic compactions for the base DB when using BlobDB.
* BlobDB now garbage collects non-TTL blobs when `enable_garbage_collection` is set to `true` in `BlobDBOptions`. Garbage collection is performed during compaction: any valid blobs located in the oldest N files (where N is the number of non-TTL blob files multiplied by the value of `BlobDBOptions::garbage_collection_cutoff`) encountered during compaction get relocated to new blob files, and old blob files are dropped once they are no longer needed. Note: we recommend enabling periodic compactions for the base DB when using this feature to deal with the case when some old blob files are kept alive by SSTs that otherwise do not get picked for compaction.
* `db_bench` now supports the `garbage_collection_cutoff` option for BlobDB.
* Introduce ReadOptions.auto_prefix_mode. When set to true, iterator will return the same result as total order seek, but may choose to use prefix seek internally based on seek key and iterator upper bound.
* MultiGet() can use IO Uring to parallelize read from the same SST file. This featuer is by default disabled. It can be enabled with environment variable ROCKSDB_USE_IO_URING.

## 6.6.2 (2020-01-13)

### Bug Fixes

* Fixed a bug where non-L0 compaction input files were not considered to compute the `creation_time` of new compaction outputs.

## 6.6.1 (2020-01-02)

### Bug Fixes

* Fix a bug in WriteBatchWithIndex::MultiGetFromBatchAndDB, which is called by Transaction::MultiGet, that causes due to stale pointer access when the number of keys is > 32
* Fixed two performance issues related to memtable history trimming. First, a new SuperVersion is now created only if some memtables were actually trimmed. Second, trimming is only scheduled if there is at least one flushed memtable that is kept in memory for the purposes of transaction conflict checking.
* BlobDB no longer updates the SST to blob file mapping upon failed compactions.
* Fix a bug in which a snapshot read through an iterator could be affected by a DeleteRange after the snapshot (#6062).
* Fixed a bug where BlobDB was comparing the `ColumnFamilyHandle` pointers themselves instead of only the column family IDs when checking whether an API call uses the default column family or not.
* Delete superversions in BackgroundCallPurge.
* Fix use-after-free and double-deleting files in BackgroundCallPurge().

## 6.6.0 (2019-11-25)

### Bug Fixes

* Fix data corruption caused by output of intra-L0 compaction on ingested file not being placed in correct order in L0.
* Fix a data race between Version::GetColumnFamilyMetaData() and Compaction::MarkFilesBeingCompacted() for access to being_compacted (#6056). The current fix acquires the db mutex during Version::GetColumnFamilyMetaData(), which may cause regression.
* Fix a bug in DBIter that is_blob_ state isn't updated when iterating backward using seek.
* Fix a bug when format_version=3, partitioned filters, and prefix search are used in conjunction. The bug could result into Seek::(prefix) returning NotFound for an existing prefix.
* Revert the feature "Merging iterator to avoid child iterator reseek for some cases (#5286)" since it might cause strong results when reseek happens with a different iterator upper bound.
* Fix a bug causing a crash during ingest external file when background compaction cause severe error (file not found).
* Fix a bug when partitioned filters and prefix search are used in conjunction, ::SeekForPrev could return invalid for an existing prefix. ::SeekForPrev might be called by the user, or internally on ::Prev, or within ::Seek if the return value involves Delete or a Merge operand.
* Fix OnFlushCompleted fired before flush result persisted in MANIFEST when there's concurrent flush job. The bug exists since OnFlushCompleted was introduced in rocksdb 3.8.
* Fixed an sst_dump crash on some plain table SST files.
* Fixed a memory leak in some error cases of opening plain table SST files.
* Fix a bug when a crash happens while calling WriteLevel0TableForRecovery for multiple column families, leading to a column family's log number greater than the first corrutped log number when the DB is being opened in PointInTime recovery mode during next recovery attempt (#5856).

### New Features

* Universal compaction to support options.periodic_compaction_seconds. A full compaction will be triggered if any file is over the threshold.
* `GetLiveFilesMetaData` and `GetColumnFamilyMetaData` now expose the file number of SST files as well as the oldest blob file referenced by each SST.
* A batched MultiGet API (DB::MultiGet()) that supports retrieving keys from multiple column families.
* Full and partitioned filters in the block-based table use an improved Bloom filter implementation, enabled with format_version 5 (or above) because previous releases cannot read this filter. This replacement is faster and more accurate, especially for high bits per key or millions of keys in a single (full) filter. For example, the new Bloom filter has the same false positive rate at 9.55 bits per key as the old one at 10 bits per key, and a lower false positive rate at 16 bits per key than the old one at 100 bits per key.
* Added AVX2 instructions to USE_SSE builds to accelerate the new Bloom filter and XXH3-based hash function on compatible x86_64 platforms (Haswell and later, ~2014).
* Support options.ttl or options.periodic_compaction_seconds with options.max_open_files = -1. File's oldest ancester time and file creation time will be written to manifest. If it is availalbe, this information will be used instead of creation_time and file_creation_time in table properties.
* Setting options.ttl for universal compaction now has the same meaning as setting periodic_compaction_seconds.
* SstFileMetaData also returns file creation time and oldest ancester time.
* The `sst_dump` command line tool `recompress` command now displays how many blocks were compressed and how many were not, in particular how many were not compressed because the compression ratio was not met (12.5% threshold for GoodCompressionRatio), as seen in the `number.block.not_compressed` counter stat since version 6.0.0.
* The block cache usage is now takes into account the overhead of metadata per each entry. This results into more accurate management of memory. A side-effect of this feature is that less items are fit into the block cache of the same size, which would result to higher cache miss rates. This can be remedied by increasing the block cache size or passing kDontChargeCacheMetadata to its constuctor to restore the old behavior.
* When using BlobDB, a mapping is maintained and persisted in the MANIFEST between each SST file and the oldest non-TTL blob file it references.
* `db_bench` now supports and by default issues non-TTL Puts to BlobDB. TTL Puts can be enabled by specifying a non-zero value for the `blob_db_max_ttl_range` command line parameter explicitly.
* `sst_dump` now supports printing BlobDB blob indexes in a human-readable format. This can be enabled by specifying the `decode_blob_index` flag on the command line.
* A number of new information elements are now exposed through the EventListener interface. For flushes, the file numbers of the new SST file and the oldest blob file referenced by the SST are propagated. For compactions, the level, file number, and the oldest blob file referenced are passed to the client for each compaction input and output file.

### Public API Change

* RocksDB release 4.1 or older will not be able to open DB generated by the new release. 4.2 was released on Feb 23, 2016.
* TTL Compactions in Level compaction style now initiate successive cascading compactions on a key range so that it reaches the bottom level quickly on TTL expiry. `creation_time` table property for compaction output files is now set to the minimum of the creation times of all compaction inputs.
* With FIFO compaction style, options.periodic_compaction_seconds will have the same meaning as options.ttl. Whichever stricter will be used. With the default options.periodic_compaction_seconds value with options.ttl's default of 0, RocksDB will give a default of 30 days.
* Added an API GetCreationTimeOfOldestFile(uint64_t* creation_time) to get the file_creation_time of the oldest SST file in the DB.
* FilterPolicy now exposes additional API to make it possible to choose filter configurations based on context, such as table level and compaction style. See `LevelAndStyleCustomFilterPolicy` in db_bloom_filter_test.cc. While most existing custom implementations of FilterPolicy should continue to work as before, those wrapping the return of NewBloomFilterPolicy will require overriding new function `GetBuilderWithContext()`, because calling `GetFilterBitsBuilder()` on the FilterPolicy returned by NewBloomFilterPolicy is no longer supported.
* An unlikely usage of FilterPolicy is no longer supported. Calling GetFilterBitsBuilder() on the FilterPolicy returned by NewBloomFilterPolicy will now cause an assertion violation in debug builds, because RocksDB has internally migrated to a more elaborate interface that is expected to evolve further. Custom implementations of FilterPolicy should work as before, except those wrapping the return of NewBloomFilterPolicy, which will require a new override of a protected function in FilterPolicy.
* NewBloomFilterPolicy now takes bits_per_key as a double instead of an int. This permits finer control over the memory vs. accuracy trade-off in the new Bloom filter implementation and should not change source code compatibility.
* The option BackupableDBOptions::max_valid_backups_to_open is now only used when opening BackupEngineReadOnly. When opening a read/write BackupEngine, anything but the default value logs a warning and is treated as the default. This change ensures that backup deletion has proper accounting of shared files to ensure they are deleted when no longer referenced by a backup.
* Deprecate `snap_refresh_nanos` option.
* Added DisableManualCompaction/EnableManualCompaction to stop and resume manual compaction.
* Add TryCatchUpWithPrimary() to StackableDB in non-LITE mode.
* Add a new Env::LoadEnv() overloaded function to return a shared_ptr to Env.
* Flush sets file name to "(nil)" for OnTableFileCreationCompleted() if the flush does not produce any L0. This can happen if the file is empty thus delete by RocksDB.

### Default Option Changes

* Changed the default value of periodic_compaction_seconds to `UINT64_MAX - 1` which allows RocksDB to auto-tune periodic compaction scheduling. When using the default value, periodic compactions are now auto-enabled if a compaction filter is used. A value of `0` will turn off the feature completely.
* Changed the default value of ttl to `UINT64_MAX - 1` which allows RocksDB to auto-tune ttl value. When using the default value, TTL will be auto-enabled to 30 days, when the feature is supported. To revert the old behavior, you can explicitly set it to 0.

### Performance Improvements

* For 64-bit hashing, RocksDB is standardizing on a slightly modified preview version of XXH3. This function is now used for many non-persisted hashes, along with fastrange64() in place of the modulus operator, and some benchmarks show a slight improvement.
* Level iterator to invlidate the iterator more often in prefix seek and the level is filtered out by prefix bloom.

## 6.5.2 (2019-11-15)

### Bug Fixes

* Fix a assertion failure in MultiGet() when BlockBasedTableOptions::no_block_cache is true and there is no compressed block cache
* Fix a buffer overrun problem in BlockBasedTable::MultiGet() when compression is enabled and no compressed block cache is configured.
* If a call to BackupEngine::PurgeOldBackups or BackupEngine::DeleteBackup suffered a crash, power failure, or I/O error, files could be left over from old backups that could only be purged with a call to GarbageCollect. Any call to PurgeOldBackups, DeleteBackup, or GarbageCollect should now suffice to purge such files.

## 6.5.1 (2019-10-16)

### Bug Fixes

* Revert the feature "Merging iterator to avoid child iterator reseek for some cases (#5286)" since it might cause strange results when reseek happens with a different iterator upper bound.
* Fix a bug in BlockBasedTableIterator that might return incorrect results when reseek happens with a different iterator upper bound.
* Fix a bug when partitioned filters and prefix search are used in conjunction, ::SeekForPrev could return invalid for an existing prefix. ::SeekForPrev might be called by the user, or internally on ::Prev, or within ::Seek if the return value involves Delete or a Merge operand.

## 6.5.0 (2019-09-13)

### Bug Fixes

* Fixed a number of data races in BlobDB.
* Fix a bug where the compaction snapshot refresh feature is not disabled as advertised when `snap_refresh_nanos` is set to 0..
* Fix bloom filter lookups by the MultiGet batching API when BlockBasedTableOptions::whole_key_filtering is false, by checking that a key is in the perfix_extractor domain and extracting the prefix before looking up.
* Fix a bug in file ingestion caused by incorrect file number allocation when the number of column families involved in the ingestion exceeds 2.

### New Features

* Introduced DBOptions::max_write_batch_group_size_bytes to configure maximum limit on number of bytes that are written in a single batch of WAL or memtable write. It is followed when the leader write size is larger than 1/8 of this limit.
* VerifyChecksum() by default will issue readahead. Allow ReadOptions to be passed in to those functions to override the readhead size. For checksum verifying before external SST file ingestion, a new option IngestExternalFileOptions.verify_checksums_readahead_size, is added for this readahead setting.
* When user uses options.force_consistency_check in RocksDb, instead of crashing the process, we now pass the error back to the users without killing the process.
* Add an option `memtable_insert_hint_per_batch` to WriteOptions. If it is true, each WriteBatch will maintain its own insert hints for each memtable in concurrent write. See include/rocksdb/options.h for more details.

### Public API Change

* Added max_write_buffer_size_to_maintain option to better control memory usage of immutable memtables.
* Added a lightweight API GetCurrentWalFile() to get last live WAL filename and size. Meant to be used as a helper for backup/restore tooling in a larger ecosystem such as MySQL with a MyRocks storage engine.
* The MemTable Bloom filter, when enabled, now always uses cache locality. Options::bloom_locality now only affects the PlainTable SST format.

### Performance Improvements

* Improve the speed of the MemTable Bloom filter, reducing the write overhead of enabling it by 1/3 to 1/2, with similar benefit to read performance.

## 6.4.0 (2019-07-30)

### Default Option Change

* LRUCacheOptions.high_pri_pool_ratio is set to 0.5 (previously 0.0) by default, which means that by default midpoint insertion is enabled. The same change is made for the default value of high_pri_pool_ratio argument in NewLRUCache(). When block cache is not explicitly created, the small block cache created by BlockBasedTable will still has this option to be 0.0.
* Change BlockBasedTableOptions.cache_index_and_filter_blocks_with_high_priority's default value from false to true.

### Public API Change

* Filter and compression dictionary blocks are now handled similarly to data blocks with regards to the block cache: instead of storing objects in the cache, only the blocks themselves are cached. In addition, filter and compression dictionary blocks (as well as filter partitions) no longer get evicted from the cache when a table is closed.
* Due to the above refactoring, block cache eviction statistics for filter and compression dictionary blocks are temporarily broken. We plan to reintroduce them in a later phase.
* The semantics of the per-block-type block read counts in the performance context now match those of the generic block_read_count.
* Errors related to the retrieval of the compression dictionary are now propagated to the user.
* db_bench adds a "benchmark" stats_history, which prints out the whole stats history.
* Overload GetAllKeyVersions() to support non-default column family.
* Added new APIs ExportColumnFamily() and CreateColumnFamilyWithImport() to support export and import of a Column Family. <https://github.com/facebook/rocksdb/issues/3469>
* ldb sometimes uses a string-append merge operator if no merge operator is passed in. This is to allow users to print keys from a DB with a merge operator.
* Replaces old Registra with ObjectRegistry to allow user to create custom object from string, also add LoadEnv() to Env.
* Added new overload of GetApproximateSizes which gets SizeApproximationOptions object and returns a Status. The older overloads are redirecting their calls to this new method and no longer assert if the include_flags doesn't have either of INCLUDE_MEMTABLES or INCLUDE_FILES bits set. It's recommended to use the new method only, as it is more type safe and returns a meaningful status in case of errors.
* LDBCommandRunner::RunCommand() to return the status code as an integer, rather than call exit() using the code.

### New Features

* Add argument `--secondary_path` to ldb to open the database as the secondary instance. This would keep the original DB intact.
* Compression dictionary blocks are now prefetched and pinned in the cache (based on the customer's settings) the same way as index and filter blocks.
* Added DBOptions::log_readahead_size which specifies the number of bytes to prefetch when reading the log. This is mostly useful for reading a remotely located log, as it can save the number of round-trips. If 0 (default), then the prefetching is disabled.
* Added new option in SizeApproximationOptions used with DB::GetApproximateSizes. When approximating the files total size that is used to store a keys range, allow approximation with an error margin of up to total_files_size * files_size_error_margin. This allows to take some shortcuts in files size approximation, resulting in better performance, while guaranteeing the resulting error is within a reasonable margin.
* Support loading custom objects in unit tests. In the affected unit tests, RocksDB will create custom Env objects based on environment variable TEST_ENV_URI. Users need to make sure custom object types are properly registered. For example, a static library should expose a `RegisterCustomObjects` function. By linking the unit test binary with the static library, the unit test can execute this function.

### Performance Improvements

* Reduce iterator key comparison for upper/lower bound check.
* Improve performance of row_cache: make reads with newer snapshots than data in an SST file share the same cache key, except in some transaction cases.
* The compression dictionary is no longer copied to a new object upon retrieval.

### Bug Fixes

* Fix ingested file and directory not being fsync.
* Return TryAgain status in place of Corruption when new tail is not visible to TransactionLogIterator.
* Fixed a regression where the fill_cache read option also affected index blocks.
* Fixed an issue where using cache_index_and_filter_blocks==false affected partitions of partitioned indexes/filters as well.

## 6.3.2 (2019-08-15)

### Public API Change

* The semantics of the per-block-type block read counts in the performance context now match those of the generic block_read_count.

### Bug Fixes

* Fixed a regression where the fill_cache read option also affected index blocks.
* Fixed an issue where using cache_index_and_filter_blocks==false affected partitions of partitioned indexes as well.

## 6.3.1 (2019-07-24)

### Bug Fixes

* Fix auto rolling bug introduced in 6.3.0, which causes segfault if log file creation fails.

## 6.3.0 (2019-06-18)

### Public API Change

* Now DB::Close() will return Aborted() error when there is unreleased snapshot. Users can retry after all snapshots are released.
* Index blocks are now handled similarly to data blocks with regards to the block cache: instead of storing objects in the cache, only the blocks themselves are cached. In addition, index blocks no longer get evicted from the cache when a table is closed, can now use the compressed block cache (if any), and can be shared among multiple table readers.
* Partitions of partitioned indexes no longer affect the read amplification statistics.
* Due to the above refactoring, block cache eviction statistics for indexes are temporarily broken. We plan to reintroduce them in a later phase.
* options.keep_log_file_num will be enforced strictly all the time. File names of all log files will be tracked, which may take significantly amount of memory if options.keep_log_file_num is large and either of options.max_log_file_size or options.log_file_time_to_roll is set.
* Add initial support for Get/Put with user timestamps. Users can specify timestamps via ReadOptions and WriteOptions when calling DB::Get and DB::Put.
* Accessing a partition of a partitioned filter or index through a pinned reference is no longer considered a cache hit.
* Add C bindings for secondary instance, i.e. DBImplSecondary.
* Rate limited deletion of WALs is only enabled if DBOptions::wal_dir is not set, or explicitly set to db_name passed to DB::Open and DBOptions::db_paths is empty, or same as db_paths[0].path

### New Features

* Add an option `snap_refresh_nanos` (default to 0) to periodically refresh the snapshot list in compaction jobs. Assign to 0 to disable the feature.
* Add an option `unordered_write` which trades snapshot guarantees with higher write throughput. When used with WRITE_PREPARED transactions with two_write_queues=true, it offers higher throughput with however no compromise on guarantees.
* Allow DBImplSecondary to remove memtables with obsolete data after replaying MANIFEST and WAL.
* Add an option `failed_move_fall_back_to_copy` (default is true) for external SST ingestion. When `move_files` is true and hard link fails, ingestion falls back to copy if `failed_move_fall_back_to_copy` is true. Otherwise, ingestion reports an error.
* Add command `list_file_range_deletes` in ldb, which prints out tombstones in SST files.

### Performance Improvements

* Reduce binary search when iterator reseek into the same data block.
* DBIter::Next() can skip user key checking if previous entry's seqnum is 0.
* Merging iterator to avoid child iterator reseek for some cases
* Log Writer will flush after finishing the whole record, rather than a fragment.
* Lower MultiGet batching API latency by reading data blocks from disk in parallel

### General Improvements

* Added new status code kColumnFamilyDropped to distinguish between Column Family Dropped and DB Shutdown in progress.
* Improve ColumnFamilyOptions validation when creating a new column family.

### Bug Fixes

* Fix a bug in WAL replay of secondary instance by skipping write batches with older sequence numbers than the current last sequence number.
* Fix flush's/compaction's merge processing logic which allowed `Put`s covered by range tombstones to reappear. Note `Put`s may exist even if the user only ever called `Merge()` due to an internal conversion during compaction to the bottommost level.
* Fix/improve memtable earliest sequence assignment and WAL replay so that WAL entries of unflushed column families will not be skipped after replaying the MANIFEST and increasing db sequence due to another flushed/compacted column family.
* Fix a bug caused by secondary not skipping the beginning of new MANIFEST.
* On DB open, delete WAL trash files left behind in wal_dir

## 6.2.0 (2019-04-30)

### New Features

* Add an option `strict_bytes_per_sync` that causes a file-writing thread to block rather than exceed the limit on bytes pending writeback specified by `bytes_per_sync` or `wal_bytes_per_sync`.
* Improve range scan performance by avoiding per-key upper bound check in BlockBasedTableIterator.
* Introduce Periodic Compaction for Level style compaction. Files are re-compacted periodically and put in the same level.
* Block-based table index now contains exact highest key in the file, rather than an upper bound. This may improve Get() and iterator Seek() performance in some situations, especially when direct IO is enabled and block cache is disabled. A setting BlockBasedTableOptions::index_shortening is introduced to control this behavior. Set it to kShortenSeparatorsAndSuccessor to get the old behavior.
* When reading from option file/string/map, customized envs can be filled according to object registry.
* Improve range scan performance when using explicit user readahead by not creating new table readers for every iterator.
* Add index type BlockBasedTableOptions::IndexType::kBinarySearchWithFirstKey. It significantly reduces read amplification in some setups, especially for iterator seeks. It's not fully implemented yet: IO errors are not handled right.

### Public API Change

* Change the behavior of OptimizeForPointLookup(): move away from hash-based block-based-table index, and use whole key memtable filtering.
* Change the behavior of OptimizeForSmallDb(): use a 16MB block cache, put index and filter blocks into it, and cost the memtable size to it. DBOptions.OptimizeForSmallDb() and ColumnFamilyOptions.OptimizeForSmallDb() start to take an optional cache object.
* Added BottommostLevelCompaction::kForceOptimized to avoid double compacting newly compacted files in the bottommost level compaction of manual compaction. Note this option may prohibit the manual compaction to produce a single file in the bottommost level.

### Bug Fixes

* Adjust WriteBufferManager's dummy entry size to block cache from 1MB to 256KB.
* Fix a race condition between WritePrepared::Get and ::Put with duplicate keys.
* Fix crash when memtable prefix bloom is enabled and read/write a key out of domain of prefix extractor.
* Close a WAL file before another thread deletes it.
* Fix an assertion failure `IsFlushPending() == true` caused by one bg thread releasing the db mutex in ~ColumnFamilyData and another thread clearing `flush_requested_` flag.

## 6.1.1 (2019-04-09)

### New Features

* When reading from option file/string/map, customized comparators and/or merge operators can be filled according to object registry.

### Public API Change

### Bug Fixes

* Fix a bug in 2PC where a sequence of txn prepare, memtable flush, and crash could result in losing the prepared transaction.
* Fix a bug in Encryption Env which could cause encrypted files to be read beyond file boundaries.

## 6.1.0 (2019-03-27)

### New Features

* Introduce two more stats levels, kExceptHistogramOrTimers and kExceptTimers.
* Added a feature to perform data-block sampling for compressibility, and report stats to user.
* Add support for trace filtering.
* Add DBOptions.avoid_unnecessary_blocking_io. If true, we avoid file deletion when destroying ColumnFamilyHandle and Iterator. Instead, a job is scheduled to delete the files in background.

### Public API Change

* Remove bundled fbson library.
* statistics.stats_level_ becomes atomic. It is preferred to use statistics.set_stats_level() and statistics.get_stats_level() to access it.
* Introduce a new IOError subcode, PathNotFound, to indicate trying to open a nonexistent file or directory for read.
* Add initial support for multiple db instances sharing the same data in single-writer, multi-reader mode.
* Removed some "using std::xxx" from public headers.

### Bug Fixes

* Fix JEMALLOC_CXX_THROW macro missing from older Jemalloc versions, causing build failures on some platforms.
* Fix SstFileReader not able to open file ingested with write_glbal_seqno=true.

## 6.0.0 (2019-02-19)

### New Features

* Enabled checkpoint on readonly db (DBImplReadOnly).
* Make DB ignore dropped column families while committing results of atomic flush.
* RocksDB may choose to preopen some files even if options.max_open_files != -1. This may make DB open slightly longer.
* For users of dictionary compression with ZSTD v0.7.0+, we now reuse the same digested dictionary when compressing each of an SST file's data blocks for faster compression speeds.
* For all users of dictionary compression who set `cache_index_and_filter_blocks == true`, we now store dictionary data used for decompression in the block cache for better control over memory usage. For users of ZSTD v1.1.4+ who compile with -DZSTD_STATIC_LINKING_ONLY, this includes a digested dictionary, which is used to increase decompression speed.
* Add support for block checksums verification for external SST files before ingestion.
* Introduce stats history which periodically saves Statistics snapshots and added `GetStatsHistory` API to retrieve these snapshots.
* Add a place holder in manifest which indicate a record from future that can be safely ignored.
* Add support for trace sampling.
* Enable properties block checksum verification for block-based tables.
* For all users of dictionary compression, we now generate a separate dictionary for compressing each bottom-level SST file. Previously we reused a single dictionary for a whole compaction to bottom level. The new approach achieves better compression ratios; however, it uses more memory and CPU for buffering/sampling data blocks and training dictionaries.
* Add whole key bloom filter support in memtable.
* Files written by `SstFileWriter` will now use dictionary compression if it is configured in the file writer's `CompressionOptions`.

### Public API Change

* Disallow CompactionFilter::IgnoreSnapshots() = false, because it is not very useful and the behavior is confusing. The filter will filter everything if there is no snapshot declared by the time the compaction starts. However, users can define a snapshot after the compaction starts and before it finishes and this new snapshot won't be repeatable, because after the compaction finishes, some keys may be dropped.
* CompactionPri = kMinOverlappingRatio also uses compensated file size, which boosts file with lots of tombstones to be compacted first.
* Transaction::GetForUpdate is extended with a do_validate parameter with default value of true. If false it skips validating the snapshot before doing the read. Similarly ::Merge, ::Put, ::Delete, and ::SingleDelete are extended with assume_tracked with default value of false. If true it indicates that call is assumed to be after a ::GetForUpdate.
* `TableProperties::num_entries` and `TableProperties::num_deletions` now also account for number of range tombstones.
* Remove geodb, spatial_db, document_db, json_document, date_tiered_db, and redis_lists.
* With "ldb ----try_load_options", when wal_dir specified by the option file doesn't exist, ignore it.
* Change time resolution in FileOperationInfo.
* Deleting Blob files also go through SStFileManager.
* Remove CuckooHash memtable.
* The counter stat `number.block.not_compressed` now also counts blocks not compressed due to poor compression ratio.
* Remove ttl option from `CompactionOptionsFIFO`. The option has been deprecated and ttl in `ColumnFamilyOptions` is used instead.
* Support SST file ingestion across multiple column families via DB::IngestExternalFiles. See the function's comment about atomicity.
* Remove Lua compaction filter.

### Bug Fixes

* Fix a deadlock caused by compaction and file ingestion waiting for each other in the event of write stalls.
* Fix a memory leak when files with range tombstones are read in mmap mode and block cache is enabled
* Fix handling of corrupt range tombstone blocks such that corruptions cannot cause deleted keys to reappear
* Lock free MultiGet
* Fix incorrect `NotFound` point lookup result when querying the endpoint of a file that has been extended by a range tombstone.
* Fix with pipelined write, write leaders's callback failure lead to the whole write group fail.

### Change Default Options

* Change options.compaction_pri's default to kMinOverlappingRatio

## 5.18.0 (2018-11-30)

### New Features

* Introduced `JemallocNodumpAllocator` memory allocator. When being use, block cache will be excluded from core dump.
* Introduced `PerfContextByLevel` as part of `PerfContext` which allows storing perf context at each level. Also replaced `__thread` with `thread_local` keyword for perf_context. Added per-level perf context for bloom filter and `Get` query.
* With level_compaction_dynamic_level_bytes = true, level multiplier may be adjusted automatically when Level 0 to 1 compaction is lagged behind.
* Introduced DB option `atomic_flush`. If true, RocksDB supports flushing multiple column families and atomically committing the result to MANIFEST. Useful when WAL is disabled.
* Added `num_deletions` and `num_merge_operands` members to `TableProperties`.
* Added "rocksdb.min-obsolete-sst-number-to-keep" DB property that reports the lower bound on SST file numbers that are being kept from deletion, even if the SSTs are obsolete.
* Add xxhash64 checksum support
* Introduced `MemoryAllocator`, which lets the user specify custom memory allocator for block based table.
* Improved `DeleteRange` to prevent read performance degradation. The feature is no longer marked as experimental.

### Public API Change

* `DBOptions::use_direct_reads` now affects reads issued by `BackupEngine` on the database's SSTs.
* `NO_ITERATORS` is divided into two counters `NO_ITERATOR_CREATED` and `NO_ITERATOR_DELETE`. Both of them are only increasing now, just as other counters.

### Bug Fixes

* Fix corner case where a write group leader blocked due to write stall blocks other writers in queue with WriteOptions::no_slowdown set.
* Fix in-memory range tombstone truncation to avoid erroneously covering newer keys at a lower level, and include range tombstones in compacted files whose largest key is the range tombstone's start key.
* Properly set the stop key for a truncated manual CompactRange
* Fix slow flush/compaction when DB contains many snapshots. The problem became noticeable to us in DBs with 100,000+ snapshots, though it will affect others at different thresholds.
* Fix the bug that WriteBatchWithIndex's SeekForPrev() doesn't see the entries with the same key.
* Fix the bug where user comparator was sometimes fed with InternalKey instead of the user key. The bug manifests when during GenerateBottommostFiles.
* Fix a bug in WritePrepared txns where if the number of old snapshots goes beyond the snapshot cache size (128 default) the rest will not be checked when evicting a commit entry from the commit cache.
* Fixed Get correctness bug in the presence of range tombstones where merge operands covered by a range tombstone always result in NotFound.
* Start populating `NO_FILE_CLOSES` ticker statistic, which was always zero previously.
* The default value of NewBloomFilterPolicy()'s argument use_block_based_builder is changed to false. Note that this new default may cause large temp memory usage when building very large SST files.

## 5.17.0 (2018-10-05)

### Public API Change

* `OnTableFileCreated` will now be called for empty files generated during compaction. In that case, `TableFileCreationInfo::file_path` will be "(nil)" and `TableFileCreationInfo::file_size` will be zero.
* Add `FlushOptions::allow_write_stall`, which controls whether Flush calls start working immediately, even if it causes user writes to stall, or will wait until flush can be performed without causing write stall (similar to `CompactRangeOptions::allow_write_stall`). Note that the default value is false, meaning we add delay to Flush calls until stalling can be avoided when possible. This is behavior change compared to previous RocksDB versions, where Flush calls didn't check if they might cause stall or not.
* Application using PessimisticTransactionDB is expected to rollback/commit recovered transactions before starting new ones. This assumption is used to skip concurrency control during recovery.
* Expose column family id to `OnCompactionCompleted`.

### New Features

* TransactionOptions::skip_concurrency_control allows pessimistic transactions to skip the overhead of concurrency control. Could be used for optimizing certain transactions or during recovery.

### Bug Fixes

* Avoid creating empty SSTs and subsequently deleting them in certain cases during compaction.
* Sync CURRENT file contents during checkpoint.

## 5.16.3 (2018-10-01)

### Bug Fixes

* Fix crash caused when `CompactFiles` run with `CompactionOptions::compression == CompressionType::kDisableCompressionOption`. Now that setting causes the compression type to be chosen according to the column family-wide compression options.

## 5.16.2 (2018-09-21)

### Bug Fixes

* Fix bug in partition filters with format_version=4.

## 5.16.1 (2018-09-17)

### Bug Fixes

* Remove trace_analyzer_tool from rocksdb_lib target in TARGETS file.
* Fix RocksDB Java build and tests.
* Remove sync point in Block destructor.

## 5.16.0 (2018-08-21)

### Public API Change

* The merge operands are passed to `MergeOperator::ShouldMerge` in the reversed order relative to how they were merged (passed to FullMerge or FullMergeV2) for performance reasons
* GetAllKeyVersions() to take an extra argument of `max_num_ikeys`.
* Using ZSTD dictionary trainer (i.e., setting `CompressionOptions::zstd_max_train_bytes` to a nonzero value) now requires ZSTD version 1.1.3 or later.

### New Features

* Changes the format of index blocks by delta encoding the index values, which are the block handles. This saves the encoding of BlockHandle::offset of the non-head index entries in each restart interval. The feature is backward compatible but not forward compatible. It is disabled by default unless format_version 4 or above is used.
* Add a new tool: trace_analyzer. Trace_analyzer analyzes the trace file generated by using trace_replay API. It can convert the binary format trace file to a human readable txt file, output the statistics of the analyzed query types such as access statistics and size statistics, combining the dumped whole key space file to analyze, support query correlation analyzing, and etc. Current supported query types are: Get, Put, Delete, SingleDelete, DeleteRange, Merge, Iterator (Seek, SeekForPrev only).
* Add hash index support to data blocks, which helps reducing the cpu utilization of point-lookup operations. This feature is backward compatible with the data block created without the hash index. It is disabled by default unless BlockBasedTableOptions::data_block_index_type is set to data_block_index_type = kDataBlockBinaryAndHash.

### Bug Fixes

* Fix a bug in misreporting the estimated partition index size in properties block.

## 5.15.0 (2018-07-17)

### Public API Change

* Remove managed iterator. ReadOptions.managed is not effective anymore.
* For bottommost_compression, a compatible CompressionOptions is added via `bottommost_compression_opts`. To keep backward compatible, a new boolean `enabled` is added to CompressionOptions. For compression_opts, it will be always used no matter what value of `enabled` is. For bottommost_compression_opts, it will only be used when user set `enabled=true`, otherwise, compression_opts will be used for bottommost_compression as default.
* With LRUCache, when high_pri_pool_ratio > 0, midpoint insertion strategy will be enabled to put low-pri items to the tail of low-pri list (the midpoint) when they first inserted into the cache. This is to make cache entries never get hit age out faster, improving cache efficiency when large background scan presents.
* For users of `Statistics` objects created via `CreateDBStatistics()`, the format of the string returned by its `ToString()` method has changed.
* The "rocksdb.num.entries" table property no longer counts range deletion tombstones as entries.

### New Features

* Changes the format of index blocks by storing the key in their raw form rather than converting them to InternalKey. This saves 8 bytes per index key. The feature is backward compatible but not forward compatible. It is disabled by default unless format_version 3 or above is used.
* Avoid memcpy when reading mmap files with OpenReadOnly and max_open_files==-1.
* Support dynamically changing `ColumnFamilyOptions::ttl` via `SetOptions()`.
* Add a new table property, "rocksdb.num.range-deletions", which counts the number of range deletion tombstones in the table.
* Improve the performance of iterators doing long range scans by using readahead, when using direct IO.
* pin_top_level_index_and_filter (default true) in BlockBasedTableOptions can be used in combination with cache_index_and_filter_blocks to prefetch and pin the top-level index of partitioned index and filter blocks in cache. It has no impact when cache_index_and_filter_blocks is false.
* Write properties meta-block at the end of block-based table to save read-ahead IO.

### Bug Fixes

* Fix deadlock with enable_pipelined_write=true and max_successive_merges > 0
* Check conflict at output level in CompactFiles.
* Fix corruption in non-iterator reads when mmap is used for file reads
* Fix bug with prefix search in partition filters where a shared prefix would be ignored from the later partitions. The bug could report an eixstent key as missing. The bug could be triggered if prefix_extractor is set and partition filters is enabled.
* Change default value of `bytes_max_delete_chunk` to 0 in NewSstFileManager() as it doesn't work well with checkpoints.
* Fix a bug caused by not copying the block trailer with compressed SST file, direct IO, prefetcher and no compressed block cache.
* Fix write can stuck indefinitely if enable_pipelined_write=true. The issue exists since pipelined write was introduced in 5.5.0.

## 5.14.0 (2018-05-16)

### Public API Change

* Add a BlockBasedTableOption to align uncompressed data blocks on the smaller of block size or page size boundary, to reduce flash reads by avoiding reads spanning 4K pages.
* The background thread naming convention changed (on supporting platforms) to "rocksdb:<thread pool priority><thread number>", e.g., "rocksdb:low0".
* Add a new ticker stat rocksdb.number.multiget.keys.found to count number of keys successfully read in MultiGet calls
* Touch-up to write-related counters in PerfContext. New counters added: write_scheduling_flushes_compactions_time, write_thread_wait_nanos. Counters whose behavior was fixed or modified: write_memtable_time, write_pre_and_post_process_time, write_delay_time.
* Posix Env's NewRandomRWFile() will fail if the file doesn't exist.
* Now, `DBOptions::use_direct_io_for_flush_and_compaction` only applies to background writes, and `DBOptions::use_direct_reads` applies to both user reads and background reads. This conforms with Linux's `open(2)` manpage, which advises against simultaneously reading a file in buffered and direct modes, due to possibly undefined behavior and degraded performance.
* Iterator::Valid() always returns false if !status().ok(). So, now when doing a Seek() followed by some Next()s, there's no need to check status() after every operation.
* Iterator::Seek()/SeekForPrev()/SeekToFirst()/SeekToLast() always resets status().
* Introduced `CompressionOptions::kDefaultCompressionLevel`, which is a generic way to tell RocksDB to use the compression library's default level. It is now the default value for `CompressionOptions::level`. Previously the level defaulted to -1, which gave poor compression ratios in ZSTD.

### New Features

* Introduce TTL for level compaction so that all files older than ttl go through the compaction process to get rid of old data.
* TransactionDBOptions::write_policy can be configured to enable WritePrepared 2PC transactions. Read more about them in the wiki.
* Add DB properties "rocksdb.block-cache-capacity", "rocksdb.block-cache-usage", "rocksdb.block-cache-pinned-usage" to show block cache usage.
* Add `Env::LowerThreadPoolCPUPriority(Priority)` method, which lowers the CPU priority of background (esp. compaction) threads to minimize interference with foreground tasks.
* Fsync parent directory after deleting a file in delete scheduler.
* In level-based compaction, if bottom-pri thread pool was setup via `Env::SetBackgroundThreads()`, compactions to the bottom level will be delegated to that thread pool.
* `prefix_extractor` has been moved from ImmutableCFOptions to MutableCFOptions, meaning it can be dynamically changed without a DB restart.

### Bug Fixes

* Fsync after writing global seq number to the ingestion file in ExternalSstFileIngestionJob.
* Fix WAL corruption caused by race condition between user write thread and FlushWAL when two_write_queue is not set.
* Fix `BackupableDBOptions::max_valid_backups_to_open` to not delete backup files when refcount cannot be accurately determined.
* Fix memory leak when pin_l0_filter_and_index_blocks_in_cache is used with partitioned filters
* Disable rollback of merge operands in WritePrepared transactions to work around an issue in MyRocks. It can be enabled back by setting TransactionDBOptions::rollback_merge_operands to true.
* Fix wrong results by ReverseBytewiseComparator::FindShortSuccessor()

### Java API Changes

* Add `BlockBasedTableConfig.setBlockCache` to allow sharing a block cache across DB instances.
* Added SstFileManager to the Java API to allow managing SST files across DB instances.

## 5.13.0 (2018-03-20)

### Public API Change

* RocksDBOptionsParser::Parse()'s `ignore_unknown_options` argument will only be effective if the option file shows it is generated using a higher version of RocksDB than the current version.
* Remove CompactionEventListener.

### New Features

* SstFileManager now can cancel compactions if they will result in max space errors. SstFileManager users can also use SetCompactionBufferSize to specify how much space must be leftover during a compaction for auxiliary file functions such as logging and flushing.
* Avoid unnecessarily flushing in `CompactRange()` when the range specified by the user does not overlap unflushed memtables.
* If `ColumnFamilyOptions::max_subcompactions` is set greater than one, we now parallelize large manual level-based compactions.
* Add "rocksdb.live-sst-files-size" DB property to return total bytes of all SST files belong to the latest LSM tree.
* NewSstFileManager to add an argument bytes_max_delete_chunk with default 64MB. With this argument, a file larger than 64MB will be ftruncated multiple times based on this size.

### Bug Fixes

* Fix a leak in prepared_section_completed_ where the zeroed entries would not removed from the map.
* Fix WAL corruption caused by race condition between user write thread and backup/checkpoint thread.

## 5.12.0 (2018-02-14)

### Public API Change

* Iterator::SeekForPrev is now a pure virtual method. This is to prevent user who implement the Iterator interface fail to implement SeekForPrev by mistake.
* Add `include_end` option to make the range end exclusive when `include_end == false` in `DeleteFilesInRange()`.
* Add `CompactRangeOptions::allow_write_stall`, which makes `CompactRange` start working immediately, even if it causes user writes to stall. The default value is false, meaning we add delay to `CompactRange` calls until stalling can be avoided when possible. Note this delay is not present in previous RocksDB versions.
* Creating checkpoint with empty directory now returns `Status::InvalidArgument`; previously, it returned `Status::IOError`.
* Adds a BlockBasedTableOption to turn off index block compression.
* Close() method now returns a status when closing a db.

### New Features

* Improve the performance of iterators doing long range scans by using readahead.
* Add new function `DeleteFilesInRanges()` to delete files in multiple ranges at once for better performance.
* FreeBSD build support for RocksDB and RocksJava.
* Improved performance of long range scans with readahead.
* Updated to and now continuously tested in Visual Studio 2017.

### Bug Fixes

* Fix `DisableFileDeletions()` followed by `GetSortedWalFiles()` to not return obsolete WAL files that `PurgeObsoleteFiles()` is going to delete.
* Fix Handle error return from WriteBuffer() during WAL file close and DB close.
* Fix advance reservation of arena block addresses.
* Fix handling of empty string as checkpoint directory.

## 5.11.0 (2018-01-08)

### Public API Change

* Add `autoTune` and `getBytesPerSecond()` to RocksJava RateLimiter

### New Features

* Add a new histogram stat called rocksdb.db.flush.micros for memtable flush.
* Add "--use_txn" option to use transactional API in db_stress.
* Disable onboard cache for compaction output in Windows platform.
* Improve the performance of iterators doing long range scans by using readahead.

### Bug Fixes

* Fix a stack-use-after-scope bug in ForwardIterator.
* Fix builds on platforms including Linux, Windows, and PowerPC.
* Fix buffer overrun in backup engine for DBs with huge number of files.
* Fix a mislabel bug for bottom-pri compaction threads.
* Fix DB::Flush() keep waiting after flush finish under certain condition.

## 5.10.0 (2017-12-11)

### Public API Change

* When running `make` with environment variable `USE_SSE` set and `PORTABLE` unset, will use all machine features available locally. Previously this combination only compiled SSE-related features.

### New Features

* Provide lifetime hints when writing files on Linux. This reduces hardware write-amp on storage devices supporting multiple streams.
* Add a DB stat, `NUMBER_ITER_SKIP`, which returns how many internal keys were skipped during iterations (e.g., due to being tombstones or duplicate versions of a key).
* Add PerfContext counters, `key_lock_wait_count` and `key_lock_wait_time`, which measure the number of times transactions wait on key locks and total amount of time waiting.

### Bug Fixes

* Fix IOError on WAL write doesn't propagate to write group follower
* Make iterator invalid on merge error.
* Fix performance issue in `IngestExternalFile()` affecting databases with large number of SST files.
* Fix possible corruption to LSM structure when `DeleteFilesInRange()` deletes a subset of files spanned by a `DeleteRange()` marker.

## 5.9.0 (2017-11-01)

### Public API Change

* `BackupableDBOptions::max_valid_backups_to_open == 0` now means no backups will be opened during BackupEngine initialization. Previously this condition disabled limiting backups opened.
* `DBOptions::preserve_deletes` is a new option that allows one to specify that DB should not drop tombstones for regular deletes if they have sequence number larger than what was set by the new API call `DB::SetPreserveDeletesSequenceNumber(SequenceNumber seqnum)`. Disabled by default.
* API call `DB::SetPreserveDeletesSequenceNumber(SequenceNumber seqnum)` was added, users who wish to preserve deletes are expected to periodically call this function to advance the cutoff seqnum (all deletes made before this seqnum can be dropped by DB). It's user responsibility to figure out how to advance the seqnum in the way so the tombstones are kept for the desired period of time, yet are eventually processed in time and don't eat up too much space.
* `ReadOptions::iter_start_seqnum` was added;
if set to something > 0 user will see 2 changes in iterators behavior 1) only keys written with sequence larger than this parameter would be returned and 2) the `Slice` returned by iter->key() now points to the memory that keep User-oriented representation of the internal key, rather than user key. New struct `FullKey` was added to represent internal keys, along with a new helper function `ParseFullKey(const Slice& internal_key, FullKey* result);`.
* Deprecate trash_dir param in NewSstFileManager, right now we will rename deleted files to <name>.trash instead of moving them to trash directory
* Allow setting a custom trash/DB size ratio limit in the SstFileManager, after which files that are to be scheduled for deletion are deleted immediately, regardless of any delete ratelimit.
* Return an error on write if write_options.sync = true and write_options.disableWAL = true to warn user of inconsistent options. Previously we will not write to WAL and not respecting the sync options in this case.

### New Features

* CRC32C is now using the 3-way pipelined SSE algorithm `crc32c_3way` on supported platforms to improve performance. The system will choose to use this algorithm on supported platforms automatically whenever possible. If PCLMULQDQ is not supported it will fall back to the old Fast_CRC32 algorithm.
* `DBOptions::writable_file_max_buffer_size` can now be changed dynamically.
* `DBOptions::bytes_per_sync`, `DBOptions::compaction_readahead_size`, and `DBOptions::wal_bytes_per_sync` can now be changed dynamically, `DBOptions::wal_bytes_per_sync` will flush all memtables and switch to a new WAL file.
* Support dynamic adjustment of rate limit according to demand for background I/O. It can be enabled by passing `true` to the `auto_tuned` parameter in `NewGenericRateLimiter()`. The value passed as `rate_bytes_per_sec` will still be respected as an upper-bound.
* Support dynamically changing `ColumnFamilyOptions::compaction_options_fifo`.
* Introduce `EventListener::OnStallConditionsChanged()` callback. Users can implement it to be notified when user writes are stalled, stopped, or resumed.
* Add a new db property "rocksdb.estimate-oldest-key-time" to return oldest data timestamp. The property is available only for FIFO compaction with compaction_options_fifo.allow_compaction = false.
* Upon snapshot release, recompact bottommost files containing deleted/overwritten keys that previously could not be dropped due to the snapshot. This alleviates space-amp caused by long-held snapshots.
* Support lower bound on iterators specified via `ReadOptions::iterate_lower_bound`.
* Support for differential snapshots (via iterator emitting the sequence of key-values representing the difference between DB state at two different sequence numbers). Supports preserving and emitting puts and regular deletes, doesn't support SingleDeletes, MergeOperator, Blobs and Range Deletes.

### Bug Fixes

* Fix a potential data inconsistency issue during point-in-time recovery. `DB:Open()` will abort if column family inconsistency is found during PIT recovery.
* Fix possible metadata corruption in databases using `DeleteRange()`.

## 5.8.0 (2017-08-30)

### Public API Change

* Users of `Statistics::getHistogramString()` will see fewer histogram buckets and different bucket endpoints.
* `Slice::compare` and BytewiseComparator `Compare` no longer accept `Slice`s containing nullptr.
* `Transaction::Get` and `Transaction::GetForUpdate` variants with `PinnableSlice` added.

### New Features

* Add Iterator::Refresh(), which allows users to update the iterator state so that they can avoid some initialization costs of recreating iterators.
* Replace dynamic_cast<> (except unit test) so people can choose to build with RTTI off. With make, release mode is by default built with -fno-rtti and debug mode is built without it. Users can override it by setting USE_RTTI=0 or 1.
* Universal compactions including the bottom level can be executed in a dedicated thread pool. This alleviates head-of-line blocking in the compaction queue, which cause write stalling, particularly in multi-instance use cases. Users can enable this feature via `Env::SetBackgroundThreads(N, Env::Priority::BOTTOM)`, where `N > 0`.
* Allow merge operator to be called even with a single merge operand during compactions, by appropriately overriding `MergeOperator::AllowSingleOperand`.
* Add `DB::VerifyChecksum()`, which verifies the checksums in all SST files in a running DB.
* Block-based table support for disabling checksums by setting `BlockBasedTableOptions::checksum = kNoChecksum`.

### Bug Fixes

* Fix wrong latencies in `rocksdb.db.get.micros`, `rocksdb.db.write.micros`, and `rocksdb.sst.read.micros`.
* Fix incorrect dropping of deletions during intra-L0 compaction.
* Fix transient reappearance of keys covered by range deletions when memtable prefix bloom filter is enabled.
* Fix potentially wrong file smallest key when range deletions separated by snapshot are written together.

## 5.7.0 (2017-07-13)

### Public API Change

* DB property "rocksdb.sstables" now prints keys in hex form.

### New Features

* Measure estimated number of reads per file. The information can be accessed through DB::GetColumnFamilyMetaData or "rocksdb.sstables" DB property.
* RateLimiter support for throttling background reads, or throttling the sum of background reads and writes. This can give more predictable I/O usage when compaction reads more data than it writes, e.g., due to lots of deletions.
* [Experimental] FIFO compaction with TTL support. It can be enabled by setting CompactionOptionsFIFO.ttl > 0.
* Introduce `EventListener::OnBackgroundError()` callback. Users can implement it to be notified of errors causing the DB to enter read-only mode, and optionally override them.
* Partitioned Index/Filters exiting the experimental mode. To enable partitioned indexes set index_type to kTwoLevelIndexSearch and to further enable partitioned filters set partition_filters to true. To configure the partition size set metadata_block_size.

### Bug Fixes

* Fix discarding empty compaction output files when `DeleteRange()` is used together with subcompactions.

## 5.6.0 (2017-06-06)

### Public API Change

* Scheduling flushes and compactions in the same thread pool is no longer supported by setting `max_background_flushes=0`. Instead, users can achieve this by configuring their high-pri thread pool to have zero threads.
* Replace `Options::max_background_flushes`, `Options::max_background_compactions`, and `Options::base_background_compactions` all with `Options::max_background_jobs`, which automatically decides how many threads to allocate towards flush/compaction.
* options.delayed_write_rate by default take the value of options.rate_limiter rate.
* Replace global variable `IOStatsContext iostats_context` with `IOStatsContext* get_iostats_context()`; replace global variable `PerfContext perf_context` with `PerfContext* get_perf_context()`.

### New Features

* Change ticker/histogram statistics implementations to use core-local storage. This improves aggregation speed compared to our previous thread-local approach, particularly for applications with many threads.
* Users can pass a cache object to write buffer manager, so that they can cap memory usage for memtable and block cache using one single limit.
* Flush will be triggered when 7/8 of the limit introduced by write_buffer_manager or db_write_buffer_size is triggered, so that the hard threshold is hard to hit.
* Introduce WriteOptions.low_pri. If it is true, low priority writes will be throttled if the compaction is behind.
* `DB::IngestExternalFile()` now supports ingesting files into a database containing range deletions.

### Bug Fixes

* Shouldn't ignore return value of fsync() in flush.

## 5.5.0 (2017-05-17)

### New Features

* FIFO compaction to support Intra L0 compaction too with CompactionOptionsFIFO.allow_compaction=true.
* DB::ResetStats() to reset internal stats.
* Statistics::Reset() to reset user stats.
* ldb add option --try_load_options, which will open DB with its own option file.
* Introduce WriteBatch::PopSavePoint to pop the most recent save point explicitly.
* Support dynamically change `max_open_files` option via SetDBOptions()
* Added DB::CreateColumnFamilie() and DB::DropColumnFamilies() to bulk create/drop column families.
* Add debugging function `GetAllKeyVersions` to see internal versions of a range of keys.
* Support file ingestion with universal compaction style
* Support file ingestion behind with option `allow_ingest_behind`
* New option enable_pipelined_write which may improve write throughput in case writing from multiple threads and WAL enabled.

### Bug Fixes

* Fix the bug that Direct I/O uses direct reads for non-SST file

## 5.4.0 (2017-04-11)

### Public API Change

* random_access_max_buffer_size no longer has any effect
* Removed Env::EnableReadAhead(), Env::ShouldForwardRawRequest()
* Support dynamically change `stats_dump_period_sec` option via SetDBOptions().
* Added ReadOptions::max_skippable_internal_keys to set a threshold to fail a request as incomplete when too many keys are being skipped when using iterators.
* DB::Get in place of std::string accepts PinnableSlice, which avoids the extra memcpy of value to std::string in most of cases.
  * PinnableSlice releases the pinned resources that contain the value when it is destructed or when ::Reset() is called on it.
  * The old API that accepts std::string, although discouraged, is still supported.
* Replace Options::use_direct_writes with Options::use_direct_io_for_flush_and_compaction. Read Direct IO wiki for details.
* Added CompactionEventListener and EventListener::OnFlushBegin interfaces.

### New Features

* Memtable flush can be avoided during checkpoint creation if total log file size is smaller than a threshold specified by the user.
* Introduce level-based L0->L0 compactions to reduce file count, so write delays are incurred less often.
* (Experimental) Partitioning filters which creates an index on the partitions. The feature can be enabled by setting partition_filters when using kFullFilter. Currently the feature also requires two-level indexing to be enabled. Number of partitions is the same as the number of partitions for indexes, which is controlled by metadata_block_size.

## 5.3.0 (2017-03-08)

### Public API Change

* Remove disableDataSync option.
* Remove timeout_hint_us option from WriteOptions. The option has been deprecated and has no effect since 3.13.0.
* Remove option min_partial_merge_operands. Partial merge operands will always be merged in flush or compaction if there are more than one.
* Remove option verify_checksums_in_compaction. Compaction will always verify checksum.

### Bug Fixes

* Fix the bug that iterator may skip keys

## 5.2.0 (2017-02-08)

### Public API Change

* NewLRUCache() will determine number of shard bits automatically based on capacity, if the user doesn't pass one. This also impacts the default block cache when the user doesn't explicit provide one.
* Change the default of delayed slowdown value to 16MB/s and further increase the L0 stop condition to 36 files.
* Options::use_direct_writes and Options::use_direct_reads are now ready to use.
* (Experimental) Two-level indexing that partition the index and creates a 2nd level index on the partitions. The feature can be enabled by setting kTwoLevelIndexSearch as IndexType and configuring index_per_partition.

### New Features

* Added new overloaded function GetApproximateSizes that allows to specify if memtable stats should be computed only without computing SST files' stats approximations.
* Added new function GetApproximateMemTableStats that approximates both number of records and size of memtables.
* Add Direct I/O mode for SST file I/O

### Bug Fixes

* RangeSync() should work if ROCKSDB_FALLOCATE_PRESENT is not set
* Fix wrong results in a data race case in Get()
* Some fixes related to 2PC.
* Fix bugs of data corruption in direct I/O

## 5.1.0 (2017-01-13)

* Support dynamically change `delete_obsolete_files_period_micros` option via SetDBOptions().
* Added EventListener::OnExternalFileIngested which will be called when IngestExternalFile() add a file successfully.
* BackupEngine::Open and BackupEngineReadOnly::Open now always return error statuses matching those of the backup Env.

### Bug Fixes

* Fix the bug that if 2PC is enabled, checkpoints may loss some recent transactions.
* When file copying is needed when creating checkpoints or bulk loading files, fsync the file after the file copying.

## 5.0.0 (2016-11-17)

### Public API Change

* Options::max_bytes_for_level_multiplier is now a double along with all getters and setters.
* Support dynamically change `delayed_write_rate` and `max_total_wal_size` options via SetDBOptions().
* Introduce DB::DeleteRange for optimized deletion of large ranges of contiguous keys.
* Support dynamically change `delayed_write_rate` option via SetDBOptions().
* Options::allow_concurrent_memtable_write and Options::enable_write_thread_adaptive_yield are now true by default.
* Remove Tickers::SEQUENCE_NUMBER to avoid confusion if statistics object is shared among RocksDB instance. Alternatively DB::GetLatestSequenceNumber() can be used to get the same value.
* Options.level0_stop_writes_trigger default value changes from 24 to 32.
* New compaction filter API: CompactionFilter::FilterV2(). Allows to drop ranges of keys.
* Removed flashcache support.
* DB::AddFile() is deprecated and is replaced with DB::IngestExternalFile(). DB::IngestExternalFile() remove all the restrictions that existed for DB::AddFile.

### New Features

* Add avoid_flush_during_shutdown option, which speeds up DB shutdown by not flushing unpersisted data (i.e. with disableWAL = true). Unpersisted data will be lost. The options is dynamically changeable via SetDBOptions().
* Add memtable_insert_with_hint_prefix_extractor option. The option is mean to reduce CPU usage for inserting keys into memtable, if keys can be group by prefix and insert for each prefix are sequential or almost sequential. See include/rocksdb/options.h for more details.
* Add LuaCompactionFilter in utilities.  This allows developers to write compaction filters in Lua.  To use this feature, LUA_PATH needs to be set to the root directory of Lua.
* No longer populate "LATEST_BACKUP" file in backup directory, which formerly contained the number of the latest backup. The latest backup can be determined by finding the highest numbered file in the "meta/" subdirectory.

## 4.13.0 (2016-10-18)

### Public API Change

* DB::GetOptions() reflect dynamic changed options (i.e. through DB::SetOptions()) and return copy of options instead of reference.
* Added Statistics::getAndResetTickerCount().

### New Features

* Add DB::SetDBOptions() to dynamic change base_background_compactions and max_background_compactions.
* Added Iterator::SeekForPrev(). This new API will seek to the last key that less than or equal to the target key.

## 4.12.0 (2016-09-12)

### Public API Change

* CancelAllBackgroundWork() flushes all memtables for databases containing writes that have bypassed the WAL (writes issued with WriteOptions::disableWAL=true) before shutting down background threads.
* Merge options source_compaction_factor, max_grandparent_overlap_bytes and expanded_compaction_factor into max_compaction_bytes.
* Remove ImmutableCFOptions.
* Add a compression type ZSTD, which can work with ZSTD 0.8.0 or up. Still keep ZSTDNotFinal for compatibility reasons.

### New Features

* Introduce NewClockCache, which is based on CLOCK algorithm with better concurrent performance in some cases. It can be used to replace the default LRU-based block cache and table cache. To use it, RocksDB need to be linked with TBB lib.
* Change ticker/histogram statistics implementations to accumulate data in thread-local storage, which improves CPU performance by reducing cache coherency costs. Callers of CreateDBStatistics do not need to change anything to use this feature.
* Block cache mid-point insertion, where index and filter block are inserted into LRU block cache with higher priority. The feature can be enabled by setting BlockBasedTableOptions::cache_index_and_filter_blocks_with_high_priority to true and high_pri_pool_ratio > 0 when creating NewLRUCache.

## 4.11.0 (2016-08-01)

### Public API Change

* options.memtable_prefix_bloom_huge_page_tlb_size => memtable_huge_page_size. When it is set, RocksDB will try to allocate memory from huge page for memtable too, rather than just memtable bloom filter.

### New Features

* A tool to migrate DB after options change. See include/rocksdb/utilities/option_change_migration.h.
* Add ReadOptions.background_purge_on_iterator_cleanup. If true, we avoid file deletion when destroying iterators.

## 4.10.0 (2016-07-05)

### Public API Change

* options.memtable_prefix_bloom_bits changes to options.memtable_prefix_bloom_bits_ratio and deprecate options.memtable_prefix_bloom_probes
* enum type CompressionType and PerfLevel changes from char to unsigned char. Value of all PerfLevel shift by one.
* Deprecate options.filter_deletes.

### New Features

* Add avoid_flush_during_recovery option.
* Add a read option background_purge_on_iterator_cleanup to avoid deleting files in foreground when destroying iterators. Instead, a job is scheduled in high priority queue and would be executed in a separate background thread.
* RepairDB support for column families. RepairDB now associates data with non-default column families using information embedded in the SST/WAL files (4.7 or later). For data written by 4.6 or earlier, RepairDB associates it with the default column family.
* Add options.write_buffer_manager which allows users to control total memtable sizes across multiple DB instances.

## 4.9.0 (2016-06-09)

### Public API changes

* Add bottommost_compression option, This option can be used to set a specific compression algorithm for the bottommost level (Last level containing files in the DB).
* Introduce CompactionJobInfo::compression, This field state the compression algorithm used to generate the output files of the compaction.
* Deprecate BlockBaseTableOptions.hash_index_allow_collision=false
* Deprecate options builder (GetOptions()).

### New Features

* Introduce NewSimCache() in rocksdb/utilities/sim_cache.h. This function creates a block cache that is able to give simulation results (mainly hit rate) of simulating block behavior with a configurable cache size.

## 4.8.0 (2016-05-02)

### Public API Change

* Allow preset compression dictionary for improved compression of block-based tables. This is supported for zlib, zstd, and lz4. The compression dictionary's size is configurable via CompressionOptions::max_dict_bytes.
* Delete deprecated classes for creating backups (BackupableDB) and restoring from backups (RestoreBackupableDB). Now, BackupEngine should be used for creating backups, and BackupEngineReadOnly should be used for restorations. For more details, see <https://github.com/facebook/rocksdb/wiki/How-to-backup-RocksDB%3F>
* Expose estimate of per-level compression ratio via DB property: "rocksdb.compression-ratio-at-levelN".
* Added EventListener::OnTableFileCreationStarted. EventListener::OnTableFileCreated will be called on failure case. User can check creation status via TableFileCreationInfo::status.

### New Features

* Add ReadOptions::readahead_size. If non-zero, NewIterator will create a new table reader which performs reads of the given size.

## 4.7.0 (2016-04-08)

### Public API Change

* rename options compaction_measure_io_stats to report_bg_io_stats and include flush too.
* Change some default options. Now default options will optimize for server-workloads. Also enable slowdown and full stop triggers for pending compaction bytes. These changes may cause sub-optimal performance or significant increase of resource usage. To avoid these risks, users can open existing RocksDB with options extracted from RocksDB option files. See <https://github.com/facebook/rocksdb/wiki/RocksDB-Options-File> for how to use RocksDB option files. Or you can call Options.OldDefaults() to recover old defaults. DEFAULT_OPTIONS_HISTORY.md will track change history of default options.

## 4.6.0 (2016-03-10)

### Public API Changes

* Change default of BlockBasedTableOptions.format_version to 2. It means default DB created by 4.6 or up cannot be opened by RocksDB version 3.9 or earlier.
* Added strict_capacity_limit option to NewLRUCache. If the flag is set to true, insert to cache will fail if no enough capacity can be free. Signature of Cache::Insert() is updated accordingly.
* Tickers [NUMBER_DB_NEXT, NUMBER_DB_PREV, NUMBER_DB_NEXT_FOUND, NUMBER_DB_PREV_FOUND, ITER_BYTES_READ] are not updated immediately. The are updated when the Iterator is deleted.
* Add monotonically increasing counter (DB property "rocksdb.current-super-version-number") that increments upon any change to the LSM tree.

### New Features

* Add CompactionPri::kMinOverlappingRatio, a compaction picking mode friendly to write amplification.
* Deprecate Iterator::IsKeyPinned() and replace it with Iterator::GetProperty() with prop_name="rocksdb.iterator.is.key.pinned"

## 4.5.0 (2016-02-05)

### Public API Changes

* Add a new perf context level between kEnableCount and kEnableTime. Level 2 now does not include timers for mutexes.
* Statistics of mutex operation durations will not be measured by default. If you want to have them enabled, you need to set Statistics::stats_level_ to kAll.
* DBOptions::delete_scheduler and NewDeleteScheduler() are removed, please use DBOptions::sst_file_manager and NewSstFileManager() instead

### New Features

* ldb tool now supports operations to non-default column families.
* Add kPersistedTier to ReadTier.  This option allows Get and MultiGet to read only the persited data and skip mem-tables if writes were done with disableWAL = true.
* Add DBOptions::sst_file_manager. Use NewSstFileManager() in include/rocksdb/sst_file_manager.h to create a SstFileManager that can be used to track the total size of SST files and control the SST files deletion rate.

## 4.4.0 (2016-01-14)

### Public API Changes

* Change names in CompactionPri and add a new one.
* Deprecate options.soft_rate_limit and add options.soft_pending_compaction_bytes_limit.
* If options.max_write_buffer_number > 3, writes will be slowed down when writing to the last write buffer to delay a full stop.
* Introduce CompactionJobInfo::compaction_reason, this field include the reason to trigger the compaction.
* After slow down is triggered, if estimated pending compaction bytes keep increasing, slowdown more.
* Increase default options.delayed_write_rate to 2MB/s.
* Added a new parameter --path to ldb tool. --path accepts the name of either MANIFEST, SST or a WAL file. Either --db or --path can be used when calling ldb.

## 4.3.0 (2015-12-08)

### New Features

* CompactionFilter has new member function called IgnoreSnapshots which allows CompactionFilter to be called even if there are snapshots later than the key.
* RocksDB will now persist options under the same directory as the RocksDB database on successful DB::Open, CreateColumnFamily, DropColumnFamily, and SetOptions.
* Introduce LoadLatestOptions() in rocksdb/utilities/options_util.h.  This function can construct the latest DBOptions / ColumnFamilyOptions used by the specified RocksDB intance.
* Introduce CheckOptionsCompatibility() in rocksdb/utilities/options_util.h.  This function checks whether the input set of options is able to open the specified DB successfully.

### Public API Changes

* When options.db_write_buffer_size triggers, only the column family with the largest column family size will be flushed, not all the column families.

## 4.2.0 (2015-11-09)

### New Features

* Introduce CreateLoggerFromOptions(), this function create a Logger for provided DBOptions.
* Add GetAggregatedIntProperty(), which returns the sum of the GetIntProperty of all the column families.
* Add MemoryUtil in rocksdb/utilities/memory.h.  It currently offers a way to get the memory usage by type from a list rocksdb instances.

### Public API Changes

* CompactionFilter::Context includes information of Column Family ID
* The need-compaction hint given by TablePropertiesCollector::NeedCompact() will be persistent and recoverable after DB recovery. This introduces a breaking format change. If you use this experimental feature, including NewCompactOnDeletionCollectorFactory() in the new version, you may not be able to directly downgrade the DB back to version 4.0 or lower.
* TablePropertiesCollectorFactory::CreateTablePropertiesCollector() now takes an option Context, containing the information of column family ID for the file being written.
* Remove DefaultCompactionFilterFactory.

## 4.1.0 (2015-10-08)

### New Features

* Added single delete operation as a more efficient way to delete keys that have not been overwritten.
* Added experimental AddFile() to DB interface that allow users to add files created by SstFileWriter into an empty Database, see include/rocksdb/sst_file_writer.h and DB::AddFile() for more info.
* Added support for opening SST files with .ldb suffix which enables opening LevelDB databases.
* CompactionFilter now supports filtering of merge operands and merge results.

### Public API Changes

* Added SingleDelete() to the DB interface.
* Added AddFile() to DB interface.
* Added SstFileWriter class.
* CompactionFilter has a new method FilterMergeOperand() that RocksDB applies to every merge operand during compaction to decide whether to filter the operand.
* We removed CompactionFilterV2 interfaces from include/rocksdb/compaction_filter.h. The functionality was deprecated already in version 3.13.

## 4.0.0 (2015-09-09)

### New Features

* Added support for transactions.  See include/rocksdb/utilities/transaction.h for more info.
* DB::GetProperty() now accepts "rocksdb.aggregated-table-properties" and "rocksdb.aggregated-table-properties-at-levelN", in which case it returns aggregated table properties of the target column family, or the aggregated table properties of the specified level N if the "at-level" version is used.
* Add compression option kZSTDNotFinalCompression for people to experiment ZSTD although its format is not finalized.
* We removed the need for LATEST_BACKUP file in BackupEngine. We still keep writing it when we create new backups (because of backward compatibility), but we don't read it anymore.

### Public API Changes

* Removed class Env::RandomRWFile and Env::NewRandomRWFile().
* Renamed DBOptions.num_subcompactions to DBOptions.max_subcompactions to make the name better match the actual functionality of the option.
* Added Equal() method to the Comparator interface that can optionally be overwritten in cases where equality comparisons can be done more efficiently than three-way comparisons.
* Previous 'experimental' OptimisticTransaction class has been replaced by Transaction class.

## 3.13.0 (2015-08-06)

### New Features

* RollbackToSavePoint() in WriteBatch/WriteBatchWithIndex
* Add NewCompactOnDeletionCollectorFactory() in utilities/table_properties_collectors, which allows rocksdb to mark a SST file as need-compaction when it observes at least D deletion entries in any N consecutive entries in that SST file.  Note that this feature depends on an experimental NeedCompact() API --- the result of this API will not persist after DB restart.
* Add DBOptions::delete_scheduler. Use NewDeleteScheduler() in include/rocksdb/delete_scheduler.h to create a DeleteScheduler that can be shared among multiple RocksDB instances to control the file deletion rate of SST files that exist in the first db_path.

### Public API Changes

* Deprecated WriteOptions::timeout_hint_us. We no longer support write timeout. If you really need this option, talk to us and we might consider returning it.
* Deprecated purge_redundant_kvs_while_flush option.
* Removed BackupEngine::NewBackupEngine() and NewReadOnlyBackupEngine() that were deprecated in RocksDB 3.8. Please use BackupEngine::Open() instead.
* Deprecated Compaction Filter V2. We are not aware of any existing use-cases. If you use this filter, your compile will break with RocksDB 3.13. Please let us know if you use it and we'll put it back in RocksDB 3.14.
* Env::FileExists now returns a Status instead of a boolean
* Add statistics::getHistogramString() to print detailed distribution of a histogram metric.
* Add DBOptions::skip_stats_update_on_db_open.  When it is on, DB::Open() will run faster as it skips the random reads required for loading necessary stats from SST files to optimize compaction.

## 3.12.0 (2015-07-02)

### New Features

* Added experimental support for optimistic transactions.  See include/rocksdb/utilities/optimistic_transaction.h for more info.
* Added a new way to report QPS from db_bench (check out --report_file and --report_interval_seconds)
* Added a cache for individual rows. See DBOptions::row_cache for more info.
* Several new features on EventListener (see include/rocksdb/listener.h):

* OnCompationCompleted() now returns per-compaction job statistics, defined in include/rocksdb/compaction_job_stats.h.
* Added OnTableFileCreated() and OnTableFileDeleted().

* Add compaction_options_universal.enable_trivial_move to true, to allow trivial move while performing universal compaction. Trivial move will happen only when all the input files are non overlapping.

### Public API changes

* EventListener::OnFlushCompleted() now passes FlushJobInfo instead of a list of parameters.
* DB::GetDbIdentity() is now a const function.  If this function is overridden in your application, be sure to also make GetDbIdentity() const to avoid compile error.
* Move listeners from ColumnFamilyOptions to DBOptions.
* Add max_write_buffer_number_to_maintain option
* DB::CompactRange()'s parameter reduce_level is changed to change_level, to allow users to move levels to lower levels if allowed. It can be used to migrate a DB from options.level_compaction_dynamic_level_bytes=false to options.level_compaction_dynamic_level_bytes.true.
* Change default value for options.compaction_filter_factory and options.compaction_filter_factory_v2 to nullptr instead of DefaultCompactionFilterFactory and DefaultCompactionFilterFactoryV2.
* If CancelAllBackgroundWork is called without doing a flush after doing loads with WAL disabled, the changes which haven't been flushed before the call to CancelAllBackgroundWork will be lost.
* WBWIIterator::Entry() now returns WriteEntry instead of `const WriteEntry&`
* options.hard_rate_limit is deprecated.
* When options.soft_rate_limit or options.level0_slowdown_writes_trigger is triggered, the way to slow down writes is changed to: write rate to DB is limited to to options.delayed_write_rate.
* DB::GetApproximateSizes() adds a parameter to allow the estimation to include data in mem table, with default to be not to include. It is now only supported in skip list mem table.
* DB::CompactRange() now accept CompactRangeOptions instead of multiple parameters. CompactRangeOptions is defined in include/rocksdb/options.h.
* CompactRange() will now skip bottommost level compaction for level based compaction if there is no compaction filter, bottommost_level_compaction is introduced in CompactRangeOptions to control when it's possible to skip bottommost level compaction. This mean that if you want the compaction to produce a single file you need to set bottommost_level_compaction to BottommostLevelCompaction::kForce.
* Add Cache.GetPinnedUsage() to get the size of memory occupied by entries that are in use by the system.
* DB:Open() will fail if the compression specified in Options is not linked with the binary. If you see this failure, recompile RocksDB with compression libraries present on your system. Also, previously our default compression was snappy. This behavior is now changed. Now, the default compression is snappy only if it's available on the system. If it isn't we change the default to kNoCompression.
* We changed how we account for memory used in block cache. Previously, we only counted the sum of block sizes currently present in block cache. Now, we count the actual memory usage of the blocks. For example, a block of size 4.5KB will use 8KB memory with jemalloc. This might decrease your memory usage and possibly decrease performance. Increase block cache size if you see this happening after an upgrade.
* Add BackupEngineImpl.options_.max_background_operations to specify the maximum number of operations that may be performed in parallel. Add support for parallelized backup and restore.
* Add DB::SyncWAL() that does a WAL sync without blocking writers.

## 3.11.0 (2015-05-19)

### New Features

* Added a new API Cache::SetCapacity(size_t capacity) to dynamically change the maximum configured capacity of the cache. If the new capacity is less than the existing cache usage, the implementation will try to lower the usage by evicting the necessary number of elements following a strict LRU policy.
* Added an experimental API for handling flashcache devices (blacklists background threads from caching their reads) -- NewFlashcacheAwareEnv
* If universal compaction is used and options.num_levels > 1, compact files are tried to be stored in none-L0 with smaller files based on options.target_file_size_base. The limitation of DB size when using universal compaction is greatly mitigated by using more levels. You can set num_levels = 1 to make universal compaction behave as before. If you set num_levels > 1 and want to roll back to a previous version, you need to compact all files to a big file in level 0 (by setting target_file_size_base to be large and CompactRange(<cf_handle>, nullptr, nullptr, true, 0) and reopen the DB with the same version to rewrite the manifest, and then you can open it using previous releases.
* More information about rocksdb background threads are available in Env::GetThreadList(), including the number of bytes read / written by a compaction job, mem-table size and current number of bytes written by a flush job and many more.  Check include/rocksdb/thread_status.h for more detail.

### Public API changes

* TablePropertiesCollector::AddUserKey() is added to replace TablePropertiesCollector::Add(). AddUserKey() exposes key type, sequence number and file size up to now to users.
* DBOptions::bytes_per_sync used to apply to both WAL and table files. As of 3.11 it applies only to table files. If you want to use this option to sync WAL in the background, please use wal_bytes_per_sync

## 3.10.0 (2015-03-24)

### New Features

* GetThreadStatus() is now able to report detailed thread status, including:

* Thread Operation including flush and compaction.
* The stage of the current thread operation.
* The elapsed time in micros since the current thread operation started.
 More information can be found in include/rocksdb/thread_status.h.  In addition, when running db_bench with --thread_status_per_interval, db_bench will also report thread status periodically.

* Changed the LRU caching algorithm so that referenced blocks (by iterators) are never evicted. This change made parameter removeScanCountLimit obsolete. Because of that NewLRUCache doesn't take three arguments anymore. table_cache_remove_scan_limit option is also removed
* By default we now optimize the compilation for the compilation platform (using -march=native). If you want to build portable binary, use 'PORTABLE=1' before the make command.
* We now allow level-compaction to place files in different paths by
  specifying them in db_paths along with the target_size.
  Lower numbered levels will be placed earlier in the db_paths and higher
  numbered levels will be placed later in the db_paths vector.
* Potentially big performance improvements if you're using RocksDB with lots of column families (100-1000)
* Added BlockBasedTableOptions.format_version option, which allows user to specify which version of block based table he wants. As a general guideline, newer versions have more features, but might not be readable by older versions of RocksDB.
* Added new block based table format (version 2), which you can enable by setting BlockBasedTableOptions.format_version = 2. This format changes how we encode size information in compressed blocks and should help with memory allocations if you're using Zlib or BZip2 compressions.
* MemEnv (env that stores data in memory) is now available in default library build. You can create it by calling NewMemEnv().
* Add SliceTransform.SameResultWhenAppended() to help users determine it is safe to apply prefix bloom/hash.
* Block based table now makes use of prefix bloom filter if it is a full fulter.
* Block based table remembers whether a whole key or prefix based bloom filter is supported in SST files. Do a sanity check when reading the file with users' configuration.
* Fixed a bug in ReadOnlyBackupEngine that deleted corrupted backups in some cases, even though the engine was ReadOnly
* options.level_compaction_dynamic_level_bytes, a feature to allow RocksDB to pick dynamic base of bytes for levels. With this feature turned on, we will automatically adjust max bytes for each level. The goal of this feature is to have lower bound on size amplification. For more details, see comments in options.h.
* Added an abstract base class WriteBatchBase for write batches
* Fixed a bug where we start deleting files of a dropped column families even if there are still live references to it

### Public API changes

* Deprecated skip_log_error_on_recovery and table_cache_remove_scan_count_limit options.
* Logger method logv with log level parameter is now virtual

### RocksJava

* Added compression per level API.
* MemEnv is now available in RocksJava via RocksMemEnv class.
* lz4 compression is now included in rocksjava static library when running `make rocksdbjavastatic`.
* Overflowing a size_t when setting rocksdb options now throws an IllegalArgumentException, which removes the necessity for a developer to catch these Exceptions explicitly.

## 3.9.0 (2014-12-08)

### New Features

* Add rocksdb::GetThreadList(), which in the future will return the current status of all
  rocksdb-related threads.  We will have more code instruments in the following RocksDB
  releases.
* Change convert function in rocksdb/utilities/convenience.h to return Status instead of boolean.
  Also add support for nested options in convert function

### Public API changes

* New API to create a checkpoint added. Given a directory name, creates a new
  database which is an image of the existing database.
* New API LinkFile added to Env. If you implement your own Env class, an
  implementation of the API LinkFile will have to be provided.
* MemTableRep takes MemTableAllocator instead of Arena

### Improvements

* RocksDBLite library now becomes smaller and will be compiled with -fno-exceptions flag.

## 3.8.0 (2014-11-14)

### Public API changes

* BackupEngine::NewBackupEngine() was deprecated; please use BackupEngine::Open() from now on.
* BackupableDB/RestoreBackupableDB have new GarbageCollect() methods, which will clean up files from corrupt and obsolete backups.
* BackupableDB/RestoreBackupableDB have new GetCorruptedBackups() methods which list corrupt backups.

### Cleanup

* Bunch of code cleanup, some extra warnings turned on (-Wshadow, -Wshorten-64-to-32, -Wnon-virtual-dtor)

### New features

* CompactFiles and EventListener, although they are still in experimental state
* Full ColumnFamily support in RocksJava.

## 3.7.0 (2014-11-06)

### Public API changes

* Introduce SetOptions() API to allow adjusting a subset of options dynamically online
* Introduce 4 new convenient functions for converting Options from string: GetColumnFamilyOptionsFromMap(), GetColumnFamilyOptionsFromString(), GetDBOptionsFromMap(), GetDBOptionsFromString()
* Remove WriteBatchWithIndex.Delete() overloads using SliceParts
* When opening a DB, if options.max_background_compactions is larger than the existing low pri pool of options.env, it will enlarge it. Similarly, options.max_background_flushes is larger than the existing high pri pool of options.env, it will enlarge it.

## 3.6.0 (2014-10-07)

### Disk format changes

* If you're using RocksDB on ARM platforms and you're using default bloom filter, there is a disk format change you need to be aware of. There are three steps you need to do when you convert to new release: 1. turn off filter policy, 2. compact the whole database, 3. turn on filter policy

### Behavior changes

* We have refactored our system of stalling writes.  Any stall-related statistics' meanings are changed. Instead of per-write stall counts, we now count stalls per-epoch, where epochs are periods between flushes and compactions. You'll find more information in our Tuning Perf Guide once we release RocksDB 3.6.
* When disableDataSync=true, we no longer sync the MANIFEST file.
* Add identity_as_first_hash property to CuckooTable. SST file needs to be rebuilt to be opened by reader properly.

### Public API changes

* Change target_file_size_base type to uint64_t from int.
* Remove allow_thread_local. This feature was proved to be stable, so we are turning it always-on.

## 3.5.0 (2014-09-03)

### New Features

* Add include/utilities/write_batch_with_index.h, providing a utility class to query data out of WriteBatch when building it.
* Move BlockBasedTable related options to BlockBasedTableOptions from Options. Change corresponding JNI interface. Options affected include:
  no_block_cache, block_cache, block_cache_compressed, block_size, block_size_deviation, block_restart_interval, filter_policy, whole_key_filtering. filter_policy is changed to shared_ptr from a raw pointer.
* Remove deprecated options: disable_seek_compaction and db_stats_log_interval
* OptimizeForPointLookup() takes one parameter for block cache size. It now builds hash index, bloom filter, and block cache.

### Public API changes

* The Prefix Extractor used with V2 compaction filters is now passed user key to SliceTransform::Transform instead of unparsed RocksDB key.

## 3.4.0 (2014-08-18)

### New Features

* Support Multiple DB paths in universal style compactions
* Add feature of storing plain table index and bloom filter in SST file.
* CompactRange() will never output compacted files to level 0. This used to be the case when all the compaction input files were at level 0.
* Added iterate_upper_bound to define the extent upto which the forward iterator will return entries. This will prevent iterating over delete markers and overwritten entries for edge cases where you want to break out the iterator anyways. This may improve performance in case there are a large number of delete markers or overwritten entries.

### Public API changes

* DBOptions.db_paths now is a vector of a DBPath structure which indicates both of path and target size
* NewPlainTableFactory instead of bunch of parameters now accepts PlainTableOptions, which is defined in include/rocksdb/table.h
* Moved include/utilities/*.h to include/rocksdb/utilities/*.h
* Statistics APIs now take uint32_t as type instead of Tickers. Also make two access functions getTickerCount and histogramData const
* Add DB property rocksdb.estimate-num-keys, estimated number of live keys in DB.
* Add DB::GetIntProperty(), which returns DB properties that are integer as uint64_t.
* The Prefix Extractor used with V2 compaction filters is now passed user key to SliceTransform::Transform instead of unparsed RocksDB key.

## 3.3.0 (2014-07-10)

### New Features

* Added JSON API prototype.
* HashLinklist reduces performance outlier caused by skewed bucket by switching data in the bucket from linked list to skip list. Add parameter threshold_use_skiplist in NewHashLinkListRepFactory().
* RocksDB is now able to reclaim storage space more effectively during the compaction process.  This is done by compensating the size of each deletion entry by the 2X average value size, which makes compaction to be triggered by deletion entries more easily.
* Add TimeOut API to write.  Now WriteOptions have a variable called timeout_hint_us.  With timeout_hint_us set to non-zero, any write associated with this timeout_hint_us may be aborted when it runs longer than the specified timeout_hint_us, and it is guaranteed that any write completes earlier than the specified time-out will not be aborted due to the time-out condition.
* Add a rate_limiter option, which controls total throughput of flush and compaction. The throughput is specified in bytes/sec. Flush always has precedence over compaction when available bandwidth is constrained.

### Public API changes

* Removed NewTotalOrderPlainTableFactory because it is not used and implemented semantically incorrect.

## 3.2.0 (2014-06-20)

### Public API changes

* We removed seek compaction as a concept from RocksDB because:

1) It makes more sense for spinning disk workloads, while RocksDB is primarily designed for flash and memory,
2) It added some complexity to the important code-paths,
3) None of our internal customers were really using it.
Because of that, Options::disable_seek_compaction is now obsolete. It is still a parameter in Options, so it does not break the build, but it does not have any effect. We plan to completely remove it at some point, so we ask users to please remove this option from your code base.

* Add two parameters to NewHashLinkListRepFactory() for logging on too many entries in a hash bucket when flushing.
* Added new option BlockBasedTableOptions::hash_index_allow_collision. When enabled, prefix hash index for block-based table will not store prefix and allow hash collision, reducing memory consumption.

### New Features

* PlainTable now supports a new key encoding: for keys of the same prefix, the prefix is only written once. It can be enabled through encoding_type parameter of NewPlainTableFactory()
* Add AdaptiveTableFactory, which is used to convert from a DB of PlainTable to BlockBasedTabe, or vise versa. It can be created using NewAdaptiveTableFactory()

### Performance Improvements

* Tailing Iterator re-implemeted with ForwardIterator + Cascading Search Hint , see ~20% throughput improvement.

## 3.1.0 (2014-05-21)

### Public API changes

* Replaced ColumnFamilyOptions::table_properties_collectors with ColumnFamilyOptions::table_properties_collector_factories

### New Features

* Hash index for block-based table will be materialized and reconstructed more efficiently. Previously hash index is constructed by scanning the whole table during every table open.
* FIFO compaction style

## 3.0.0 (2014-05-05)

### Public API changes

* Added _LEVEL to all InfoLogLevel enums
* Deprecated ReadOptions.prefix and ReadOptions.prefix_seek. Seek() defaults to prefix-based seek when Options.prefix_extractor is supplied. More detail is documented in <https://github.com/facebook/rocksdb/wiki/Prefix-Seek-API-Changes>
* MemTableRepFactory::CreateMemTableRep() takes info logger as an extra parameter.

### New Features

* Column family support
* Added an option to use different checksum functions in BlockBasedTableOptions
* Added ApplyToAllCacheEntries() function to Cache

## 2.8.0 (2014-04-04)

* Removed arena.h from public header files.
* By default, checksums are verified on every read from database
* Change default value of several options, including: paranoid_checks=true, max_open_files=5000, level0_slowdown_writes_trigger=20, level0_stop_writes_trigger=24, disable_seek_compaction=true, max_background_flushes=1 and allow_mmap_writes=false
* Added is_manual_compaction to CompactionFilter::Context
* Added "virtual void WaitForJoin()" in class Env. Default operation is no-op.
* Removed BackupEngine::DeleteBackupsNewerThan() function
* Added new option -- verify_checksums_in_compaction
* Changed Options.prefix_extractor from raw pointer to shared_ptr (take ownership)
  Changed HashSkipListRepFactory and HashLinkListRepFactory constructor to not take SliceTransform object (use Options.prefix_extractor implicitly)
* Added Env::GetThreadPoolQueueLen(), which returns the waiting queue length of thread pools
* Added a command "checkconsistency" in ldb tool, which checks
  if file system state matches DB state (file existence and file sizes)
* Separate options related to block based table to a new struct BlockBasedTableOptions.
* WriteBatch has a new function Count() to return total size in the batch, and Data() now returns a reference instead of a copy
* Add more counters to perf context.
* Supports several more DB properties: compaction-pending, background-errors and cur-size-active-mem-table.

### New Features

* If we find one truncated record at the end of the MANIFEST or WAL files,
  we will ignore it. We assume that writers of these records were interrupted
  and that we can safely ignore it.
* A new SST format "PlainTable" is added, which is optimized for memory-only workloads. It can be created through NewPlainTableFactory() or NewTotalOrderPlainTableFactory().
* A new mem table implementation hash linked list optimizing for the case that there are only few keys for each prefix, which can be created through NewHashLinkListRepFactory().
* Merge operator supports a new function PartialMergeMulti() to allow users to do partial merges against multiple operands.
* Now compaction filter has a V2 interface. It buffers the kv-pairs sharing the same key prefix, process them in batches, and return the batched results back to DB. The new interface uses a new structure CompactionFilterContext for the same purpose as CompactionFilter::Context in V1.
* Geo-spatial support for locations and radial-search.

## 2.7.0 (2014-01-28)

### Public API changes

* Renamed `StackableDB::GetRawDB()` to `StackableDB::GetBaseDB()`.
* Renamed `WriteBatch::Data()` `const std::string& Data() const`.
* Renamed class `TableStats` to `TableProperties`.
* Deleted class `PrefixHashRepFactory`. Please use `NewHashSkipListRepFactory()` instead.
* Supported multi-threaded `EnableFileDeletions()` and `DisableFileDeletions()`.
* Added `DB::GetOptions()`.
* Added `DB::GetDbIdentity()`.

### New Features

* Added [BackupableDB](https://github.com/facebook/rocksdb/wiki/How-to-backup-RocksDB%3F)
* Implemented [TailingIterator](https://github.com/facebook/rocksdb/wiki/Tailing-Iterator), a special type of iterator that
  doesn't create a snapshot (can be used to read newly inserted data)
  and is optimized for doing sequential reads.
* Added property block for table, which allows (1) a table to store
  its metadata and (2) end user to collect and store properties they
  are interested in.
* Enabled caching index and filter block in block cache (turned off by default).
* Supported error report when doing manual compaction.
* Supported additional Linux platform flavors and Mac OS.
* Put with `SliceParts` - Variant of `Put()` that gathers output like `writev(2)`
* Bug fixes and code refactor for compatibility with upcoming Column
  Family feature.

### Performance Improvements

* Huge benchmark performance improvements by multiple efforts. For example, increase in readonly QPS from about 530k in 2.6 release to 1.1 million in 2.7 [1]
* Speeding up a way RocksDB deleted obsolete files - no longer listing the whole directory under a lock -- decrease in p99
* Use raw pointer instead of shared pointer for statistics: [5b825d](https://github.com/facebook/rocksdb/commit/5b825d6964e26ec3b4bb6faa708ebb1787f1d7bd) -- huge increase in performance -- shared pointers are slow
* Optimized locking for `Get()` -- [1fdb3f](https://github.com/facebook/rocksdb/commit/1fdb3f7dc60e96394e3e5b69a46ede5d67fb976c) -- 1.5x QPS increase for some workloads
* Cache speedup - [e8d40c3](https://github.com/facebook/rocksdb/commit/e8d40c31b3cca0c3e1ae9abe9b9003b1288026a9)
* Implemented autovector, which allocates first N elements on stack. Most of vectors in RocksDB are small. Also, we never want to allocate heap objects while holding a mutex. -- [c01676e4](https://github.com/facebook/rocksdb/commit/c01676e46d3be08c3c140361ef1f5884f47d3b3c)
* Lots of efforts to move malloc, memcpy and IO outside of locks<|MERGE_RESOLUTION|>--- conflicted
+++ resolved
@@ -5,10 +5,7 @@
 * Fixed bug where `FlushWAL(true /* sync */)` (used by `GetLiveFilesStorageInfo()`, which is used by checkpoint and backup) could cause parallel writes at the tail of a WAL file to never be synced.
 
 ### Bug Fixes
-<<<<<<< HEAD
-=======
-
->>>>>>> 45509f0f
+
 * Fix a race condition in WAL size tracking which is caused by an unsafe iterator access after container is changed.
 * Fix unprotected concurrent accesses to `WritableFileWriter::filesize_` by `DB::SyncWAL()` and `DB::Put()` in two write queue mode.
 * Fix a bug in WAL tracking. Before this PR (#10087), calling `SyncWAL()` on the only WAL file of the db will not log the event in MANIFEST, thus allowing a subsequent `DB::Open` even if the WAL file is missing or corrupted.
