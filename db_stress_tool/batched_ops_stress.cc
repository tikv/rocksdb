--- conflicted
+++ resolved
@@ -39,15 +39,6 @@
     WriteBatch batch(0 /* reserved_bytes */, 0 /* max_bytes */,
                      FLAGS_batch_protection_bytes_per_key,
                      FLAGS_user_timestamp_size);
-<<<<<<< HEAD
-    Status s;
-    auto cfh = column_families_[rand_column_families[0]];
-    std::string key_str = Key(rand_keys[0]);
-    for (int i = 0; i < 10; i++) {
-      keys[i] += key_str;
-      values[i] += v.ToString();
-      value_slices[i] = values[i];
-=======
 
     ColumnFamilyHandle* const cfh = column_families_[rand_column_families[0]];
     assert(cfh);
@@ -58,7 +49,6 @@
       const std::string k = prefix + key_suffix;
       const std::string v = prefix + value_suffix;
 
->>>>>>> bf2c3351
       if (FLAGS_use_merge) {
         batch.Merge(cfh, k, v);
       } else if (FLAGS_use_put_entity_one_in > 0 &&
