--- conflicted
+++ resolved
@@ -23,10 +23,7 @@
 #include "rocksdb/sst_file_manager.h"
 #include "rocksdb/types.h"
 #include "rocksdb/utilities/object_registry.h"
-<<<<<<< HEAD
-=======
 #include "rocksdb/utilities/write_batch_with_index.h"
->>>>>>> bf2c3351
 #include "test_util/testutil.h"
 #include "util/cast_util.h"
 #include "utilities/backup/backup_engine_impl.h"
@@ -546,12 +543,7 @@
       } else {
         if (!FLAGS_use_txn) {
           if (FLAGS_user_timestamp_size > 0) {
-<<<<<<< HEAD
-            ts_str = NowNanosStr();
-            ts = ts_str;
-=======
             const std::string ts = GetNowNanos();
->>>>>>> bf2c3351
             s = db_->Put(write_opts, cfh, key, ts, v);
           } else {
             s = db_->Put(write_opts, cfh, key, v);
@@ -997,11 +989,6 @@
         read_ts_str = GetNowNanos();
         read_ts = read_ts_str;
         read_opts.timestamp = &read_ts;
-<<<<<<< HEAD
-        write_ts_str = NowNanosStr();
-        write_ts = write_ts_str;
-=======
->>>>>>> bf2c3351
       }
 
       int prob_op = thread->rand.Uniform(100);
