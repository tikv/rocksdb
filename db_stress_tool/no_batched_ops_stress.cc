--- conflicted
+++ resolved
@@ -776,17 +776,8 @@
       lock.reset(
           new MutexLock(shared->GetMutexForKey(rand_column_family, rand_key)));
       if (FLAGS_user_timestamp_size > 0) {
-<<<<<<< HEAD
-        write_ts_str = NowNanosStr();
-        write_ts = write_ts_str;
-=======
         write_ts = GetNowNanos();
->>>>>>> bf2c3351
-      }
-    }
-    if (write_ts.size() == 0 && FLAGS_user_timestamp_size) {
-      write_ts_str = NowNanosStr();
-      write_ts = write_ts_str;
+      }
     }
 
     if (write_ts.empty() && FLAGS_user_timestamp_size) {
@@ -837,15 +828,9 @@
     } else {
       if (!FLAGS_use_txn) {
         if (FLAGS_user_timestamp_size == 0) {
-<<<<<<< HEAD
-          s = db_->Put(write_opts, cfh, key, v);
-        } else {
-          s = db_->Put(write_opts, cfh, key, write_ts, v);
-=======
           s = db_->Put(write_opts, cfh, k, v);
         } else {
           s = db_->Put(write_opts, cfh, k, write_ts, v);
->>>>>>> bf2c3351
         }
       } else {
 #ifndef ROCKSDB_LITE
@@ -895,31 +880,8 @@
         new MutexLock(shared->GetMutexForKey(rand_column_family, rand_key)));
 
     // OPERATION delete
-<<<<<<< HEAD
-    // If the chosen key does not allow overwrite and it does not exist,
-    // choose another key.
-    std::string write_ts_str;
-    Slice write_ts;
-    while (!shared->AllowsOverwrite(rand_key) &&
-           !shared->Exists(rand_column_family, rand_key)) {
-      lock.reset();
-      rand_key = thread->rand.Next() % max_key;
-      rand_column_family = thread->rand.Next() % FLAGS_column_families;
-      lock.reset(
-          new MutexLock(shared->GetMutexForKey(rand_column_family, rand_key)));
-      if (FLAGS_user_timestamp_size > 0) {
-        write_ts_str = NowNanosStr();
-        write_ts = write_ts_str;
-      }
-    }
-    if (write_ts.size() == 0 && FLAGS_user_timestamp_size) {
-      write_ts_str = NowNanosStr();
-      write_ts = write_ts_str;
-    }
-=======
     std::string write_ts_str = GetNowNanos();
     Slice write_ts = write_ts_str;
->>>>>>> bf2c3351
 
     std::string key_str = Key(rand_key);
     Slice key = key_str;
