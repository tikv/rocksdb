--- conflicted
+++ resolved
@@ -835,12 +835,7 @@
     GCStats gc_stats;
     ASSERT_OK(blob_db_impl()->TEST_GCFileAndUpdateLSM(bfile, &gc_stats));
     ASSERT_EQ(1, gc_stats.blob_count);
-<<<<<<< HEAD
-    ASSERT_EQ(1, gc_stats.num_relocate);
-    ASSERT_EQ(1, gc_stats.relocate_succeeded);
-=======
     ASSERT_EQ(1, gc_stats.num_keys_relocated);
->>>>>>> 492ab7c7
     blob_db_impl()->TEST_DeleteObsoleteFiles();
     // The file shouln't be deleted
     blob_files = blob_db_impl()->TEST_GetBlobFiles();
@@ -905,19 +900,11 @@
       ASSERT_TRUE(bfile->Obsolete());
       ASSERT_EQ(1, gc_stats.blob_count);
       if (delete_key) {
-<<<<<<< HEAD
-        ASSERT_EQ(0, gc_stats.num_relocate);
-        ASSERT_EQ(bfile->GetSequenceRange().second + 1,
-                  bfile->GetObsoleteSequence());
-      } else {
-        ASSERT_EQ(1, gc_stats.num_relocate);
-=======
         ASSERT_EQ(0, gc_stats.num_keys_relocated);
         ASSERT_EQ(bfile->GetSequenceRange().second + 1,
                   bfile->GetObsoleteSequence());
       } else {
         ASSERT_EQ(1, gc_stats.num_keys_relocated);
->>>>>>> 492ab7c7
         ASSERT_EQ(blob_db_->GetLatestSequenceNumber(),
                   bfile->GetObsoleteSequence());
       }
