--- conflicted
+++ resolved
@@ -13,10 +13,7 @@
 #include <stdio.h>
 
 #include <algorithm>
-<<<<<<< HEAD
-=======
 #include <limits>
->>>>>>> 492ab7c7
 #include <memory>
 
 #include "db/column_family.h"
@@ -33,15 +30,10 @@
 BlobFile::BlobFile()
     : parent_(nullptr),
       file_number_(0),
-<<<<<<< HEAD
-      has_ttl_(false),
-      compression_(kNoCompression),
-=======
       info_log_(nullptr),
       column_family_id_(std::numeric_limits<uint32_t>::max()),
       compression_(kNoCompression),
       has_ttl_(false),
->>>>>>> 492ab7c7
       blob_count_(0),
       gc_epoch_(-1),
       file_size_(0),
@@ -62,15 +54,10 @@
     : parent_(p),
       path_to_dir_(bdir),
       file_number_(fn),
-<<<<<<< HEAD
-      has_ttl_(false),
-      compression_(kNoCompression),
-=======
       info_log_(info_log),
       column_family_id_(std::numeric_limits<uint32_t>::max()),
       compression_(kNoCompression),
       has_ttl_(false),
->>>>>>> 492ab7c7
       blob_count_(0),
       gc_epoch_(-1),
       file_size_(0),
@@ -97,16 +84,7 @@
   }
 }
 
-<<<<<<< HEAD
-uint32_t BlobFile::column_family_id() const {
-  // TODO(yiwu): Should return column family id encoded in blob file after
-  // we add blob db column family support.
-  return reinterpret_cast<ColumnFamilyHandle*>(parent_->DefaultColumnFamily())
-      ->GetID();
-}
-=======
 uint32_t BlobFile::column_family_id() const { return column_family_id_; }
->>>>>>> 492ab7c7
 
 std::string BlobFile::PathName() const {
   return BlobFileName(path_to_dir_, file_number_);
@@ -148,10 +126,7 @@
 }
 
 void BlobFile::MarkObsolete(SequenceNumber sequence) {
-<<<<<<< HEAD
-=======
   assert(Immutable());
->>>>>>> 492ab7c7
   obsolete_sequence_ = sequence;
   obsolete_.store(true);
 }
@@ -176,13 +151,6 @@
   if (s.ok()) {
     closed_ = true;
     file_size_ += BlobLogFooter::kSize;
-<<<<<<< HEAD
-  } else {
-    ROCKS_LOG_ERROR(parent_->db_options_.info_log,
-                    "Failure to read Header for blob-file %s",
-                    PathName().c_str());
-=======
->>>>>>> 492ab7c7
   }
   // delete the sequential writer
   log_writer_.reset();
@@ -268,8 +236,6 @@
   return ra_file_reader_;
 }
 
-<<<<<<< HEAD
-=======
 Status BlobFile::ReadMetadata(Env* env, const EnvOptions& env_options) {
   assert(Immutable());
   // Get file size.
@@ -366,7 +332,6 @@
   return Status::OK();
 }
 
->>>>>>> 492ab7c7
 }  // namespace blob_db
 }  // namespace rocksdb
 #endif  // ROCKSDB_LITE