//  Copyright (c) 2011-present, Facebook, Inc.  All rights reserved.
//  This source code is licensed under both the GPLv2 (found in the
//  COPYING file in the root directory) and Apache 2.0 License
//  (found in the LICENSE.Apache file in the root directory).
//
#ifndef ROCKSDB_LITE

#include "table/sst_file_dumper.h"

#include <chrono>
#include <cinttypes>
#include <iostream>
#include <map>
#include <memory>
#include <sstream>
#include <vector>

#include "db/blob/blob_index.h"
#include "db/memtable.h"
#include "db/write_batch_internal.h"
#include "options/cf_options.h"
#include "port/port.h"
#include "rocksdb/db.h"
#include "rocksdb/env.h"
#include "rocksdb/iterator.h"
#include "rocksdb/slice_transform.h"
#include "rocksdb/status.h"
#include "rocksdb/table_properties.h"
#include "rocksdb/utilities/ldb_cmd.h"
#include "table/block_based/block.h"
#include "table/block_based/block_based_table_builder.h"
#include "table/block_based/block_based_table_factory.h"
#include "table/block_based/block_builder.h"
#include "table/format.h"
#include "table/meta_blocks.h"
#include "table/plain/plain_table_factory.h"
#include "table/table_reader.h"
#include "util/compression.h"
#include "util/random.h"

namespace ROCKSDB_NAMESPACE {

SstFileDumper::SstFileDumper(const Options& options,
                             const std::string& file_path,
                             Temperature file_temp, size_t readahead_size,
                             bool verify_checksum, bool output_hex,
                             bool decode_blob_index, const EnvOptions& soptions,
                             bool silent)
    : file_name_(file_path),
      read_num_(0),
      file_temp_(file_temp),
      output_hex_(output_hex),
      decode_blob_index_(decode_blob_index),
      soptions_(soptions),
      silent_(silent),
      options_(options),
      ioptions_(options_),
      moptions_(ColumnFamilyOptions(options_)),
      read_options_(verify_checksum, false),
      internal_comparator_(BytewiseComparator()) {
  read_options_.readahead_size = readahead_size;
  if (!silent_) {
    fprintf(stdout, "Process %s\n", file_path.c_str());
  }
  init_result_ = GetTableReader(file_name_);
}

extern const uint64_t kBlockBasedTableMagicNumber;
extern const uint64_t kLegacyBlockBasedTableMagicNumber;
extern const uint64_t kPlainTableMagicNumber;
extern const uint64_t kLegacyPlainTableMagicNumber;

const char* testFileName = "test_file_name";

Status SstFileDumper::GetTableReader(const std::string& file_path) {
  // Warning about 'magic_number' being uninitialized shows up only in UBsan
  // builds. Though access is guarded by 's.ok()' checks, fix the issue to
  // avoid any warnings.
  uint64_t magic_number = Footer::kNullTableMagicNumber;

  // read table magic number
  Footer footer;

  const auto& fs = options_.env->GetFileSystem();
  std::unique_ptr<FSRandomAccessFile> file;
  uint64_t file_size = 0;
  FileOptions fopts = soptions_;
  fopts.temperature = file_temp_;
  Status s = fs->NewRandomAccessFile(file_path, fopts, &file, nullptr);
  if (s.ok()) {
    s = fs->GetFileSize(file_path, IOOptions(), &file_size, nullptr);
  }

  // check empty file
  // if true, skip further processing of this file
  if (file_size == 0) {
    return Status::Aborted(file_path, "Empty file");
  }

  file_.reset(new RandomAccessFileReader(std::move(file), file_path));

  FilePrefetchBuffer prefetch_buffer(
      0 /* readahead_size */, 0 /* max_readahead_size */, true /* enable */,
      false /* track_min_offset */);
  if (s.ok()) {
    const uint64_t kSstDumpTailPrefetchSize = 512 * 1024;
    uint64_t prefetch_size = (file_size > kSstDumpTailPrefetchSize)
                                 ? kSstDumpTailPrefetchSize
                                 : file_size;
    uint64_t prefetch_off = file_size - prefetch_size;
    IOOptions opts;
    s = prefetch_buffer.Prefetch(opts, file_.get(), prefetch_off,
                                 static_cast<size_t>(prefetch_size),
                                 Env::IO_TOTAL /* rate_limiter_priority */);

    s = ReadFooterFromFile(opts, file_.get(), &prefetch_buffer, file_size,
                           &footer);
  }
  if (s.ok()) {
    magic_number = footer.table_magic_number();
  }

  if (s.ok()) {
    if (magic_number == kPlainTableMagicNumber ||
        magic_number == kLegacyPlainTableMagicNumber) {
      soptions_.use_mmap_reads = true;

      fs->NewRandomAccessFile(file_path, fopts, &file, nullptr);
      file_.reset(new RandomAccessFileReader(std::move(file), file_path));
    }

    // For old sst format, ReadTableProperties might fail but file can be read
    if (ReadTableProperties(magic_number, file_.get(), file_size,
                            (magic_number == kBlockBasedTableMagicNumber)
                                ? &prefetch_buffer
                                : nullptr)
            .ok()) {
      s = SetTableOptionsByMagicNumber(magic_number);
      if (s.ok()) {
        if (table_properties_ && !table_properties_->comparator_name.empty()) {
          ConfigOptions config_options;
          const Comparator* user_comparator = nullptr;
          s = Comparator::CreateFromString(config_options,
                                           table_properties_->comparator_name,
                                           &user_comparator);
          if (s.ok()) {
            assert(user_comparator);
<<<<<<< HEAD
            internal_comparator_ =
                InternalKeyComparator(user_comparator, /*named=*/true);
=======
            internal_comparator_ = InternalKeyComparator(user_comparator);
>>>>>>> bf2c3351
          }
        }
      }
    } else {
      s = SetOldTableOptions();
    }
    options_.comparator = internal_comparator_.user_comparator();
  }

  if (s.ok()) {
    s = NewTableReader(ioptions_, soptions_, internal_comparator_, file_size,
                       &table_reader_);
  }
  return s;
}

Status SstFileDumper::NewTableReader(
    const ImmutableOptions& /*ioptions*/, const EnvOptions& /*soptions*/,
    const InternalKeyComparator& /*internal_comparator*/, uint64_t file_size,
    std::unique_ptr<TableReader>* /*table_reader*/) {
  auto t_opt =
      TableReaderOptions(ioptions_, moptions_.prefix_extractor, soptions_,
                         internal_comparator_, false /* skip_filters */,
                         false /* imortal */, true /* force_direct_prefetch */);
  // Allow open file with global sequence number for backward compatibility.
  t_opt.largest_seqno = kMaxSequenceNumber;

  // We need to turn off pre-fetching of index and filter nodes for
  // BlockBasedTable
  if (options_.table_factory->IsInstanceOf(
          TableFactory::kBlockBasedTableName())) {
    return options_.table_factory->NewTableReader(t_opt, std::move(file_),
                                                  file_size, &table_reader_,
                                                  /*enable_prefetch=*/false);
  }

  // For all other factory implementation
  return options_.table_factory->NewTableReader(t_opt, std::move(file_),
                                                file_size, &table_reader_);
}

Status SstFileDumper::VerifyChecksum() {
  // We could pass specific readahead setting into read options if needed.
  return table_reader_->VerifyChecksum(read_options_,
                                       TableReaderCaller::kSSTDumpTool);
}

Status SstFileDumper::DumpTable(const std::string& out_filename) {
  std::unique_ptr<WritableFile> out_file;
  Env* env = options_.env;
  Status s = env->NewWritableFile(out_filename, &out_file, soptions_);
  if (s.ok()) {
    s = table_reader_->DumpTable(out_file.get());
  }
  if (!s.ok()) {
    // close the file before return error, ignore the close error if there's any
    out_file->Close().PermitUncheckedError();
    return s;
  }
  return out_file->Close();
}

Status SstFileDumper::CalculateCompressedTableSize(
    const TableBuilderOptions& tb_options, size_t block_size,
    uint64_t* num_data_blocks, uint64_t* compressed_table_size) {
  std::unique_ptr<Env> env(NewMemEnv(options_.env));
  std::unique_ptr<WritableFileWriter> dest_writer;
  Status s =
      WritableFileWriter::Create(env->GetFileSystem(), testFileName,
                                 FileOptions(soptions_), &dest_writer, nullptr);
  if (!s.ok()) {
    return s;
  }
  BlockBasedTableOptions table_options;
  table_options.block_size = block_size;
  BlockBasedTableFactory block_based_tf(table_options);
  std::unique_ptr<TableBuilder> table_builder;
  table_builder.reset(block_based_tf.NewTableBuilder(
      tb_options,
      dest_writer.get()));
  std::unique_ptr<InternalIterator> iter(table_reader_->NewIterator(
      read_options_, moptions_.prefix_extractor.get(), /*arena=*/nullptr,
      /*skip_filters=*/false, TableReaderCaller::kSSTDumpTool));
  for (iter->SeekToFirst(); iter->Valid(); iter->Next()) {
    table_builder->Add(iter->key(), iter->value());
  }
  s = iter->status();
  if (!s.ok()) {
    return s;
  }
  s = table_builder->Finish();
  if (!s.ok()) {
    return s;
  }
  *compressed_table_size = table_builder->FileSize();
  assert(num_data_blocks != nullptr);
  *num_data_blocks = table_builder->GetTableProperties().num_data_blocks;
  return env->DeleteFile(testFileName);
}

Status SstFileDumper::ShowAllCompressionSizes(
    size_t block_size,
    const std::vector<std::pair<CompressionType, const char*>>&
        compression_types,
    int32_t compress_level_from, int32_t compress_level_to,
    uint32_t max_dict_bytes, uint32_t zstd_max_train_bytes,
    uint64_t max_dict_buffer_bytes, bool use_zstd_dict_trainer) {
  fprintf(stdout, "Block Size: %" ROCKSDB_PRIszt "\n", block_size);
  for (auto& i : compression_types) {
    if (CompressionTypeSupported(i.first)) {
      fprintf(stdout, "Compression: %-24s\n", i.second);
      CompressionOptions compress_opt;
      compress_opt.max_dict_bytes = max_dict_bytes;
      compress_opt.zstd_max_train_bytes = zstd_max_train_bytes;
      compress_opt.max_dict_buffer_bytes = max_dict_buffer_bytes;
      compress_opt.use_zstd_dict_trainer = use_zstd_dict_trainer;
      for (int32_t j = compress_level_from; j <= compress_level_to; j++) {
        fprintf(stdout, "Compression level: %d", j);
        compress_opt.level = j;
        Status s = ShowCompressionSize(block_size, i.first, compress_opt);
        if (!s.ok()) {
          return s;
        }
      }
    } else {
      fprintf(stdout, "Unsupported compression type: %s.\n", i.second);
    }
  }
  return Status::OK();
}

Status SstFileDumper::ShowCompressionSize(
    size_t block_size, CompressionType compress_type,
    const CompressionOptions& compress_opt) {
  Options opts;
  opts.statistics = ROCKSDB_NAMESPACE::CreateDBStatistics();
  opts.statistics->set_stats_level(StatsLevel::kAll);
  const ImmutableOptions imoptions(opts);
  const ColumnFamilyOptions cfo(opts);
  const MutableCFOptions moptions(cfo);
  ROCKSDB_NAMESPACE::InternalKeyComparator ikc(opts.comparator);
  IntTblPropCollectorFactories block_based_table_factories;

  std::string column_family_name;
  int unknown_level = -1;
  TableBuilderOptions tb_opts(
      imoptions, moptions, ikc, &block_based_table_factories, compress_type,
      compress_opt,
      TablePropertiesCollectorFactory::Context::kUnknownColumnFamily,
      column_family_name, unknown_level);
  uint64_t num_data_blocks = 0;
  std::chrono::steady_clock::time_point start =
      std::chrono::steady_clock::now();
  uint64_t file_size;
  Status s = CalculateCompressedTableSize(tb_opts, block_size, &num_data_blocks,
                                          &file_size);
  if (!s.ok()) {
    return s;
  }

  std::chrono::steady_clock::time_point end = std::chrono::steady_clock::now();
  fprintf(stdout, " Size: %10" PRIu64, file_size);
  fprintf(stdout, " Blocks: %6" PRIu64, num_data_blocks);
  fprintf(stdout, " Time Taken: %10s microsecs",
          std::to_string(
              std::chrono::duration_cast<std::chrono::microseconds>(end - start)
                  .count())
              .c_str());
  const uint64_t compressed_blocks =
      opts.statistics->getAndResetTickerCount(NUMBER_BLOCK_COMPRESSED);
  const uint64_t not_compressed_blocks =
      opts.statistics->getAndResetTickerCount(NUMBER_BLOCK_NOT_COMPRESSED);
  // When the option enable_index_compression is true,
  // NUMBER_BLOCK_COMPRESSED is incremented for index block(s).
  if ((compressed_blocks + not_compressed_blocks) > num_data_blocks) {
    num_data_blocks = compressed_blocks + not_compressed_blocks;
  }

  const uint64_t ratio_not_compressed_blocks =
      (num_data_blocks - compressed_blocks) - not_compressed_blocks;
  const double compressed_pcnt =
      (0 == num_data_blocks) ? 0.0
                             : ((static_cast<double>(compressed_blocks) /
                                 static_cast<double>(num_data_blocks)) *
                                100.0);
  const double ratio_not_compressed_pcnt =
      (0 == num_data_blocks)
          ? 0.0
          : ((static_cast<double>(ratio_not_compressed_blocks) /
              static_cast<double>(num_data_blocks)) *
             100.0);
  const double not_compressed_pcnt =
      (0 == num_data_blocks) ? 0.0
                             : ((static_cast<double>(not_compressed_blocks) /
                                 static_cast<double>(num_data_blocks)) *
                                100.0);
  fprintf(stdout, " Compressed: %6" PRIu64 " (%5.1f%%)", compressed_blocks,
          compressed_pcnt);
  fprintf(stdout, " Not compressed (ratio): %6" PRIu64 " (%5.1f%%)",
          ratio_not_compressed_blocks, ratio_not_compressed_pcnt);
  fprintf(stdout, " Not compressed (abort): %6" PRIu64 " (%5.1f%%)\n",
          not_compressed_blocks, not_compressed_pcnt);
  return Status::OK();
}

// Reads TableProperties prior to opening table reader in order to set up
// options.
Status SstFileDumper::ReadTableProperties(uint64_t table_magic_number,
                                          RandomAccessFileReader* file,
                                          uint64_t file_size,
                                          FilePrefetchBuffer* prefetch_buffer) {
  Status s = ROCKSDB_NAMESPACE::ReadTableProperties(
      file, file_size, table_magic_number, ioptions_, &table_properties_,
      /* memory_allocator= */ nullptr, prefetch_buffer);
  if (!s.ok()) {
    if (!silent_) {
      fprintf(stdout, "Not able to read table properties\n");
    }
  }
  return s;
}

Status SstFileDumper::SetTableOptionsByMagicNumber(
    uint64_t table_magic_number) {
  assert(table_properties_);
  if (table_magic_number == kBlockBasedTableMagicNumber ||
      table_magic_number == kLegacyBlockBasedTableMagicNumber) {
    BlockBasedTableFactory* bbtf = new BlockBasedTableFactory();
    // To force tail prefetching, we fake reporting two useful reads of 512KB
    // from the tail.
    // It needs at least two data points to warm up the stats.
    bbtf->tail_prefetch_stats()->RecordEffectiveSize(512 * 1024);
    bbtf->tail_prefetch_stats()->RecordEffectiveSize(512 * 1024);

    options_.table_factory.reset(bbtf);
    if (!silent_) {
      fprintf(stdout, "Sst file format: block-based\n");
    }

    auto& props = table_properties_->user_collected_properties;
    auto pos = props.find(BlockBasedTablePropertyNames::kIndexType);
    if (pos != props.end()) {
      auto index_type_on_file = static_cast<BlockBasedTableOptions::IndexType>(
          DecodeFixed32(pos->second.c_str()));
      if (index_type_on_file ==
          BlockBasedTableOptions::IndexType::kHashSearch) {
        options_.prefix_extractor.reset(NewNoopTransform());
      }
    }
  } else if (table_magic_number == kPlainTableMagicNumber ||
             table_magic_number == kLegacyPlainTableMagicNumber) {
    options_.allow_mmap_reads = true;

    PlainTableOptions plain_table_options;
    plain_table_options.user_key_len = kPlainTableVariableLength;
    plain_table_options.bloom_bits_per_key = 0;
    plain_table_options.hash_table_ratio = 0;
    plain_table_options.index_sparseness = 1;
    plain_table_options.huge_page_tlb_size = 0;
    plain_table_options.encoding_type = kPlain;
    plain_table_options.full_scan_mode = true;

    options_.table_factory.reset(NewPlainTableFactory(plain_table_options));
    if (!silent_) {
      fprintf(stdout, "Sst file format: plain table\n");
    }
  } else {
    char error_msg_buffer[80];
    snprintf(error_msg_buffer, sizeof(error_msg_buffer) - 1,
             "Unsupported table magic number --- %lx",
             (long)table_magic_number);
    return Status::InvalidArgument(error_msg_buffer);
  }

  return Status::OK();
}

Status SstFileDumper::SetOldTableOptions() {
  assert(table_properties_ == nullptr);
  options_.table_factory = std::make_shared<BlockBasedTableFactory>();
  if (!silent_) {
    fprintf(stdout, "Sst file format: block-based(old version)\n");
  }

  return Status::OK();
}

Status SstFileDumper::ReadSequential(bool print_kv, uint64_t read_num,
                                     bool has_from, const std::string& from_key,
                                     bool has_to, const std::string& to_key,
                                     bool use_from_as_prefix) {
  if (!table_reader_) {
    return init_result_;
  }

  InternalIterator* iter = table_reader_->NewIterator(
      read_options_, moptions_.prefix_extractor.get(),
      /*arena=*/nullptr, /*skip_filters=*/false,
      TableReaderCaller::kSSTDumpTool);
  uint64_t i = 0;
  if (has_from) {
    InternalKey ikey;
    ikey.SetMinPossibleForUserKey(from_key);
    iter->Seek(ikey.Encode());
  } else {
    iter->SeekToFirst();
  }
  std::string prev_key = "";
  for (; iter->Valid(); iter->Next()) {
    Slice key = iter->key();
    Slice value = iter->value();
    ++i;
    if (read_num > 0 && i > read_num) break;

    ParsedInternalKey ikey;
    Status pik_status = ParseInternalKey(key, &ikey, true /* log_err_key */);
    if (!pik_status.ok()) {
      std::cerr << pik_status.getState() << "\n";
      continue;
    }

    // the key returned is not prefixed with out 'from' key
    if (use_from_as_prefix && !ikey.user_key.starts_with(from_key)) {
      break;
    }

    // If end marker was specified, we stop before it
    if (has_to && BytewiseComparator()->Compare(ikey.user_key, to_key) >= 0) {
      break;
    }

    if (print_kv) {
      if (!decode_blob_index_ || ikey.type != kTypeBlobIndex) {
        fprintf(stdout, "%s => %s\n",
                ikey.DebugString(true, output_hex_).c_str(),
                value.ToString(output_hex_).c_str());
      } else {
        BlobIndex blob_index;

        const Status s = blob_index.DecodeFrom(value);
        if (!s.ok()) {
          fprintf(stderr, "%s => error decoding blob index\n",
                  ikey.DebugString(true, output_hex_).c_str());
          continue;
        }

        fprintf(stdout, "%s => %s\n",
                ikey.DebugString(true, output_hex_).c_str(),
                blob_index.DebugString(output_hex_).c_str());
      }
    }

    if (prev_key.size() != 0 &&
        internal_comparator_.Compare(key, Slice(prev_key)) <= 0) {
      InternalKey current, last;
      current.DecodeFrom(key);
      last.DecodeFrom(Slice(prev_key));
      return Status::Corruption("current key " + current.DebugString(true) +
                                " is not greater than last key " +
                                last.DebugString(true));
    }
    prev_key = key.ToString(false);
  }

  read_num_ += i;

  Status ret = iter->status();
  delete iter;
  return ret;
}

// Provides TableProperties to API user
Status SstFileDumper::ReadTableProperties(
    std::shared_ptr<const TableProperties>* table_properties) {
  if (!table_reader_) {
    return init_result_;
  }

  *table_properties = table_reader_->GetTableProperties();
  return init_result_;
}
}  // namespace ROCKSDB_NAMESPACE

#endif  // ROCKSDB_LITE<|MERGE_RESOLUTION|>--- conflicted
+++ resolved
@@ -145,12 +145,7 @@
                                            &user_comparator);
           if (s.ok()) {
             assert(user_comparator);
-<<<<<<< HEAD
-            internal_comparator_ =
-                InternalKeyComparator(user_comparator, /*named=*/true);
-=======
             internal_comparator_ = InternalKeyComparator(user_comparator);
->>>>>>> bf2c3351
           }
         }
       }
