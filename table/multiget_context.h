--- conflicted
+++ resolved
@@ -277,11 +277,7 @@
 
     bool empty() const { return RemainingMask() == 0; }
 
-<<<<<<< HEAD
-    void SkipIndex(size_t index) { skip_mask_ |= uint64_t{1} << index; }
-=======
     void SkipIndex(size_t index) { skip_mask_ |= Mask{1} << index; }
->>>>>>> bf2c3351
 
     void SkipKey(const Iterator& iter) { SkipIndex(iter.index_); }
 
