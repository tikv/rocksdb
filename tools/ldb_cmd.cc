
//  Copyright (c) 2011-present, Facebook, Inc.  All rights reserved.
//  This source code is licensed under both the GPLv2 (found in the
//  COPYING file in the root directory) and Apache 2.0 License
//  (found in the LICENSE.Apache file in the root directory).
//
#ifndef ROCKSDB_LITE
#include "rocksdb/utilities/ldb_cmd.h"

#include <cinttypes>
#include <cstdlib>
#include <ctime>
#include <fstream>
#include <functional>
#include <iostream>
#include <limits>
#include <sstream>
#include <stdexcept>
#include <string>

#include "db/blob/blob_index.h"
#include "db/db_impl/db_impl.h"
#include "db/dbformat.h"
#include "db/log_reader.h"
#include "db/version_util.h"
#include "db/write_batch_internal.h"
#include "file/filename.h"
#include "rocksdb/cache.h"
#include "rocksdb/experimental.h"
#include "rocksdb/file_checksum.h"
#include "rocksdb/filter_policy.h"
#include "rocksdb/options.h"
#include "rocksdb/table_properties.h"
#include "rocksdb/utilities/backup_engine.h"
#include "rocksdb/utilities/checkpoint.h"
#include "rocksdb/utilities/debug.h"
#include "rocksdb/utilities/options_util.h"
#include "rocksdb/write_batch.h"
#include "rocksdb/write_buffer_manager.h"
#include "table/scoped_arena_iterator.h"
#include "table/sst_file_dumper.h"
#include "tools/ldb_cmd_impl.h"
#include "util/cast_util.h"
#include "util/coding.h"
#include "util/file_checksum_helper.h"
#include "util/stderr_logger.h"
#include "util/string_util.h"
#include "utilities/blob_db/blob_dump_tool.h"
#include "utilities/merge_operators.h"
#include "utilities/ttl/db_ttl_impl.h"

namespace ROCKSDB_NAMESPACE {

class FileChecksumGenCrc32c;
class FileChecksumGenCrc32cFactory;

const std::string LDBCommand::ARG_ENV_URI = "env_uri";
const std::string LDBCommand::ARG_FS_URI = "fs_uri";
const std::string LDBCommand::ARG_DB = "db";
const std::string LDBCommand::ARG_PATH = "path";
const std::string LDBCommand::ARG_SECONDARY_PATH = "secondary_path";
const std::string LDBCommand::ARG_HEX = "hex";
const std::string LDBCommand::ARG_KEY_HEX = "key_hex";
const std::string LDBCommand::ARG_VALUE_HEX = "value_hex";
const std::string LDBCommand::ARG_CF_NAME = "column_family";
const std::string LDBCommand::ARG_TTL = "ttl";
const std::string LDBCommand::ARG_TTL_START = "start_time";
const std::string LDBCommand::ARG_TTL_END = "end_time";
const std::string LDBCommand::ARG_TIMESTAMP = "timestamp";
const std::string LDBCommand::ARG_TRY_LOAD_OPTIONS = "try_load_options";
const std::string LDBCommand::ARG_DISABLE_CONSISTENCY_CHECKS =
    "disable_consistency_checks";
const std::string LDBCommand::ARG_IGNORE_UNKNOWN_OPTIONS =
    "ignore_unknown_options";
const std::string LDBCommand::ARG_FROM = "from";
const std::string LDBCommand::ARG_TO = "to";
const std::string LDBCommand::ARG_MAX_KEYS = "max_keys";
const std::string LDBCommand::ARG_BLOOM_BITS = "bloom_bits";
const std::string LDBCommand::ARG_FIX_PREFIX_LEN = "fix_prefix_len";
const std::string LDBCommand::ARG_COMPRESSION_TYPE = "compression_type";
const std::string LDBCommand::ARG_COMPRESSION_MAX_DICT_BYTES =
    "compression_max_dict_bytes";
const std::string LDBCommand::ARG_BLOCK_SIZE = "block_size";
const std::string LDBCommand::ARG_AUTO_COMPACTION = "auto_compaction";
const std::string LDBCommand::ARG_DB_WRITE_BUFFER_SIZE = "db_write_buffer_size";
const std::string LDBCommand::ARG_WRITE_BUFFER_SIZE = "write_buffer_size";
const std::string LDBCommand::ARG_FILE_SIZE = "file_size";
const std::string LDBCommand::ARG_CREATE_IF_MISSING = "create_if_missing";
const std::string LDBCommand::ARG_NO_VALUE = "no_value";
const std::string LDBCommand::ARG_ENABLE_BLOB_FILES = "enable_blob_files";
const std::string LDBCommand::ARG_MIN_BLOB_SIZE = "min_blob_size";
const std::string LDBCommand::ARG_BLOB_FILE_SIZE = "blob_file_size";
const std::string LDBCommand::ARG_BLOB_COMPRESSION_TYPE =
    "blob_compression_type";
const std::string LDBCommand::ARG_ENABLE_BLOB_GARBAGE_COLLECTION =
    "enable_blob_garbage_collection";
const std::string LDBCommand::ARG_BLOB_GARBAGE_COLLECTION_AGE_CUTOFF =
    "blob_garbage_collection_age_cutoff";
const std::string LDBCommand::ARG_BLOB_GARBAGE_COLLECTION_FORCE_THRESHOLD =
    "blob_garbage_collection_force_threshold";
const std::string LDBCommand::ARG_BLOB_COMPACTION_READAHEAD_SIZE =
    "blob_compaction_readahead_size";
const std::string LDBCommand::ARG_BLOB_FILE_STARTING_LEVEL =
    "blob_file_starting_level";
const std::string LDBCommand::ARG_PREPOPULATE_BLOB_CACHE =
    "prepopulate_blob_cache";
const std::string LDBCommand::ARG_DECODE_BLOB_INDEX = "decode_blob_index";
const std::string LDBCommand::ARG_DUMP_UNCOMPRESSED_BLOBS =
    "dump_uncompressed_blobs";

const char* LDBCommand::DELIM = " ==> ";

namespace {

void DumpWalFile(Options options, std::string wal_file, bool print_header,
                 bool print_values, bool is_write_committed,
                 LDBCommandExecuteResult* exec_state);

void DumpSstFile(Options options, std::string filename, bool output_hex,
                 bool show_properties, bool decode_blob_index,
                 std::string from_key = "", std::string to_key = "");

void DumpBlobFile(const std::string& filename, bool is_key_hex,
                  bool is_value_hex, bool dump_uncompressed_blobs);
};

LDBCommand* LDBCommand::InitFromCmdLineArgs(
    int argc, char const* const* argv, const Options& options,
    const LDBOptions& ldb_options,
    const std::vector<ColumnFamilyDescriptor>* column_families) {
  std::vector<std::string> args;
  for (int i = 1; i < argc; i++) {
    args.push_back(argv[i]);
  }
  return InitFromCmdLineArgs(args, options, ldb_options, column_families,
                             SelectCommand);
}

/**
 * Parse the command-line arguments and create the appropriate LDBCommand2
 * instance.
 * The command line arguments must be in the following format:
 * ./ldb --db=PATH_TO_DB [--commonOpt1=commonOpt1Val] ..
 *        COMMAND <PARAM1> <PARAM2> ... [-cmdSpecificOpt1=cmdSpecificOpt1Val] ..
 * This is similar to the command line format used by HBaseClientTool.
 * Command name is not included in args.
 * Returns nullptr if the command-line cannot be parsed.
 */
LDBCommand* LDBCommand::InitFromCmdLineArgs(
    const std::vector<std::string>& args, const Options& options,
    const LDBOptions& ldb_options,
    const std::vector<ColumnFamilyDescriptor>* /*column_families*/,
    const std::function<LDBCommand*(const ParsedParams&)>& selector) {
  // --x=y command line arguments are added as x->y map entries in
  // parsed_params.option_map.
  //
  // Command-line arguments of the form --hex end up in this array as hex to
  // parsed_params.flags
  ParsedParams parsed_params;

  // Everything other than option_map and flags. Represents commands
  // and their parameters.  For eg: put key1 value1 go into this vector.
  std::vector<std::string> cmdTokens;

  const std::string OPTION_PREFIX = "--";

  for (const auto& arg : args) {
    if (arg[0] == '-' && arg[1] == '-'){
      std::vector<std::string> splits = StringSplit(arg, '=');
      // --option_name=option_value
      if (splits.size() == 2) {
        std::string optionKey = splits[0].substr(OPTION_PREFIX.size());
        parsed_params.option_map[optionKey] = splits[1];
      } else if (splits.size() == 1) {
        // --flag_name
        std::string optionKey = splits[0].substr(OPTION_PREFIX.size());
        parsed_params.flags.push_back(optionKey);
      } else {
        // --option_name=option_value, option_value contains '='
        std::string optionKey = splits[0].substr(OPTION_PREFIX.size());
        parsed_params.option_map[optionKey] =
            arg.substr(splits[0].length() + 1);
      }
    } else {
      cmdTokens.push_back(arg);
    }
  }

  if (cmdTokens.size() < 1) {
    fprintf(stderr, "Command not specified!");
    return nullptr;
  }

  parsed_params.cmd = cmdTokens[0];
  parsed_params.cmd_params.assign(cmdTokens.begin() + 1, cmdTokens.end());

  LDBCommand* command = selector(parsed_params);

  if (command) {
    command->SetDBOptions(options);
    command->SetLDBOptions(ldb_options);
  }
  return command;
}

LDBCommand* LDBCommand::SelectCommand(const ParsedParams& parsed_params) {
  if (parsed_params.cmd == GetCommand::Name()) {
    return new GetCommand(parsed_params.cmd_params, parsed_params.option_map,
                          parsed_params.flags);
  } else if (parsed_params.cmd == PutCommand::Name()) {
    return new PutCommand(parsed_params.cmd_params, parsed_params.option_map,
                          parsed_params.flags);
  } else if (parsed_params.cmd == BatchPutCommand::Name()) {
    return new BatchPutCommand(parsed_params.cmd_params,
                               parsed_params.option_map, parsed_params.flags);
  } else if (parsed_params.cmd == ScanCommand::Name()) {
    return new ScanCommand(parsed_params.cmd_params, parsed_params.option_map,
                           parsed_params.flags);
  } else if (parsed_params.cmd == DeleteCommand::Name()) {
    return new DeleteCommand(parsed_params.cmd_params, parsed_params.option_map,
                             parsed_params.flags);
  } else if (parsed_params.cmd == SingleDeleteCommand::Name()) {
    return new SingleDeleteCommand(parsed_params.cmd_params,
                                   parsed_params.option_map,
                                   parsed_params.flags);
  } else if (parsed_params.cmd == DeleteRangeCommand::Name()) {
    return new DeleteRangeCommand(parsed_params.cmd_params,
                                  parsed_params.option_map,
                                  parsed_params.flags);
  } else if (parsed_params.cmd == ApproxSizeCommand::Name()) {
    return new ApproxSizeCommand(parsed_params.cmd_params,
                                 parsed_params.option_map, parsed_params.flags);
  } else if (parsed_params.cmd == DBQuerierCommand::Name()) {
    return new DBQuerierCommand(parsed_params.cmd_params,
                                parsed_params.option_map, parsed_params.flags);
  } else if (parsed_params.cmd == CompactorCommand::Name()) {
    return new CompactorCommand(parsed_params.cmd_params,
                                parsed_params.option_map, parsed_params.flags);
  } else if (parsed_params.cmd == WALDumperCommand::Name()) {
    return new WALDumperCommand(parsed_params.cmd_params,
                                parsed_params.option_map, parsed_params.flags);
  } else if (parsed_params.cmd == ReduceDBLevelsCommand::Name()) {
    return new ReduceDBLevelsCommand(parsed_params.cmd_params,
                                     parsed_params.option_map,
                                     parsed_params.flags);
  } else if (parsed_params.cmd == ChangeCompactionStyleCommand::Name()) {
    return new ChangeCompactionStyleCommand(parsed_params.cmd_params,
                                            parsed_params.option_map,
                                            parsed_params.flags);
  } else if (parsed_params.cmd == DBDumperCommand::Name()) {
    return new DBDumperCommand(parsed_params.cmd_params,
                               parsed_params.option_map, parsed_params.flags);
  } else if (parsed_params.cmd == DBLoaderCommand::Name()) {
    return new DBLoaderCommand(parsed_params.cmd_params,
                               parsed_params.option_map, parsed_params.flags);
  } else if (parsed_params.cmd == ManifestDumpCommand::Name()) {
    return new ManifestDumpCommand(parsed_params.cmd_params,
                                   parsed_params.option_map,
                                   parsed_params.flags);
  } else if (parsed_params.cmd == FileChecksumDumpCommand::Name()) {
    return new FileChecksumDumpCommand(parsed_params.cmd_params,
                                       parsed_params.option_map,
                                       parsed_params.flags);
  } else if (parsed_params.cmd == GetPropertyCommand::Name()) {
    return new GetPropertyCommand(parsed_params.cmd_params,
                                  parsed_params.option_map,
                                  parsed_params.flags);
  } else if (parsed_params.cmd == ListColumnFamiliesCommand::Name()) {
    return new ListColumnFamiliesCommand(parsed_params.cmd_params,
                                         parsed_params.option_map,
                                         parsed_params.flags);
  } else if (parsed_params.cmd == CreateColumnFamilyCommand::Name()) {
    return new CreateColumnFamilyCommand(parsed_params.cmd_params,
                                         parsed_params.option_map,
                                         parsed_params.flags);
  } else if (parsed_params.cmd == DropColumnFamilyCommand::Name()) {
    return new DropColumnFamilyCommand(parsed_params.cmd_params,
                                       parsed_params.option_map,
                                       parsed_params.flags);
  } else if (parsed_params.cmd == DBFileDumperCommand::Name()) {
    return new DBFileDumperCommand(parsed_params.cmd_params,
                                   parsed_params.option_map,
                                   parsed_params.flags);
  } else if (parsed_params.cmd == DBLiveFilesMetadataDumperCommand::Name()) {
    return new DBLiveFilesMetadataDumperCommand(parsed_params.cmd_params,
                                                parsed_params.option_map,
                                                parsed_params.flags);
  } else if (parsed_params.cmd == InternalDumpCommand::Name()) {
    return new InternalDumpCommand(parsed_params.cmd_params,
                                   parsed_params.option_map,
                                   parsed_params.flags);
  } else if (parsed_params.cmd == CheckConsistencyCommand::Name()) {
    return new CheckConsistencyCommand(parsed_params.cmd_params,
                                       parsed_params.option_map,
                                       parsed_params.flags);
  } else if (parsed_params.cmd == CheckPointCommand::Name()) {
    return new CheckPointCommand(parsed_params.cmd_params,
                                 parsed_params.option_map,
                                 parsed_params.flags);
  } else if (parsed_params.cmd == RepairCommand::Name()) {
    return new RepairCommand(parsed_params.cmd_params, parsed_params.option_map,
                             parsed_params.flags);
  } else if (parsed_params.cmd == BackupCommand::Name()) {
    return new BackupCommand(parsed_params.cmd_params, parsed_params.option_map,
                             parsed_params.flags);
  } else if (parsed_params.cmd == RestoreCommand::Name()) {
    return new RestoreCommand(parsed_params.cmd_params,
                              parsed_params.option_map, parsed_params.flags);
  } else if (parsed_params.cmd == WriteExternalSstFilesCommand::Name()) {
    return new WriteExternalSstFilesCommand(parsed_params.cmd_params,
                                            parsed_params.option_map,
                                            parsed_params.flags);
  } else if (parsed_params.cmd == IngestExternalSstFilesCommand::Name()) {
    return new IngestExternalSstFilesCommand(parsed_params.cmd_params,
                                             parsed_params.option_map,
                                             parsed_params.flags);
  } else if (parsed_params.cmd == ListFileRangeDeletesCommand::Name()) {
    return new ListFileRangeDeletesCommand(parsed_params.option_map,
                                           parsed_params.flags);
  } else if (parsed_params.cmd == UnsafeRemoveSstFileCommand::Name()) {
    return new UnsafeRemoveSstFileCommand(parsed_params.cmd_params,
                                          parsed_params.option_map,
                                          parsed_params.flags);
  } else if (parsed_params.cmd == UpdateManifestCommand::Name()) {
    return new UpdateManifestCommand(parsed_params.cmd_params,
                                     parsed_params.option_map,
                                     parsed_params.flags);
  }
  return nullptr;
}

/* Run the command, and return the execute result. */
void LDBCommand::Run() {
  if (!exec_state_.IsNotStarted()) {
    return;
  }

  if (!options_.env || options_.env == Env::Default()) {
    Env* env = Env::Default();
    Status s = Env::CreateFromUri(config_options_, env_uri_, fs_uri_, &env,
                                  &env_guard_);
    if (!s.ok()) {
      fprintf(stderr, "%s\n", s.ToString().c_str());
      exec_state_ = LDBCommandExecuteResult::Failed(s.ToString());
      return;
    }
    options_.env = env;
  }

  if (db_ == nullptr && !NoDBOpen()) {
    OpenDB();
    if (exec_state_.IsFailed() && try_load_options_) {
      // We don't always return if there is a failure because a WAL file or
      // manifest file can be given to "dump" command so we should continue.
      // --try_load_options is not valid in those cases.
      return;
    }
  }

  // We'll intentionally proceed even if the DB can't be opened because users
  // can also specify a filename, not just a directory.
  DoCommand();

  if (exec_state_.IsNotStarted()) {
    exec_state_ = LDBCommandExecuteResult::Succeed("");
  }

  if (db_ != nullptr) {
    CloseDB();
  }
}

LDBCommand::LDBCommand(const std::map<std::string, std::string>& options,
                       const std::vector<std::string>& flags, bool is_read_only,
                       const std::vector<std::string>& valid_cmd_line_options)
    : db_(nullptr),
      db_ttl_(nullptr),
      is_read_only_(is_read_only),
      is_key_hex_(false),
      is_value_hex_(false),
      is_db_ttl_(false),
      timestamp_(false),
      try_load_options_(false),
      create_if_missing_(false),
      option_map_(options),
      flags_(flags),
      valid_cmd_line_options_(valid_cmd_line_options) {
  auto itr = options.find(ARG_DB);
  if (itr != options.end()) {
    db_path_ = itr->second;
  }

  itr = options.find(ARG_ENV_URI);
  if (itr != options.end()) {
    env_uri_ = itr->second;
  }

  itr = options.find(ARG_FS_URI);
  if (itr != options.end()) {
    fs_uri_ = itr->second;
  }

  itr = options.find(ARG_CF_NAME);
  if (itr != options.end()) {
    column_family_name_ = itr->second;
  } else {
    column_family_name_ = kDefaultColumnFamilyName;
  }

  itr = options.find(ARG_SECONDARY_PATH);
  secondary_path_ = "";
  if (itr != options.end()) {
    secondary_path_ = itr->second;
  }

  is_key_hex_ = IsKeyHex(options, flags);
  is_value_hex_ = IsValueHex(options, flags);
  is_db_ttl_ = IsFlagPresent(flags, ARG_TTL);
  timestamp_ = IsFlagPresent(flags, ARG_TIMESTAMP);
  try_load_options_ = IsTryLoadOptions(options, flags);
  force_consistency_checks_ =
      !IsFlagPresent(flags, ARG_DISABLE_CONSISTENCY_CHECKS);
  enable_blob_files_ = IsFlagPresent(flags, ARG_ENABLE_BLOB_FILES);
  enable_blob_garbage_collection_ =
      IsFlagPresent(flags, ARG_ENABLE_BLOB_GARBAGE_COLLECTION);
  config_options_.ignore_unknown_options =
      IsFlagPresent(flags, ARG_IGNORE_UNKNOWN_OPTIONS);
}

void LDBCommand::OpenDB() {
  PrepareOptions();
  if (!exec_state_.IsNotStarted()) {
    return;
  }
  if (column_families_.empty() && !options_.merge_operator) {
    // No harm to add a general merge operator if it is not specified.
    options_.merge_operator = MergeOperators::CreateStringAppendOperator(':');
  }
  // Open the DB.
  Status st;
  std::vector<ColumnFamilyHandle*> handles_opened;
  if (is_db_ttl_) {
    // ldb doesn't yet support TTL DB with multiple column families
    if (!column_family_name_.empty() || !column_families_.empty()) {
      exec_state_ = LDBCommandExecuteResult::Failed(
          "ldb doesn't support TTL DB with multiple column families");
    }
    if (!secondary_path_.empty()) {
      exec_state_ = LDBCommandExecuteResult::Failed(
          "Open as secondary is not supported for TTL DB yet.");
    }
    if (is_read_only_) {
      st = DBWithTTL::Open(options_, db_path_, &db_ttl_, 0, true);
    } else {
      st = DBWithTTL::Open(options_, db_path_, &db_ttl_);
    }
    db_ = db_ttl_;
  } else {
    if (is_read_only_ && secondary_path_.empty()) {
      if (column_families_.empty()) {
        st = DB::OpenForReadOnly(options_, db_path_, &db_);
      } else {
        st = DB::OpenForReadOnly(options_, db_path_, column_families_,
                                 &handles_opened, &db_);
      }
    } else {
      if (column_families_.empty()) {
        if (secondary_path_.empty()) {
          st = DB::Open(options_, db_path_, &db_);
        } else {
          st = DB::OpenAsSecondary(options_, db_path_, secondary_path_, &db_);
        }
      } else {
        if (secondary_path_.empty()) {
          st = DB::Open(options_, db_path_, column_families_, &handles_opened,
                        &db_);
        } else {
          st = DB::OpenAsSecondary(options_, db_path_, secondary_path_,
                                   column_families_, &handles_opened, &db_);
        }
      }
    }
  }
  if (!st.ok()) {
    std::string msg = st.ToString();
    exec_state_ = LDBCommandExecuteResult::Failed(msg);
  } else if (!handles_opened.empty()) {
    assert(handles_opened.size() == column_families_.size());
    bool found_cf_name = false;
    for (size_t i = 0; i < handles_opened.size(); i++) {
      cf_handles_[column_families_[i].name] = handles_opened[i];
      if (column_family_name_ == column_families_[i].name) {
        found_cf_name = true;
      }
    }
    if (!found_cf_name) {
      exec_state_ = LDBCommandExecuteResult::Failed(
          "Non-existing column family " + column_family_name_);
      CloseDB();
    }
  } else {
    // We successfully opened DB in single column family mode.
    assert(column_families_.empty());
    if (column_family_name_ != kDefaultColumnFamilyName) {
      exec_state_ = LDBCommandExecuteResult::Failed(
          "Non-existing column family " + column_family_name_);
      CloseDB();
    }
  }
}

void LDBCommand::CloseDB() {
  if (db_ != nullptr) {
    for (auto& pair : cf_handles_) {
      delete pair.second;
    }
    Status s = db_->Close();
    s.PermitUncheckedError();
    delete db_;
    db_ = nullptr;
  }
}

ColumnFamilyHandle* LDBCommand::GetCfHandle() {
  if (!cf_handles_.empty()) {
    auto it = cf_handles_.find(column_family_name_);
    if (it == cf_handles_.end()) {
      exec_state_ = LDBCommandExecuteResult::Failed(
          "Cannot find column family " + column_family_name_);
    } else {
      return it->second;
    }
  }
  return db_->DefaultColumnFamily();
}

std::vector<std::string> LDBCommand::BuildCmdLineOptions(
    std::vector<std::string> options) {
  std::vector<std::string> ret = {ARG_ENV_URI,
                                  ARG_FS_URI,
                                  ARG_DB,
                                  ARG_SECONDARY_PATH,
                                  ARG_BLOOM_BITS,
                                  ARG_BLOCK_SIZE,
                                  ARG_AUTO_COMPACTION,
                                  ARG_COMPRESSION_TYPE,
                                  ARG_COMPRESSION_MAX_DICT_BYTES,
                                  ARG_WRITE_BUFFER_SIZE,
                                  ARG_FILE_SIZE,
                                  ARG_FIX_PREFIX_LEN,
                                  ARG_TRY_LOAD_OPTIONS,
                                  ARG_DISABLE_CONSISTENCY_CHECKS,
                                  ARG_ENABLE_BLOB_FILES,
                                  ARG_MIN_BLOB_SIZE,
                                  ARG_BLOB_FILE_SIZE,
                                  ARG_BLOB_COMPRESSION_TYPE,
                                  ARG_ENABLE_BLOB_GARBAGE_COLLECTION,
                                  ARG_BLOB_GARBAGE_COLLECTION_AGE_CUTOFF,
                                  ARG_BLOB_GARBAGE_COLLECTION_FORCE_THRESHOLD,
                                  ARG_BLOB_COMPACTION_READAHEAD_SIZE,
                                  ARG_BLOB_FILE_STARTING_LEVEL,
                                  ARG_PREPOPULATE_BLOB_CACHE,
                                  ARG_IGNORE_UNKNOWN_OPTIONS,
                                  ARG_CF_NAME};
  ret.insert(ret.end(), options.begin(), options.end());
  return ret;
}

/**
 * Parses the specific double option and fills in the value.
 * Returns true if the option is found.
 * Returns false if the option is not found or if there is an error parsing the
 * value.  If there is an error, the specified exec_state is also
 * updated.
 */
bool LDBCommand::ParseDoubleOption(
    const std::map<std::string, std::string>& /*options*/,
    const std::string& option, double& value,
    LDBCommandExecuteResult& exec_state) {
  auto itr = option_map_.find(option);
  if (itr != option_map_.end()) {
#if defined(CYGWIN)
    char* str_end = nullptr;
    value = std::strtod(itr->second.c_str(), &str_end);
    if (str_end == itr->second.c_str()) {
      exec_state =
          LDBCommandExecuteResult::Failed(option + " has an invalid value.");
    } else if (errno == ERANGE) {
      exec_state = LDBCommandExecuteResult::Failed(
          option + " has a value out-of-range.");
    } else {
      return true;
    }
#else
    try {
      value = std::stod(itr->second);
      return true;
    } catch (const std::invalid_argument&) {
      exec_state =
          LDBCommandExecuteResult::Failed(option + " has an invalid value.");
    } catch (const std::out_of_range&) {
      exec_state = LDBCommandExecuteResult::Failed(
          option + " has a value out-of-range.");
    }
#endif
  }
  return false;
}

/**
 * Parses the specific integer option and fills in the value.
 * Returns true if the option is found.
 * Returns false if the option is not found or if there is an error parsing the
 * value.  If there is an error, the specified exec_state is also
 * updated.
 */
bool LDBCommand::ParseIntOption(
    const std::map<std::string, std::string>& /*options*/,
    const std::string& option, int& value,
    LDBCommandExecuteResult& exec_state) {
  auto itr = option_map_.find(option);
  if (itr != option_map_.end()) {
#if defined(CYGWIN)
    char* str_end = nullptr;
    value = strtol(itr->second.c_str(), &str_end, 10);
    if (str_end == itr->second.c_str()) {
      exec_state =
          LDBCommandExecuteResult::Failed(option + " has an invalid value.");
    } else if (errno == ERANGE) {
      exec_state = LDBCommandExecuteResult::Failed(
          option + " has a value out-of-range.");
    } else {
      return true;
    }
#else
    try {
      value = std::stoi(itr->second);
      return true;
    } catch (const std::invalid_argument&) {
      exec_state =
          LDBCommandExecuteResult::Failed(option + " has an invalid value.");
    } catch (const std::out_of_range&) {
      exec_state = LDBCommandExecuteResult::Failed(
          option + " has a value out-of-range.");
    }
#endif
  }
  return false;
}

/**
 * Parses the specified option and fills in the value.
 * Returns true if the option is found.
 * Returns false otherwise.
 */
bool LDBCommand::ParseStringOption(
    const std::map<std::string, std::string>& /*options*/,
    const std::string& option, std::string* value) {
  auto itr = option_map_.find(option);
  if (itr != option_map_.end()) {
    *value = itr->second;
    return true;
  }
  return false;
}

/**
 * Parses the specified compression type and fills in the value.
 * Returns true if the compression type is found.
 * Returns false otherwise.
 */
bool LDBCommand::ParseCompressionTypeOption(
    const std::map<std::string, std::string>& /*options*/,
    const std::string& option, CompressionType& value,
    LDBCommandExecuteResult& exec_state) {
  auto itr = option_map_.find(option);
  if (itr != option_map_.end()) {
    const std::string& comp = itr->second;
    if (comp == "no") {
      value = kNoCompression;
      return true;
    } else if (comp == "snappy") {
      value = kSnappyCompression;
      return true;
    } else if (comp == "zlib") {
      value = kZlibCompression;
      return true;
    } else if (comp == "bzip2") {
      value = kBZip2Compression;
      return true;
    } else if (comp == "lz4") {
      value = kLZ4Compression;
      return true;
    } else if (comp == "lz4hc") {
      value = kLZ4HCCompression;
      return true;
    } else if (comp == "xpress") {
      value = kXpressCompression;
      return true;
    } else if (comp == "zstd") {
      value = kZSTD;
      return true;
    } else {
      // Unknown compression.
      exec_state = LDBCommandExecuteResult::Failed(
          "Unknown compression algorithm: " + comp);
    }
  }
  return false;
}

void LDBCommand::OverrideBaseOptions() {
  options_.create_if_missing = false;

  int db_write_buffer_size;
  if (ParseIntOption(option_map_, ARG_DB_WRITE_BUFFER_SIZE,
                     db_write_buffer_size, exec_state_)) {
    if (db_write_buffer_size >= 0) {
      options_.db_write_buffer_size = db_write_buffer_size;
    } else {
      exec_state_ = LDBCommandExecuteResult::Failed(ARG_DB_WRITE_BUFFER_SIZE +
                                                    " must be >= 0.");
    }
  }

  if (options_.db_paths.size() == 0) {
    options_.db_paths.emplace_back(db_path_,
                                   std::numeric_limits<uint64_t>::max());
  }

  OverrideBaseCFOptions(static_cast<ColumnFamilyOptions*>(&options_));
}

void LDBCommand::OverrideBaseCFOptions(ColumnFamilyOptions* cf_opts) {
  BlockBasedTableOptions table_options;
  bool use_table_options = false;
  int bits;
  if (ParseIntOption(option_map_, ARG_BLOOM_BITS, bits, exec_state_)) {
    if (bits > 0) {
      use_table_options = true;
      table_options.filter_policy.reset(NewBloomFilterPolicy(bits));
    } else {
      exec_state_ =
          LDBCommandExecuteResult::Failed(ARG_BLOOM_BITS + " must be > 0.");
    }
  }

  int block_size;
  if (ParseIntOption(option_map_, ARG_BLOCK_SIZE, block_size, exec_state_)) {
    if (block_size > 0) {
      use_table_options = true;
      table_options.block_size = block_size;
    } else {
      exec_state_ =
          LDBCommandExecuteResult::Failed(ARG_BLOCK_SIZE + " must be > 0.");
    }
  }

  cf_opts->force_consistency_checks = force_consistency_checks_;
  if (use_table_options) {
    cf_opts->table_factory.reset(NewBlockBasedTableFactory(table_options));
  }

  cf_opts->enable_blob_files = enable_blob_files_;

  int min_blob_size;
  if (ParseIntOption(option_map_, ARG_MIN_BLOB_SIZE, min_blob_size,
                     exec_state_)) {
    if (min_blob_size >= 0) {
      cf_opts->min_blob_size = min_blob_size;
    } else {
      exec_state_ =
          LDBCommandExecuteResult::Failed(ARG_MIN_BLOB_SIZE + " must be >= 0.");
    }
  }

  int blob_file_size;
  if (ParseIntOption(option_map_, ARG_BLOB_FILE_SIZE, blob_file_size,
                     exec_state_)) {
    if (blob_file_size > 0) {
      cf_opts->blob_file_size = blob_file_size;
    } else {
      exec_state_ =
          LDBCommandExecuteResult::Failed(ARG_BLOB_FILE_SIZE + " must be > 0.");
    }
  }

  cf_opts->enable_blob_garbage_collection = enable_blob_garbage_collection_;

  double blob_garbage_collection_age_cutoff;
  if (ParseDoubleOption(option_map_, ARG_BLOB_GARBAGE_COLLECTION_AGE_CUTOFF,
                        blob_garbage_collection_age_cutoff, exec_state_)) {
    if (blob_garbage_collection_age_cutoff >= 0 &&
        blob_garbage_collection_age_cutoff <= 1) {
      cf_opts->blob_garbage_collection_age_cutoff =
          blob_garbage_collection_age_cutoff;
    } else {
      exec_state_ = LDBCommandExecuteResult::Failed(
          ARG_BLOB_GARBAGE_COLLECTION_AGE_CUTOFF + " must be >= 0 and <= 1.");
    }
  }

  double blob_garbage_collection_force_threshold;
  if (ParseDoubleOption(option_map_,
                        ARG_BLOB_GARBAGE_COLLECTION_FORCE_THRESHOLD,
                        blob_garbage_collection_force_threshold, exec_state_)) {
    if (blob_garbage_collection_force_threshold >= 0 &&
        blob_garbage_collection_force_threshold <= 1) {
      cf_opts->blob_garbage_collection_force_threshold =
          blob_garbage_collection_force_threshold;
    } else {
      exec_state_ = LDBCommandExecuteResult::Failed(
          ARG_BLOB_GARBAGE_COLLECTION_FORCE_THRESHOLD +
          " must be >= 0 and <= 1.");
    }
  }

  int blob_compaction_readahead_size;
  if (ParseIntOption(option_map_, ARG_BLOB_COMPACTION_READAHEAD_SIZE,
                     blob_compaction_readahead_size, exec_state_)) {
    if (blob_compaction_readahead_size > 0) {
      cf_opts->blob_compaction_readahead_size = blob_compaction_readahead_size;
    } else {
      exec_state_ = LDBCommandExecuteResult::Failed(
          ARG_BLOB_COMPACTION_READAHEAD_SIZE + " must be > 0.");
    }
  }

  int blob_file_starting_level;
  if (ParseIntOption(option_map_, ARG_BLOB_FILE_STARTING_LEVEL,
                     blob_file_starting_level, exec_state_)) {
    if (blob_file_starting_level >= 0) {
      cf_opts->blob_file_starting_level = blob_file_starting_level;
    } else {
      exec_state_ = LDBCommandExecuteResult::Failed(
          ARG_BLOB_FILE_STARTING_LEVEL + " must be >= 0.");
    }
  }

  int prepopulate_blob_cache;
  if (ParseIntOption(option_map_, ARG_PREPOPULATE_BLOB_CACHE,
                     prepopulate_blob_cache, exec_state_)) {
    switch (prepopulate_blob_cache) {
      case 0:
        cf_opts->prepopulate_blob_cache = PrepopulateBlobCache::kDisable;
        break;
      case 1:
        cf_opts->prepopulate_blob_cache = PrepopulateBlobCache::kFlushOnly;
        break;
      default:
        exec_state_ = LDBCommandExecuteResult::Failed(
            ARG_PREPOPULATE_BLOB_CACHE +
            " must be 0 (disable) or 1 (flush only).");
    }
  }

  auto itr = option_map_.find(ARG_AUTO_COMPACTION);
  if (itr != option_map_.end()) {
    cf_opts->disable_auto_compactions = !StringToBool(itr->second);
  }

  CompressionType compression_type;
  if (ParseCompressionTypeOption(option_map_, ARG_COMPRESSION_TYPE,
                                 compression_type, exec_state_)) {
    cf_opts->compression = compression_type;
  }

  CompressionType blob_compression_type;
  if (ParseCompressionTypeOption(option_map_, ARG_BLOB_COMPRESSION_TYPE,
                                 blob_compression_type, exec_state_)) {
    cf_opts->blob_compression_type = blob_compression_type;
  }

  int compression_max_dict_bytes;
  if (ParseIntOption(option_map_, ARG_COMPRESSION_MAX_DICT_BYTES,
                     compression_max_dict_bytes, exec_state_)) {
    if (compression_max_dict_bytes >= 0) {
      cf_opts->compression_opts.max_dict_bytes = compression_max_dict_bytes;
    } else {
      exec_state_ = LDBCommandExecuteResult::Failed(
          ARG_COMPRESSION_MAX_DICT_BYTES + " must be >= 0.");
    }
  }

  int write_buffer_size;
  if (ParseIntOption(option_map_, ARG_WRITE_BUFFER_SIZE, write_buffer_size,
        exec_state_)) {
    if (write_buffer_size > 0) {
      cf_opts->write_buffer_size = write_buffer_size;
    } else {
      exec_state_ = LDBCommandExecuteResult::Failed(ARG_WRITE_BUFFER_SIZE +
                                                    " must be > 0.");
    }
  }

  int file_size;
  if (ParseIntOption(option_map_, ARG_FILE_SIZE, file_size, exec_state_)) {
    if (file_size > 0) {
      cf_opts->target_file_size_base = file_size;
    } else {
      exec_state_ =
          LDBCommandExecuteResult::Failed(ARG_FILE_SIZE + " must be > 0.");
    }
  }

  int fix_prefix_len;
  if (ParseIntOption(option_map_, ARG_FIX_PREFIX_LEN, fix_prefix_len,
                     exec_state_)) {
    if (fix_prefix_len > 0) {
      cf_opts->prefix_extractor.reset(
          NewFixedPrefixTransform(static_cast<size_t>(fix_prefix_len)));
    } else {
      exec_state_ =
          LDBCommandExecuteResult::Failed(ARG_FIX_PREFIX_LEN + " must be > 0.");
    }
  }
}

// First, initializes the options state using the OPTIONS file when enabled.
// Second, overrides the options according to the CLI arguments and the
// specific subcommand being run.
void LDBCommand::PrepareOptions() {
  if (!create_if_missing_ && try_load_options_) {
    config_options_.env = options_.env;
    Status s = LoadLatestOptions(config_options_, db_path_, &options_,
                                 &column_families_);
    if (!s.ok() && !s.IsNotFound()) {
      // Option file exists but load option file error.
      std::string msg = s.ToString();
      exec_state_ = LDBCommandExecuteResult::Failed(msg);
      db_ = nullptr;
      return;
    }
    if (!options_.wal_dir.empty()) {
      if (options_.env->FileExists(options_.wal_dir).IsNotFound()) {
        options_.wal_dir = db_path_;
        fprintf(
            stderr,
            "wal_dir loaded from the option file doesn't exist. Ignore it.\n");
      }
    }

    // If merge operator is not set, set a string append operator.
    for (auto& cf_entry : column_families_) {
      if (!cf_entry.options.merge_operator) {
        cf_entry.options.merge_operator =
            MergeOperators::CreateStringAppendOperator(':');
      }
    }
  }

  if (options_.env == Env::Default()) {
    options_.env = config_options_.env;
  }

  OverrideBaseOptions();
  if (exec_state_.IsFailed()) {
    return;
  }

  if (column_families_.empty()) {
    // Reads the MANIFEST to figure out what column families exist. In this
    // case, the option overrides from the CLI argument/specific subcommand
    // apply to all column families.
    std::vector<std::string> cf_list;
    Status st = DB::ListColumnFamilies(options_, db_path_, &cf_list);
    // It is possible the DB doesn't exist yet, for "create if not
    // existing" case. The failure is ignored here. We rely on DB::Open()
    // to give us the correct error message for problem with opening
    // existing DB.
    if (st.ok() && cf_list.size() > 1) {
      // Ignore single column family DB.
      for (auto cf_name : cf_list) {
        column_families_.emplace_back(cf_name, options_);
      }
    }
  } else {
    // We got column families from the OPTIONS file. In this case, the option
    // overrides from the CLI argument/specific subcommand only apply to the
    // column family specified by `--column_family_name`.
    auto column_families_iter =
        std::find_if(column_families_.begin(), column_families_.end(),
                     [this](const ColumnFamilyDescriptor& cf_desc) {
                       return cf_desc.name == column_family_name_;
                     });
    if (column_families_iter == column_families_.end()) {
      exec_state_ = LDBCommandExecuteResult::Failed(
          "Non-existing column family " + column_family_name_);
      return;
    }
    OverrideBaseCFOptions(&column_families_iter->options);
  }
}

bool LDBCommand::ParseKeyValue(const std::string& line, std::string* key,
                               std::string* value, bool is_key_hex,
                               bool is_value_hex) {
  size_t pos = line.find(DELIM);
  if (pos != std::string::npos) {
    *key = line.substr(0, pos);
    *value = line.substr(pos + strlen(DELIM));
    if (is_key_hex) {
      *key = HexToString(*key);
    }
    if (is_value_hex) {
      *value = HexToString(*value);
    }
    return true;
  } else {
    return false;
  }
}

/**
 * Make sure that ONLY the command-line options and flags expected by this
 * command are specified on the command-line.  Extraneous options are usually
 * the result of user error.
 * Returns true if all checks pass.  Else returns false, and prints an
 * appropriate error msg to stderr.
 */
bool LDBCommand::ValidateCmdLineOptions() {
  for (auto itr = option_map_.begin(); itr != option_map_.end(); ++itr) {
    if (std::find(valid_cmd_line_options_.begin(),
                  valid_cmd_line_options_.end(),
                  itr->first) == valid_cmd_line_options_.end()) {
      fprintf(stderr, "Invalid command-line option %s\n", itr->first.c_str());
      return false;
    }
  }

  for (std::vector<std::string>::const_iterator itr = flags_.begin();
       itr != flags_.end(); ++itr) {
    if (std::find(valid_cmd_line_options_.begin(),
                  valid_cmd_line_options_.end(),
                  *itr) == valid_cmd_line_options_.end()) {
      fprintf(stderr, "Invalid command-line flag %s\n", itr->c_str());
      return false;
    }
  }

  if (!NoDBOpen() && option_map_.find(ARG_DB) == option_map_.end() &&
      option_map_.find(ARG_PATH) == option_map_.end()) {
    fprintf(stderr, "Either %s or %s must be specified.\n", ARG_DB.c_str(),
            ARG_PATH.c_str());
    return false;
  }

  return true;
}

std::string LDBCommand::HexToString(const std::string& str) {
  std::string result;
  std::string::size_type len = str.length();
  if (len < 2 || str[0] != '0' || str[1] != 'x') {
    fprintf(stderr, "Invalid hex input %s.  Must start with 0x\n", str.c_str());
    throw "Invalid hex input";
  }
  if (!Slice(str.data() + 2, len - 2).DecodeHex(&result)) {
    throw "Invalid hex input";
  }
  return result;
}

std::string LDBCommand::StringToHex(const std::string& str) {
  std::string result("0x");
  result.append(Slice(str).ToString(true));
  return result;
}

std::string LDBCommand::PrintKeyValue(const std::string& key,
                                      const std::string& value, bool is_key_hex,
                                      bool is_value_hex) {
  std::string result;
  result.append(is_key_hex ? StringToHex(key) : key);
  result.append(DELIM);
  result.append(is_value_hex ? StringToHex(value) : value);
  return result;
}

std::string LDBCommand::PrintKeyValue(const std::string& key,
                                      const std::string& value, bool is_hex) {
  return PrintKeyValue(key, value, is_hex, is_hex);
}

std::string LDBCommand::HelpRangeCmdArgs() {
  std::ostringstream str_stream;
  str_stream << " ";
  str_stream << "[--" << ARG_FROM << "] ";
  str_stream << "[--" << ARG_TO << "] ";
  return str_stream.str();
}

bool LDBCommand::IsKeyHex(const std::map<std::string, std::string>& options,
                          const std::vector<std::string>& flags) {
  return (IsFlagPresent(flags, ARG_HEX) || IsFlagPresent(flags, ARG_KEY_HEX) ||
          ParseBooleanOption(options, ARG_HEX, false) ||
          ParseBooleanOption(options, ARG_KEY_HEX, false));
}

bool LDBCommand::IsValueHex(const std::map<std::string, std::string>& options,
                            const std::vector<std::string>& flags) {
  return (IsFlagPresent(flags, ARG_HEX) ||
          IsFlagPresent(flags, ARG_VALUE_HEX) ||
          ParseBooleanOption(options, ARG_HEX, false) ||
          ParseBooleanOption(options, ARG_VALUE_HEX, false));
}

bool LDBCommand::IsTryLoadOptions(
    const std::map<std::string, std::string>& options,
    const std::vector<std::string>& flags) {
  if (IsFlagPresent(flags, ARG_TRY_LOAD_OPTIONS)) {
    return true;
  }
  // if `DB` is specified and not explicitly to create a new db, default
  // `try_load_options` to true. The user could still disable that by set
  // `try_load_options=false`.
  // Note: Opening as TTL DB doesn't support `try_load_options`, so it's default
  // to false. TODO: TTL_DB may need to fix that, otherwise it's unable to open
  // DB which has incompatible setting with default options.
  bool default_val = (options.find(ARG_DB) != options.end()) &&
                     !IsFlagPresent(flags, ARG_CREATE_IF_MISSING) &&
                     !IsFlagPresent(flags, ARG_TTL);
  return ParseBooleanOption(options, ARG_TRY_LOAD_OPTIONS, default_val);
}

bool LDBCommand::ParseBooleanOption(
    const std::map<std::string, std::string>& options,
    const std::string& option, bool default_val) {
  auto itr = options.find(option);
  if (itr != options.end()) {
    std::string option_val = itr->second;
    return StringToBool(itr->second);
  }
  return default_val;
}

bool LDBCommand::StringToBool(std::string val) {
  std::transform(val.begin(), val.end(), val.begin(),
                 [](char ch) -> char { return (char)::tolower(ch); });

  if (val == "true") {
    return true;
  } else if (val == "false") {
    return false;
  } else {
    throw "Invalid value for boolean argument";
  }
}

CompactorCommand::CompactorCommand(
    const std::vector<std::string>& /*params*/,
    const std::map<std::string, std::string>& options,
    const std::vector<std::string>& flags)
    : LDBCommand(options, flags, false,
                 BuildCmdLineOptions({ARG_FROM, ARG_TO, ARG_HEX, ARG_KEY_HEX,
                                      ARG_VALUE_HEX, ARG_TTL})),
      null_from_(true),
      null_to_(true) {
  auto itr = options.find(ARG_FROM);
  if (itr != options.end()) {
    null_from_ = false;
    from_ = itr->second;
  }

  itr = options.find(ARG_TO);
  if (itr != options.end()) {
    null_to_ = false;
    to_ = itr->second;
  }

  if (is_key_hex_) {
    if (!null_from_) {
      from_ = HexToString(from_);
    }
    if (!null_to_) {
      to_ = HexToString(to_);
    }
  }
}

void CompactorCommand::Help(std::string& ret) {
  ret.append("  ");
  ret.append(CompactorCommand::Name());
  ret.append(HelpRangeCmdArgs());
  ret.append("\n");
}

void CompactorCommand::DoCommand() {
  if (!db_) {
    assert(GetExecuteState().IsFailed());
    return;
  }

  Slice* begin = nullptr;
  Slice* end = nullptr;
  if (!null_from_) {
    begin = new Slice(from_);
  }
  if (!null_to_) {
    end = new Slice(to_);
  }

  CompactRangeOptions cro;
  cro.bottommost_level_compaction = BottommostLevelCompaction::kForceOptimized;

  Status s = db_->CompactRange(cro, GetCfHandle(), begin, end);
  if (!s.ok()) {
    std::stringstream oss;
    oss << "Compaction failed: " << s.ToString();
    exec_state_ = LDBCommandExecuteResult::Failed(oss.str());
  } else {
    exec_state_ = LDBCommandExecuteResult::Succeed("");
  }

  delete begin;
  delete end;
}

// ---------------------------------------------------------------------------
const std::string DBLoaderCommand::ARG_DISABLE_WAL = "disable_wal";
const std::string DBLoaderCommand::ARG_BULK_LOAD = "bulk_load";
const std::string DBLoaderCommand::ARG_COMPACT = "compact";

DBLoaderCommand::DBLoaderCommand(
    const std::vector<std::string>& /*params*/,
    const std::map<std::string, std::string>& options,
    const std::vector<std::string>& flags)
    : LDBCommand(
          options, flags, false,
          BuildCmdLineOptions({ARG_HEX, ARG_KEY_HEX, ARG_VALUE_HEX, ARG_FROM,
                               ARG_TO, ARG_CREATE_IF_MISSING, ARG_DISABLE_WAL,
                               ARG_BULK_LOAD, ARG_COMPACT})),
      disable_wal_(false),
      bulk_load_(false),
      compact_(false) {
  create_if_missing_ = IsFlagPresent(flags, ARG_CREATE_IF_MISSING);
  disable_wal_ = IsFlagPresent(flags, ARG_DISABLE_WAL);
  bulk_load_ = IsFlagPresent(flags, ARG_BULK_LOAD);
  compact_ = IsFlagPresent(flags, ARG_COMPACT);
}

void DBLoaderCommand::Help(std::string& ret) {
  ret.append("  ");
  ret.append(DBLoaderCommand::Name());
  ret.append(" [--" + ARG_CREATE_IF_MISSING + "]");
  ret.append(" [--" + ARG_DISABLE_WAL + "]");
  ret.append(" [--" + ARG_BULK_LOAD + "]");
  ret.append(" [--" + ARG_COMPACT + "]");
  ret.append("\n");
}

void DBLoaderCommand::OverrideBaseOptions() {
  LDBCommand::OverrideBaseOptions();
  options_.create_if_missing = create_if_missing_;
  if (bulk_load_) {
    options_.PrepareForBulkLoad();
  }
}

void DBLoaderCommand::DoCommand() {
  if (!db_) {
    assert(GetExecuteState().IsFailed());
    return;
  }

  WriteOptions write_options;
  if (disable_wal_) {
    write_options.disableWAL = true;
  }

  int bad_lines = 0;
  std::string line;
  // prefer ifstream getline performance vs that from std::cin istream
  std::ifstream ifs_stdin("/dev/stdin");
  std::istream* istream_p = ifs_stdin.is_open() ? &ifs_stdin : &std::cin;
  Status s;
  while (s.ok() && getline(*istream_p, line, '\n')) {
    std::string key;
    std::string value;
    if (ParseKeyValue(line, &key, &value, is_key_hex_, is_value_hex_)) {
      s = db_->Put(write_options, GetCfHandle(), Slice(key), Slice(value));
    } else if (0 == line.find("Keys in range:")) {
      // ignore this line
    } else if (0 == line.find("Created bg thread 0x")) {
      // ignore this line
    } else {
      bad_lines ++;
    }
  }

  if (bad_lines > 0) {
    std::cout << "Warning: " << bad_lines << " bad lines ignored." << std::endl;
  }
  if (!s.ok()) {
    std::stringstream oss;
    oss << "Load failed: " << s.ToString();
    exec_state_ = LDBCommandExecuteResult::Failed(oss.str());
  }
  if (compact_ && s.ok()) {
    s = db_->CompactRange(CompactRangeOptions(), GetCfHandle(), nullptr,
                          nullptr);
  }
  if (!s.ok()) {
    std::stringstream oss;
    oss << "Compaction failed: " << s.ToString();
    exec_state_ = LDBCommandExecuteResult::Failed(oss.str());
  }
}

// ----------------------------------------------------------------------------

namespace {

void DumpManifestFile(Options options, std::string file, bool verbose, bool hex,
                      bool json, uint64_t sst_file_number = 0) {
  EnvOptions sopt;
  std::string dbname("dummy");
  std::shared_ptr<Cache> tc(NewLRUCache(options.max_open_files - 10,
                                        options.table_cache_numshardbits));
  // Notice we are using the default options not through SanitizeOptions(),
  // if VersionSet::DumpManifest() depends on any option done by
  // SanitizeOptions(), we need to initialize it manually.
  options.db_paths.emplace_back("dummy", 0);
  options.num_levels = 64;
  WriteController wc(options.delayed_write_rate);
  WriteBufferManager wb(options.db_write_buffer_size);
  ImmutableDBOptions immutable_db_options(options);
  VersionSet versions(dbname, &immutable_db_options, sopt, tc.get(), &wb, &wc,
                      /*block_cache_tracer=*/nullptr, /*io_tracer=*/nullptr,
<<<<<<< HEAD
                      /*db_session_id*/ "");
  Status s =
      versions.DumpManifest(options, file, verbose, hex, json, sst_file_number);
=======
                      /*db_id*/ "", /*db_session_id*/ "");
  Status s = versions.DumpManifest(options, file, verbose, hex, json);
>>>>>>> bf2c3351
  if (!s.ok()) {
    fprintf(stderr, "Error in processing file %s %s\n", file.c_str(),
            s.ToString().c_str());
  }
}

}  // namespace

const std::string ManifestDumpCommand::ARG_VERBOSE = "verbose";
const std::string ManifestDumpCommand::ARG_JSON = "json";
const std::string ManifestDumpCommand::ARG_PATH = "path";
const std::string ManifestDumpCommand::ARG_NUMBER = "sst_file_number";

void ManifestDumpCommand::Help(std::string& ret) {
  ret.append("  ");
  ret.append(ManifestDumpCommand::Name());
  ret.append(" [--" + ARG_VERBOSE + "]");
  ret.append(" [--" + ARG_JSON + "]");
  ret.append(" [--" + ARG_PATH + "=<path_to_manifest_file>]");
  ret.append(" [--" + ARG_NUMBER + "=<sst_file_number>]");
  ret.append("\n");
}

ManifestDumpCommand::ManifestDumpCommand(
    const std::vector<std::string>& /*params*/,
    const std::map<std::string, std::string>& options,
    const std::vector<std::string>& flags)
    : LDBCommand(options, flags, false,
                 BuildCmdLineOptions(
                     {ARG_VERBOSE, ARG_PATH, ARG_HEX, ARG_JSON, ARG_NUMBER})),
      verbose_(false),
      json_(false),
      path_(""),
      sst_file_number_(0) {
  verbose_ = IsFlagPresent(flags, ARG_VERBOSE);
  json_ = IsFlagPresent(flags, ARG_JSON);

  auto itr = options.find(ARG_PATH);
  if (itr != options.end()) {
    path_ = itr->second;
    if (path_.empty()) {
      exec_state_ = LDBCommandExecuteResult::Failed("--path: missing pathname");
    }
  }

  itr = options.find(ARG_NUMBER);
  if (itr != options.end()) {
    sst_file_number_ = ParseUint64(itr->second);
  }
}

void ManifestDumpCommand::DoCommand() {

  std::string manifestfile;

  if (!path_.empty()) {
    manifestfile = path_;
  } else {
    // We need to find the manifest file by searching the directory
    // containing the db for files of the form MANIFEST_[0-9]+

    std::vector<std::string> files;
    Status s = options_.env->GetChildren(db_path_, &files);
    if (!s.ok()) {
      std::string err_msg = s.ToString();
      err_msg.append(": Failed to list the content of ");
      err_msg.append(db_path_);
      exec_state_ = LDBCommandExecuteResult::Failed(err_msg);
      return;
    }
    const std::string kManifestNamePrefix = "MANIFEST-";
    std::string matched_file;
#ifdef OS_WIN
    const char kPathDelim = '\\';
#else
    const char kPathDelim = '/';
#endif
    for (const auto& file_path : files) {
      // Some Env::GetChildren() return absolute paths. Some directories' path
      // end with path delim, e.g. '/' or '\\'.
      size_t pos = file_path.find_last_of(kPathDelim);
      if (pos == file_path.size() - 1) {
        continue;
      }
      std::string fname;
      if (pos != std::string::npos) {
        // Absolute path.
        fname.assign(file_path, pos + 1, file_path.size() - pos - 1);
      } else {
        fname = file_path;
      }
      uint64_t file_num = 0;
      FileType file_type = kWalFile;  // Just for initialization
      if (ParseFileName(fname, &file_num, &file_type) &&
          file_type == kDescriptorFile) {
        if (!matched_file.empty()) {
          exec_state_ = LDBCommandExecuteResult::Failed(
              "Multiple MANIFEST files found; use --path to select one");
          return;
        } else {
          matched_file.swap(fname);
        }
      }
    }
    if (matched_file.empty()) {
      std::string err_msg("No MANIFEST found in ");
      err_msg.append(db_path_);
      exec_state_ = LDBCommandExecuteResult::Failed(err_msg);
      return;
    }
    if (db_path_.back() != '/') {
      db_path_.append("/");
    }
    manifestfile = db_path_ + matched_file;
  }

  if (verbose_) {
    fprintf(stdout, "Processing Manifest file %s\n", manifestfile.c_str());
  }

  DumpManifestFile(options_, manifestfile, verbose_, is_key_hex_, json_,
                   sst_file_number_);

  if (verbose_) {
    fprintf(stdout, "Processing Manifest file %s done\n", manifestfile.c_str());
  }
}

// ----------------------------------------------------------------------------
namespace {

Status GetLiveFilesChecksumInfoFromVersionSet(Options options,
                                              const std::string& db_path,
                                              FileChecksumList* checksum_list) {
  EnvOptions sopt;
  Status s;
  std::string dbname(db_path);
  std::shared_ptr<Cache> tc(NewLRUCache(options.max_open_files - 10,
                                        options.table_cache_numshardbits));
  // Notice we are using the default options not through SanitizeOptions(),
  // if VersionSet::GetLiveFilesChecksumInfo depends on any option done by
  // SanitizeOptions(), we need to initialize it manually.
  options.db_paths.emplace_back(db_path, 0);
  options.num_levels = 64;
  WriteController wc(options.delayed_write_rate);
  WriteBufferManager wb(options.db_write_buffer_size);
  ImmutableDBOptions immutable_db_options(options);
  VersionSet versions(dbname, &immutable_db_options, sopt, tc.get(), &wb, &wc,
                      /*block_cache_tracer=*/nullptr, /*io_tracer=*/nullptr,
                      /*db_id*/ "", /*db_session_id*/ "");
  std::vector<std::string> cf_name_list;
  s = versions.ListColumnFamilies(&cf_name_list, db_path,
                                  immutable_db_options.fs.get());
  if (s.ok()) {
    std::vector<ColumnFamilyDescriptor> cf_list;
    for (const auto& name : cf_name_list) {
      cf_list.emplace_back(name, ColumnFamilyOptions(options));
    }
    s = versions.Recover(cf_list, true);
  }
  if (s.ok()) {
    s = versions.GetLiveFilesChecksumInfo(checksum_list);
  }
  return s;
}

}  // namespace

const std::string FileChecksumDumpCommand::ARG_PATH = "path";

void FileChecksumDumpCommand::Help(std::string& ret) {
  ret.append("  ");
  ret.append(FileChecksumDumpCommand::Name());
  ret.append(" [--" + ARG_PATH + "=<path_to_manifest_file>]");
  ret.append("\n");
}

FileChecksumDumpCommand::FileChecksumDumpCommand(
    const std::vector<std::string>& /*params*/,
    const std::map<std::string, std::string>& options,
    const std::vector<std::string>& flags)
    : LDBCommand(options, flags, false,
                 BuildCmdLineOptions({ARG_PATH, ARG_HEX})),
      path_("") {
  auto itr = options.find(ARG_PATH);
  if (itr != options.end()) {
    path_ = itr->second;
    if (path_.empty()) {
      exec_state_ = LDBCommandExecuteResult::Failed("--path: missing pathname");
    }
  }
  is_checksum_hex_ = IsFlagPresent(flags, ARG_HEX);
}

void FileChecksumDumpCommand::DoCommand() {
  // print out the checksum information in the following format:
  //  sst file number, checksum function name, checksum value
  //  sst file number, checksum function name, checksum value
  //  ......

  std::unique_ptr<FileChecksumList> checksum_list(NewFileChecksumList());
  Status s = GetLiveFilesChecksumInfoFromVersionSet(options_, db_path_,
                                                    checksum_list.get());
  if (s.ok() && checksum_list != nullptr) {
    std::vector<uint64_t> file_numbers;
    std::vector<std::string> checksums;
    std::vector<std::string> checksum_func_names;
    s = checksum_list->GetAllFileChecksums(&file_numbers, &checksums,
                                           &checksum_func_names);
    if (s.ok()) {
      for (size_t i = 0; i < file_numbers.size(); i++) {
        assert(i < file_numbers.size());
        assert(i < checksums.size());
        assert(i < checksum_func_names.size());
        std::string checksum;
        if (is_checksum_hex_) {
          checksum = StringToHex(checksums[i]);
        } else {
          checksum = std::move(checksums[i]);
        }
        fprintf(stdout, "%" PRId64 ", %s, %s\n", file_numbers[i],
                checksum_func_names[i].c_str(), checksum.c_str());
      }
      fprintf(stdout, "Print SST file checksum information finished \n");
    }
  }

  if (!s.ok()) {
    exec_state_ = LDBCommandExecuteResult::Failed(s.ToString());
  }
}

// ----------------------------------------------------------------------------

void GetPropertyCommand::Help(std::string& ret) {
  ret.append("  ");
  ret.append(GetPropertyCommand::Name());
  ret.append(" <property_name>");
  ret.append("\n");
}

GetPropertyCommand::GetPropertyCommand(
    const std::vector<std::string>& params,
    const std::map<std::string, std::string>& options,
    const std::vector<std::string>& flags)
    : LDBCommand(options, flags, true, BuildCmdLineOptions({})) {
  if (params.size() != 1) {
    exec_state_ =
        LDBCommandExecuteResult::Failed("property name must be specified");
  } else {
    property_ = params[0];
  }
}

void GetPropertyCommand::DoCommand() {
  if (!db_) {
    assert(GetExecuteState().IsFailed());
    return;
  }

  std::map<std::string, std::string> value_map;
  std::string value;

  // Rather than having different ldb command for map properties vs. string
  // properties, we simply try Map property first. (This order only chosen
  // because I prefer the map-style output for
  // "rocksdb.aggregated-table-properties".)
  if (db_->GetMapProperty(GetCfHandle(), property_, &value_map)) {
    if (value_map.empty()) {
      fprintf(stdout, "%s: <empty map>\n", property_.c_str());
    } else {
      for (auto& e : value_map) {
        fprintf(stdout, "%s.%s: %s\n", property_.c_str(), e.first.c_str(),
                e.second.c_str());
      }
    }
  } else if (db_->GetProperty(GetCfHandle(), property_, &value)) {
    fprintf(stdout, "%s: %s\n", property_.c_str(), value.c_str());
  } else {
    exec_state_ =
        LDBCommandExecuteResult::Failed("failed to get property: " + property_);
  }
}

// ----------------------------------------------------------------------------

void ListColumnFamiliesCommand::Help(std::string& ret) {
  ret.append("  ");
  ret.append(ListColumnFamiliesCommand::Name());
  ret.append("\n");
}

ListColumnFamiliesCommand::ListColumnFamiliesCommand(
    const std::vector<std::string>& /*params*/,
    const std::map<std::string, std::string>& options,
    const std::vector<std::string>& flags)
    : LDBCommand(options, flags, false, BuildCmdLineOptions({})) {}

void ListColumnFamiliesCommand::DoCommand() {
  std::vector<std::string> column_families;
  Status s = DB::ListColumnFamilies(options_, db_path_, &column_families);
  if (!s.ok()) {
    fprintf(stderr, "Error in processing db %s %s\n", db_path_.c_str(),
            s.ToString().c_str());
  } else {
    fprintf(stdout, "Column families in %s: \n{", db_path_.c_str());
    bool first = true;
    for (auto cf : column_families) {
      if (!first) {
        fprintf(stdout, ", ");
      }
      first = false;
      fprintf(stdout, "%s", cf.c_str());
    }
    fprintf(stdout, "}\n");
  }
}

void CreateColumnFamilyCommand::Help(std::string& ret) {
  ret.append("  ");
  ret.append(CreateColumnFamilyCommand::Name());
  ret.append(" --db=<db_path> <new_column_family_name>");
  ret.append("\n");
}

CreateColumnFamilyCommand::CreateColumnFamilyCommand(
    const std::vector<std::string>& params,
    const std::map<std::string, std::string>& options,
    const std::vector<std::string>& flags)
    : LDBCommand(options, flags, true, {ARG_DB}) {
  if (params.size() != 1) {
    exec_state_ = LDBCommandExecuteResult::Failed(
        "new column family name must be specified");
  } else {
    new_cf_name_ = params[0];
  }
}

void CreateColumnFamilyCommand::DoCommand() {
  if (!db_) {
    assert(GetExecuteState().IsFailed());
    return;
  }
  ColumnFamilyHandle* new_cf_handle = nullptr;
  Status st = db_->CreateColumnFamily(options_, new_cf_name_, &new_cf_handle);
  if (st.ok()) {
    fprintf(stdout, "OK\n");
  } else {
    exec_state_ = LDBCommandExecuteResult::Failed(
        "Fail to create new column family: " + st.ToString());
  }
  delete new_cf_handle;
  CloseDB();
}

void DropColumnFamilyCommand::Help(std::string& ret) {
  ret.append("  ");
  ret.append(DropColumnFamilyCommand::Name());
  ret.append(" --db=<db_path> <column_family_name_to_drop>");
  ret.append("\n");
}

DropColumnFamilyCommand::DropColumnFamilyCommand(
    const std::vector<std::string>& params,
    const std::map<std::string, std::string>& options,
    const std::vector<std::string>& flags)
    : LDBCommand(options, flags, true, {ARG_DB}) {
  if (params.size() != 1) {
    exec_state_ = LDBCommandExecuteResult::Failed(
        "The name of column family to drop must be specified");
  } else {
    cf_name_to_drop_ = params[0];
  }
}

void DropColumnFamilyCommand::DoCommand() {
  if (!db_) {
    assert(GetExecuteState().IsFailed());
    return;
  }
  auto iter = cf_handles_.find(cf_name_to_drop_);
  if (iter == cf_handles_.end()) {
    exec_state_ = LDBCommandExecuteResult::Failed(
        "Column family: " + cf_name_to_drop_ + " doesn't exist in db.");
    return;
  }
  ColumnFamilyHandle* cf_handle_to_drop = iter->second;
  Status st = db_->DropColumnFamily(cf_handle_to_drop);
  if (st.ok()) {
    fprintf(stdout, "OK\n");
  } else {
    exec_state_ = LDBCommandExecuteResult::Failed(
        "Fail to drop column family: " + st.ToString());
  }
  CloseDB();
}

// ----------------------------------------------------------------------------
namespace {

// This function only called when it's the sane case of >1 buckets in time-range
// Also called only when timekv falls between ttl_start and ttl_end provided
void IncBucketCounts(std::vector<uint64_t>& bucket_counts, int ttl_start,
                     int time_range, int bucket_size, int timekv,
                     int num_buckets) {
#ifdef NDEBUG
  (void)time_range;
  (void)num_buckets;
#endif
  assert(time_range > 0 && timekv >= ttl_start && bucket_size > 0 &&
    timekv < (ttl_start + time_range) && num_buckets > 1);
  int bucket = (timekv - ttl_start) / bucket_size;
  bucket_counts[bucket]++;
}

void PrintBucketCounts(const std::vector<uint64_t>& bucket_counts,
                       int ttl_start, int ttl_end, int bucket_size,
                       int num_buckets) {
  int time_point = ttl_start;
  for(int i = 0; i < num_buckets - 1; i++, time_point += bucket_size) {
    fprintf(stdout, "Keys in range %s to %s : %lu\n",
            TimeToHumanString(time_point).c_str(),
            TimeToHumanString(time_point + bucket_size).c_str(),
            (unsigned long)bucket_counts[i]);
  }
  fprintf(stdout, "Keys in range %s to %s : %lu\n",
          TimeToHumanString(time_point).c_str(),
          TimeToHumanString(ttl_end).c_str(),
          (unsigned long)bucket_counts[num_buckets - 1]);
}

}  // namespace

const std::string InternalDumpCommand::ARG_COUNT_ONLY = "count_only";
const std::string InternalDumpCommand::ARG_COUNT_DELIM = "count_delim";
const std::string InternalDumpCommand::ARG_STATS = "stats";
const std::string InternalDumpCommand::ARG_INPUT_KEY_HEX = "input_key_hex";

InternalDumpCommand::InternalDumpCommand(
    const std::vector<std::string>& /*params*/,
    const std::map<std::string, std::string>& options,
    const std::vector<std::string>& flags)
    : LDBCommand(options, flags, true,
                 BuildCmdLineOptions(
                     {ARG_HEX, ARG_KEY_HEX, ARG_VALUE_HEX, ARG_FROM, ARG_TO,
                      ARG_MAX_KEYS, ARG_COUNT_ONLY, ARG_COUNT_DELIM, ARG_STATS,
                      ARG_INPUT_KEY_HEX, ARG_DECODE_BLOB_INDEX})),
      has_from_(false),
      has_to_(false),
      max_keys_(-1),
      delim_("."),
      count_only_(false),
      count_delim_(false),
      print_stats_(false),
      is_input_key_hex_(false),
      decode_blob_index_(false) {
  has_from_ = ParseStringOption(options, ARG_FROM, &from_);
  has_to_ = ParseStringOption(options, ARG_TO, &to_);

  ParseIntOption(options, ARG_MAX_KEYS, max_keys_, exec_state_);
  auto itr = options.find(ARG_COUNT_DELIM);
  if (itr != options.end()) {
    delim_ = itr->second;
    count_delim_ = true;
   // fprintf(stdout,"delim = %c\n",delim_[0]);
  } else {
    count_delim_ = IsFlagPresent(flags, ARG_COUNT_DELIM);
    delim_=".";
  }

  print_stats_ = IsFlagPresent(flags, ARG_STATS);
  count_only_ = IsFlagPresent(flags, ARG_COUNT_ONLY);
  is_input_key_hex_ = IsFlagPresent(flags, ARG_INPUT_KEY_HEX);
  decode_blob_index_ = IsFlagPresent(flags, ARG_DECODE_BLOB_INDEX);

  if (is_input_key_hex_) {
    if (has_from_) {
      from_ = HexToString(from_);
    }
    if (has_to_) {
      to_ = HexToString(to_);
    }
  }
}

void InternalDumpCommand::Help(std::string& ret) {
  ret.append("  ");
  ret.append(InternalDumpCommand::Name());
  ret.append(HelpRangeCmdArgs());
  ret.append(" [--" + ARG_INPUT_KEY_HEX + "]");
  ret.append(" [--" + ARG_MAX_KEYS + "=<N>]");
  ret.append(" [--" + ARG_COUNT_ONLY + "]");
  ret.append(" [--" + ARG_COUNT_DELIM + "=<char>]");
  ret.append(" [--" + ARG_STATS + "]");
  ret.append(" [--" + ARG_DECODE_BLOB_INDEX + "]");
  ret.append("\n");
}

void InternalDumpCommand::DoCommand() {
  if (!db_) {
    assert(GetExecuteState().IsFailed());
    return;
  }

  if (print_stats_) {
    std::string stats;
    if (db_->GetProperty(GetCfHandle(), "rocksdb.stats", &stats)) {
      fprintf(stdout, "%s\n", stats.c_str());
    }
  }

  // Cast as DBImpl to get internal iterator
  std::vector<KeyVersion> key_versions;
  Status st = GetAllKeyVersions(db_, GetCfHandle(), from_, to_, max_keys_,
                                &key_versions);
  if (!st.ok()) {
    exec_state_ = LDBCommandExecuteResult::Failed(st.ToString());
    return;
  }
  std::string rtype1, rtype2, row, val;
  rtype2 = "";
  uint64_t c=0;
  uint64_t s1=0,s2=0;

  long long count = 0;
  for (auto& key_version : key_versions) {
    ValueType value_type = static_cast<ValueType>(key_version.type);
    InternalKey ikey(key_version.user_key, key_version.sequence, value_type);
    if (has_to_ && ikey.user_key() == to_) {
      // GetAllKeyVersions() includes keys with user key `to_`, but idump has
      // traditionally excluded such keys.
      break;
    }
    ++count;
    int k;
    if (count_delim_) {
      rtype1 = "";
      s1=0;
      row = ikey.Encode().ToString();
      val = key_version.value;
      for(k=0;row[k]!='\x01' && row[k]!='\0';k++)
        s1++;
      for(k=0;val[k]!='\x01' && val[k]!='\0';k++)
        s1++;
      for(int j=0;row[j]!=delim_[0] && row[j]!='\0' && row[j]!='\x01';j++)
        rtype1+=row[j];
      if(rtype2.compare("") && rtype2.compare(rtype1)!=0) {
        fprintf(stdout, "%s => count:%" PRIu64 "\tsize:%" PRIu64 "\n",
                rtype2.c_str(), c, s2);
        c=1;
        s2=s1;
        rtype2 = rtype1;
      } else {
        c++;
        s2+=s1;
        rtype2=rtype1;
      }
    }

    if (!count_only_ && !count_delim_) {
      std::string key = ikey.DebugString(is_key_hex_);
      Slice value(key_version.value);
      if (!decode_blob_index_ || value_type != kTypeBlobIndex) {
        fprintf(stdout, "%s => %s\n", key.c_str(),
                value.ToString(is_value_hex_).c_str());
      } else {
        BlobIndex blob_index;

        const Status s = blob_index.DecodeFrom(value);
        if (!s.ok()) {
          fprintf(stderr, "%s => error decoding blob index =>\n", key.c_str());
        } else {
          fprintf(stdout, "%s => %s\n", key.c_str(),
                  blob_index.DebugString(is_value_hex_).c_str());
        }
      }
    }

    // Terminate if maximum number of keys have been dumped
    if (max_keys_ > 0 && count >= max_keys_) break;
  }
  if(count_delim_) {
    fprintf(stdout, "%s => count:%" PRIu64 "\tsize:%" PRIu64 "\n",
            rtype2.c_str(), c, s2);
  } else {
    fprintf(stdout, "Internal keys in range: %lld\n", count);
  }
}

const std::string DBDumperCommand::ARG_COUNT_ONLY = "count_only";
const std::string DBDumperCommand::ARG_COUNT_DELIM = "count_delim";
const std::string DBDumperCommand::ARG_STATS = "stats";
const std::string DBDumperCommand::ARG_TTL_BUCKET = "bucket";

DBDumperCommand::DBDumperCommand(
    const std::vector<std::string>& /*params*/,
    const std::map<std::string, std::string>& options,
    const std::vector<std::string>& flags)
    : LDBCommand(
          options, flags, true,
          BuildCmdLineOptions(
              {ARG_TTL, ARG_HEX, ARG_KEY_HEX, ARG_VALUE_HEX, ARG_FROM, ARG_TO,
               ARG_MAX_KEYS, ARG_COUNT_ONLY, ARG_COUNT_DELIM, ARG_STATS,
               ARG_TTL_START, ARG_TTL_END, ARG_TTL_BUCKET, ARG_TIMESTAMP,
               ARG_PATH, ARG_DECODE_BLOB_INDEX, ARG_DUMP_UNCOMPRESSED_BLOBS})),
      null_from_(true),
      null_to_(true),
      max_keys_(-1),
      count_only_(false),
      count_delim_(false),
      print_stats_(false),
      decode_blob_index_(false) {
  auto itr = options.find(ARG_FROM);
  if (itr != options.end()) {
    null_from_ = false;
    from_ = itr->second;
  }

  itr = options.find(ARG_TO);
  if (itr != options.end()) {
    null_to_ = false;
    to_ = itr->second;
  }

  itr = options.find(ARG_MAX_KEYS);
  if (itr != options.end()) {
    try {
#if defined(CYGWIN)
      max_keys_ = strtol(itr->second.c_str(), 0, 10);
#else
      max_keys_ = std::stoi(itr->second);
#endif
    } catch (const std::invalid_argument&) {
      exec_state_ = LDBCommandExecuteResult::Failed(ARG_MAX_KEYS +
                                                    " has an invalid value");
    } catch (const std::out_of_range&) {
      exec_state_ = LDBCommandExecuteResult::Failed(
          ARG_MAX_KEYS + " has a value out-of-range");
    }
  }
  itr = options.find(ARG_COUNT_DELIM);
  if (itr != options.end()) {
    delim_ = itr->second;
    count_delim_ = true;
  } else {
    count_delim_ = IsFlagPresent(flags, ARG_COUNT_DELIM);
    delim_=".";
  }

  print_stats_ = IsFlagPresent(flags, ARG_STATS);
  count_only_ = IsFlagPresent(flags, ARG_COUNT_ONLY);
  decode_blob_index_ = IsFlagPresent(flags, ARG_DECODE_BLOB_INDEX);
  dump_uncompressed_blobs_ = IsFlagPresent(flags, ARG_DUMP_UNCOMPRESSED_BLOBS);

  if (is_key_hex_) {
    if (!null_from_) {
      from_ = HexToString(from_);
    }
    if (!null_to_) {
      to_ = HexToString(to_);
    }
  }

  itr = options.find(ARG_PATH);
  if (itr != options.end()) {
    path_ = itr->second;
    if (db_path_.empty()) {
      db_path_ = path_;
    }
  }
}

void DBDumperCommand::Help(std::string& ret) {
  ret.append("  ");
  ret.append(DBDumperCommand::Name());
  ret.append(HelpRangeCmdArgs());
  ret.append(" [--" + ARG_TTL + "]");
  ret.append(" [--" + ARG_MAX_KEYS + "=<N>]");
  ret.append(" [--" + ARG_TIMESTAMP + "]");
  ret.append(" [--" + ARG_COUNT_ONLY + "]");
  ret.append(" [--" + ARG_COUNT_DELIM + "=<char>]");
  ret.append(" [--" + ARG_STATS + "]");
  ret.append(" [--" + ARG_TTL_BUCKET + "=<N>]");
  ret.append(" [--" + ARG_TTL_START + "=<N>:- is inclusive]");
  ret.append(" [--" + ARG_TTL_END + "=<N>:- is exclusive]");
  ret.append(" [--" + ARG_PATH + "=<path_to_a_file>]");
  ret.append(" [--" + ARG_DECODE_BLOB_INDEX + "]");
  ret.append(" [--" + ARG_DUMP_UNCOMPRESSED_BLOBS + "]");
  ret.append("\n");
}

/**
 * Handles two separate cases:
 *
 * 1) --db is specified - just dump the database.
 *
 * 2) --path is specified - determine based on file extension what dumping
 *    function to call. Please note that we intentionally use the extension
 *    and avoid probing the file contents under the assumption that renaming
 *    the files is not a supported scenario.
 *
 */
void DBDumperCommand::DoCommand() {
  if (!db_) {
    assert(!path_.empty());
    std::string fileName = GetFileNameFromPath(path_);
    uint64_t number;
    FileType type;

    exec_state_ = LDBCommandExecuteResult::Succeed("");

    if (!ParseFileName(fileName, &number, &type)) {
      exec_state_ =
          LDBCommandExecuteResult::Failed("Can't parse file type: " + path_);
      return;
    }

    switch (type) {
      case kWalFile:
        // TODO(myabandeh): allow configuring is_write_commited
        DumpWalFile(options_, path_, /* print_header_ */ true,
                    /* print_values_ */ true, true /* is_write_commited */,
                    &exec_state_);
        break;
      case kTableFile:
        DumpSstFile(options_, path_, is_key_hex_, /* show_properties */ true,
                    decode_blob_index_, from_, to_);
        break;
      case kDescriptorFile:
        DumpManifestFile(options_, path_, /* verbose_ */ false, is_key_hex_,
                         /*  json_ */ false);
        break;
      case kBlobFile:
        DumpBlobFile(path_, is_key_hex_, is_value_hex_,
                     dump_uncompressed_blobs_);
        break;
      default:
        exec_state_ = LDBCommandExecuteResult::Failed(
            "File type not supported: " + path_);
        break;
    }

  } else {
    DoDumpCommand();
  }
}

void DBDumperCommand::DoDumpCommand() {
  assert(nullptr != db_);
  assert(path_.empty());

  // Parse command line args
  uint64_t count = 0;
  if (print_stats_) {
    std::string stats;
    if (db_->GetProperty("rocksdb.stats", &stats)) {
      fprintf(stdout, "%s\n", stats.c_str());
    }
  }

  // Setup key iterator
  ReadOptions scan_read_opts;
  scan_read_opts.total_order_seek = true;
  Iterator* iter = db_->NewIterator(scan_read_opts, GetCfHandle());
  Status st = iter->status();
  if (!st.ok()) {
    exec_state_ =
        LDBCommandExecuteResult::Failed("Iterator error." + st.ToString());
  }

  if (!null_from_) {
    iter->Seek(from_);
  } else {
    iter->SeekToFirst();
  }

  int max_keys = max_keys_;
  int ttl_start;
  if (!ParseIntOption(option_map_, ARG_TTL_START, ttl_start, exec_state_)) {
    ttl_start = DBWithTTLImpl::kMinTimestamp;  // TTL introduction time
  }
  int ttl_end;
  if (!ParseIntOption(option_map_, ARG_TTL_END, ttl_end, exec_state_)) {
    ttl_end = DBWithTTLImpl::kMaxTimestamp;  // Max time allowed by TTL feature
  }
  if (ttl_end < ttl_start) {
    fprintf(stderr, "Error: End time can't be less than start time\n");
    delete iter;
    return;
  }
  int time_range = ttl_end - ttl_start;
  int bucket_size;
  if (!ParseIntOption(option_map_, ARG_TTL_BUCKET, bucket_size, exec_state_) ||
      bucket_size <= 0) {
    bucket_size = time_range; // Will have just 1 bucket by default
  }
  //cretaing variables for row count of each type
  std::string rtype1, rtype2, row, val;
  rtype2 = "";
  uint64_t c=0;
  uint64_t s1=0,s2=0;

  // At this point, bucket_size=0 => time_range=0
  int num_buckets = (bucket_size >= time_range)
                        ? 1
                        : ((time_range + bucket_size - 1) / bucket_size);
  std::vector<uint64_t> bucket_counts(num_buckets, 0);
  if (is_db_ttl_ && !count_only_ && timestamp_ && !count_delim_) {
    fprintf(stdout, "Dumping key-values from %s to %s\n",
            TimeToHumanString(ttl_start).c_str(),
            TimeToHumanString(ttl_end).c_str());
  }

  HistogramImpl vsize_hist;

  for (; iter->Valid(); iter->Next()) {
    int rawtime = 0;
    // If end marker was specified, we stop before it
    if (!null_to_ && (iter->key().ToString() >= to_))
      break;
    // Terminate if maximum number of keys have been dumped
    if (max_keys == 0)
      break;
    if (is_db_ttl_) {
      TtlIterator* it_ttl = static_cast_with_check<TtlIterator>(iter);
      rawtime = it_ttl->ttl_timestamp();
      if (rawtime < ttl_start || rawtime >= ttl_end) {
        continue;
      }
    }
    if (max_keys > 0) {
      --max_keys;
    }
    if (is_db_ttl_ && num_buckets > 1) {
      IncBucketCounts(bucket_counts, ttl_start, time_range, bucket_size,
                      rawtime, num_buckets);
    }
    ++count;
    if (count_delim_) {
      rtype1 = "";
      row = iter->key().ToString();
      val = iter->value().ToString();
      s1 = row.size()+val.size();
      for(int j=0;row[j]!=delim_[0] && row[j]!='\0';j++)
        rtype1+=row[j];
      if(rtype2.compare("") && rtype2.compare(rtype1)!=0) {
        fprintf(stdout, "%s => count:%" PRIu64 "\tsize:%" PRIu64 "\n",
                rtype2.c_str(), c, s2);
        c=1;
        s2=s1;
        rtype2 = rtype1;
      } else {
          c++;
          s2+=s1;
          rtype2=rtype1;
      }

    }

    if (count_only_) {
      vsize_hist.Add(iter->value().size());
    }

    if (!count_only_ && !count_delim_) {
      if (is_db_ttl_ && timestamp_) {
        fprintf(stdout, "%s ", TimeToHumanString(rawtime).c_str());
      }
      std::string str =
          PrintKeyValue(iter->key().ToString(), iter->value().ToString(),
                        is_key_hex_, is_value_hex_);
      fprintf(stdout, "%s\n", str.c_str());
    }
  }

  if (num_buckets > 1 && is_db_ttl_) {
    PrintBucketCounts(bucket_counts, ttl_start, ttl_end, bucket_size,
                      num_buckets);
  } else if(count_delim_) {
    fprintf(stdout, "%s => count:%" PRIu64 "\tsize:%" PRIu64 "\n",
            rtype2.c_str(), c, s2);
  } else {
    fprintf(stdout, "Keys in range: %" PRIu64 "\n", count);
  }

  if (count_only_) {
    fprintf(stdout, "Value size distribution: \n");
    fprintf(stdout, "%s\n", vsize_hist.ToString().c_str());
  }
  // Clean up
  delete iter;
}

const std::string ReduceDBLevelsCommand::ARG_NEW_LEVELS = "new_levels";
const std::string ReduceDBLevelsCommand::ARG_PRINT_OLD_LEVELS =
    "print_old_levels";

ReduceDBLevelsCommand::ReduceDBLevelsCommand(
    const std::vector<std::string>& /*params*/,
    const std::map<std::string, std::string>& options,
    const std::vector<std::string>& flags)
    : LDBCommand(options, flags, false,
                 BuildCmdLineOptions({ARG_NEW_LEVELS, ARG_PRINT_OLD_LEVELS})),
      old_levels_(1 << 7),
      new_levels_(-1),
      print_old_levels_(false) {
  ParseIntOption(option_map_, ARG_NEW_LEVELS, new_levels_, exec_state_);
  print_old_levels_ = IsFlagPresent(flags, ARG_PRINT_OLD_LEVELS);

  if(new_levels_ <= 0) {
    exec_state_ = LDBCommandExecuteResult::Failed(
        " Use --" + ARG_NEW_LEVELS + " to specify a new level number\n");
  }
}

std::vector<std::string> ReduceDBLevelsCommand::PrepareArgs(
    const std::string& db_path, int new_levels, bool print_old_level) {
  std::vector<std::string> ret;
  ret.push_back("reduce_levels");
  ret.push_back("--" + ARG_DB + "=" + db_path);
  ret.push_back("--" + ARG_NEW_LEVELS + "=" + std::to_string(new_levels));
  if(print_old_level) {
    ret.push_back("--" + ARG_PRINT_OLD_LEVELS);
  }
  return ret;
}

void ReduceDBLevelsCommand::Help(std::string& ret) {
  ret.append("  ");
  ret.append(ReduceDBLevelsCommand::Name());
  ret.append(" --" + ARG_NEW_LEVELS + "=<New number of levels>");
  ret.append(" [--" + ARG_PRINT_OLD_LEVELS + "]");
  ret.append("\n");
}

void ReduceDBLevelsCommand::OverrideBaseCFOptions(
    ColumnFamilyOptions* cf_opts) {
  LDBCommand::OverrideBaseCFOptions(cf_opts);
  cf_opts->num_levels = old_levels_;
  cf_opts->max_bytes_for_level_multiplier_additional.resize(cf_opts->num_levels,
                                                            1);
  // Disable size compaction
  cf_opts->max_bytes_for_level_base = 1ULL << 50;
  cf_opts->max_bytes_for_level_multiplier = 1;
}

Status ReduceDBLevelsCommand::GetOldNumOfLevels(Options& opt,
    int* levels) {
  ImmutableDBOptions db_options(opt);
  EnvOptions soptions;
  std::shared_ptr<Cache> tc(
      NewLRUCache(opt.max_open_files - 10, opt.table_cache_numshardbits));
  const InternalKeyComparator cmp(opt.comparator);
  WriteController wc(opt.delayed_write_rate);
  WriteBufferManager wb(opt.db_write_buffer_size);
  VersionSet versions(db_path_, &db_options, soptions, tc.get(), &wb, &wc,
                      /*block_cache_tracer=*/nullptr, /*io_tracer=*/nullptr,
                      /*db_id*/ "", /*db_session_id*/ "");
  std::vector<ColumnFamilyDescriptor> dummy;
  ColumnFamilyDescriptor dummy_descriptor(kDefaultColumnFamilyName,
                                          ColumnFamilyOptions(opt));
  dummy.push_back(dummy_descriptor);
  // We rely the VersionSet::Recover to tell us the internal data structures
  // in the db. And the Recover() should never do any change
  // (like LogAndApply) to the manifest file.
  Status st = versions.Recover(dummy);
  if (!st.ok()) {
    return st;
  }
  int max = -1;
  auto default_cfd = versions.GetColumnFamilySet()->GetDefault();
  for (int i = 0; i < default_cfd->NumberLevels(); i++) {
    if (default_cfd->current()->storage_info()->NumLevelFiles(i)) {
      max = i;
    }
  }

  *levels = max + 1;
  return st;
}

void ReduceDBLevelsCommand::DoCommand() {
  if (new_levels_ <= 1) {
    exec_state_ =
        LDBCommandExecuteResult::Failed("Invalid number of levels.\n");
    return;
  }

  Status st;
  PrepareOptions();
  int old_level_num = -1;
  st = GetOldNumOfLevels(options_, &old_level_num);
  if (!st.ok()) {
    exec_state_ = LDBCommandExecuteResult::Failed(st.ToString());
    return;
  }

  if (print_old_levels_) {
    fprintf(stdout, "The old number of levels in use is %d\n", old_level_num);
  }

  if (old_level_num <= new_levels_) {
    return;
  }

  old_levels_ = old_level_num;

  OpenDB();
  if (exec_state_.IsFailed()) {
    return;
  }
  assert(db_ != nullptr);
  // Compact the whole DB to put all files to the highest level.
  fprintf(stdout, "Compacting the db...\n");
  st =
      db_->CompactRange(CompactRangeOptions(), GetCfHandle(), nullptr, nullptr);

  CloseDB();

  if (st.ok()) {
    EnvOptions soptions;
    st = VersionSet::ReduceNumberOfLevels(db_path_, &options_, soptions,
                                          new_levels_);
  }
  if (!st.ok()) {
    exec_state_ = LDBCommandExecuteResult::Failed(st.ToString());
    return;
  }
}

const std::string ChangeCompactionStyleCommand::ARG_OLD_COMPACTION_STYLE =
    "old_compaction_style";
const std::string ChangeCompactionStyleCommand::ARG_NEW_COMPACTION_STYLE =
    "new_compaction_style";

ChangeCompactionStyleCommand::ChangeCompactionStyleCommand(
    const std::vector<std::string>& /*params*/,
    const std::map<std::string, std::string>& options,
    const std::vector<std::string>& flags)
    : LDBCommand(options, flags, false,
                 BuildCmdLineOptions(
                     {ARG_OLD_COMPACTION_STYLE, ARG_NEW_COMPACTION_STYLE})),
      old_compaction_style_(-1),
      new_compaction_style_(-1) {
  ParseIntOption(option_map_, ARG_OLD_COMPACTION_STYLE, old_compaction_style_,
    exec_state_);
  if (old_compaction_style_ != kCompactionStyleLevel &&
     old_compaction_style_ != kCompactionStyleUniversal) {
    exec_state_ = LDBCommandExecuteResult::Failed(
        "Use --" + ARG_OLD_COMPACTION_STYLE + " to specify old compaction " +
        "style. Check ldb help for proper compaction style value.\n");
    return;
  }

  ParseIntOption(option_map_, ARG_NEW_COMPACTION_STYLE, new_compaction_style_,
    exec_state_);
  if (new_compaction_style_ != kCompactionStyleLevel &&
     new_compaction_style_ != kCompactionStyleUniversal) {
    exec_state_ = LDBCommandExecuteResult::Failed(
        "Use --" + ARG_NEW_COMPACTION_STYLE + " to specify new compaction " +
        "style. Check ldb help for proper compaction style value.\n");
    return;
  }

  if (new_compaction_style_ == old_compaction_style_) {
    exec_state_ = LDBCommandExecuteResult::Failed(
        "Old compaction style is the same as new compaction style. "
        "Nothing to do.\n");
    return;
  }

  if (old_compaction_style_ == kCompactionStyleUniversal &&
      new_compaction_style_ == kCompactionStyleLevel) {
    exec_state_ = LDBCommandExecuteResult::Failed(
        "Convert from universal compaction to level compaction. "
        "Nothing to do.\n");
    return;
  }
}

void ChangeCompactionStyleCommand::Help(std::string& ret) {
  ret.append("  ");
  ret.append(ChangeCompactionStyleCommand::Name());
  ret.append(" --" + ARG_OLD_COMPACTION_STYLE + "=<Old compaction style: 0 " +
             "for level compaction, 1 for universal compaction>");
  ret.append(" --" + ARG_NEW_COMPACTION_STYLE + "=<New compaction style: 0 " +
             "for level compaction, 1 for universal compaction>");
  ret.append("\n");
}

void ChangeCompactionStyleCommand::OverrideBaseCFOptions(
    ColumnFamilyOptions* cf_opts) {
  LDBCommand::OverrideBaseCFOptions(cf_opts);
  if (old_compaction_style_ == kCompactionStyleLevel &&
      new_compaction_style_ == kCompactionStyleUniversal) {
    // In order to convert from level compaction to universal compaction, we
    // need to compact all data into a single file and move it to level 0.
    cf_opts->disable_auto_compactions = true;
    cf_opts->target_file_size_base = INT_MAX;
    cf_opts->target_file_size_multiplier = 1;
    cf_opts->max_bytes_for_level_base = INT_MAX;
    cf_opts->max_bytes_for_level_multiplier = 1;
  }
}

void ChangeCompactionStyleCommand::DoCommand() {
  if (!db_) {
    assert(GetExecuteState().IsFailed());
    return;
  }
  // print db stats before we have made any change
  std::string property;
  std::string files_per_level;
  for (int i = 0; i < db_->NumberLevels(GetCfHandle()); i++) {
    db_->GetProperty(GetCfHandle(),
                     "rocksdb.num-files-at-level" + std::to_string(i),
                     &property);

    // format print string
    char buf[100];
    snprintf(buf, sizeof(buf), "%s%s", (i ? "," : ""), property.c_str());
    files_per_level += buf;
  }
  fprintf(stdout, "files per level before compaction: %s\n",
          files_per_level.c_str());

  // manual compact into a single file and move the file to level 0
  CompactRangeOptions compact_options;
  compact_options.change_level = true;
  compact_options.target_level = 0;
  Status s =
      db_->CompactRange(compact_options, GetCfHandle(), nullptr, nullptr);
  if (!s.ok()) {
    std::stringstream oss;
    oss << "Compaction failed: " << s.ToString();
    exec_state_ = LDBCommandExecuteResult::Failed(oss.str());
    return;
  }

  // verify compaction result
  files_per_level = "";
  int num_files = 0;
  for (int i = 0; i < db_->NumberLevels(GetCfHandle()); i++) {
    db_->GetProperty(GetCfHandle(),
                     "rocksdb.num-files-at-level" + std::to_string(i),
                     &property);

    // format print string
    char buf[100];
    snprintf(buf, sizeof(buf), "%s%s", (i ? "," : ""), property.c_str());
    files_per_level += buf;

    num_files = atoi(property.c_str());

    // level 0 should have only 1 file
    if (i == 0 && num_files != 1) {
      exec_state_ = LDBCommandExecuteResult::Failed(
          "Number of db files at "
          "level 0 after compaction is " +
          std::to_string(num_files) + ", not 1.\n");
      return;
    }
    // other levels should have no file
    if (i > 0 && num_files != 0) {
      exec_state_ = LDBCommandExecuteResult::Failed(
          "Number of db files at "
          "level " +
          std::to_string(i) + " after compaction is " +
          std::to_string(num_files) + ", not 0.\n");
      return;
    }
  }

  fprintf(stdout, "files per level after compaction: %s\n",
          files_per_level.c_str());
}

// ----------------------------------------------------------------------------

namespace {

struct StdErrReporter : public log::Reader::Reporter {
  void Corruption(size_t /*bytes*/, const Status& s) override {
    std::cerr << "Corruption detected in log file " << s.ToString() << "\n";
  }
};

class InMemoryHandler : public WriteBatch::Handler {
 public:
  InMemoryHandler(std::stringstream& row, bool print_values,
                  bool write_after_commit = false)
      : Handler(),
        row_(row),
        print_values_(print_values),
        write_after_commit_(write_after_commit) {}

  void commonPutMerge(const Slice& key, const Slice& value) {
    std::string k = LDBCommand::StringToHex(key.ToString());
    if (print_values_) {
      std::string v = LDBCommand::StringToHex(value.ToString());
      row_ << k << " : ";
      row_ << v << " ";
    } else {
      row_ << k << " ";
    }
  }

  Status PutCF(uint32_t cf, const Slice& key, const Slice& value) override {
    row_ << "PUT(" << cf << ") : ";
    commonPutMerge(key, value);
    return Status::OK();
  }

  Status MergeCF(uint32_t cf, const Slice& key, const Slice& value) override {
    row_ << "MERGE(" << cf << ") : ";
    commonPutMerge(key, value);
    return Status::OK();
  }

  Status MarkNoop(bool) override {
    row_ << "NOOP ";
    return Status::OK();
  }

  Status DeleteCF(uint32_t cf, const Slice& key) override {
    row_ << "DELETE(" << cf << ") : ";
    row_ << LDBCommand::StringToHex(key.ToString()) << " ";
    return Status::OK();
  }

  Status SingleDeleteCF(uint32_t cf, const Slice& key) override {
    row_ << "SINGLE_DELETE(" << cf << ") : ";
    row_ << LDBCommand::StringToHex(key.ToString()) << " ";
    return Status::OK();
  }

  Status DeleteRangeCF(uint32_t cf, const Slice& begin_key,
                       const Slice& end_key) override {
    row_ << "DELETE_RANGE(" << cf << ") : ";
    row_ << LDBCommand::StringToHex(begin_key.ToString()) << " ";
    row_ << LDBCommand::StringToHex(end_key.ToString()) << " ";
    return Status::OK();
  }

  Status MarkBeginPrepare(bool unprepare) override {
    row_ << "BEGIN_PREPARE(";
    row_ << (unprepare ? "true" : "false") << ") ";
    return Status::OK();
  }

  Status MarkEndPrepare(const Slice& xid) override {
    row_ << "END_PREPARE(";
    row_ << LDBCommand::StringToHex(xid.ToString()) << ") ";
    return Status::OK();
  }

  Status MarkRollback(const Slice& xid) override {
    row_ << "ROLLBACK(";
    row_ << LDBCommand::StringToHex(xid.ToString()) << ") ";
    return Status::OK();
  }

  Status MarkCommit(const Slice& xid) override {
    row_ << "COMMIT(";
    row_ << LDBCommand::StringToHex(xid.ToString()) << ") ";
    return Status::OK();
  }

  Status MarkCommitWithTimestamp(const Slice& xid,
                                 const Slice& commit_ts) override {
    row_ << "COMMIT_WITH_TIMESTAMP(";
    row_ << LDBCommand::StringToHex(xid.ToString()) << ", ";
    row_ << LDBCommand::StringToHex(commit_ts.ToString()) << ") ";
    return Status::OK();
  }

  ~InMemoryHandler() override {}

 protected:
  Handler::OptionState WriteAfterCommit() const override {
    return write_after_commit_ ? Handler::OptionState::kEnabled
                               : Handler::OptionState::kDisabled;
  }

 private:
  std::stringstream& row_;
  bool print_values_;
  bool write_after_commit_;
};

void DumpWalFile(Options options, std::string wal_file, bool print_header,
                 bool print_values, bool is_write_committed,
                 LDBCommandExecuteResult* exec_state) {
  const auto& fs = options.env->GetFileSystem();
  FileOptions soptions(options);
  std::unique_ptr<SequentialFileReader> wal_file_reader;
  Status status = SequentialFileReader::Create(
      fs, wal_file, soptions, &wal_file_reader, nullptr /* dbg */,
      nullptr /* rate_limiter */);
  if (!status.ok()) {
    if (exec_state) {
      *exec_state = LDBCommandExecuteResult::Failed("Failed to open WAL file " +
                                                    status.ToString());
    } else {
      std::cerr << "Error: Failed to open WAL file " << status.ToString()
                << std::endl;
    }
  } else {
    StdErrReporter reporter;
    uint64_t log_number;
    FileType type;

    // we need the log number, but ParseFilename expects dbname/NNN.log.
    std::string sanitized = wal_file;
    size_t lastslash = sanitized.rfind('/');
    if (lastslash != std::string::npos)
      sanitized = sanitized.substr(lastslash + 1);
    if (!ParseFileName(sanitized, &log_number, &type)) {
      // bogus input, carry on as best we can
      log_number = 0;
    }
    log::Reader reader(options.info_log, std::move(wal_file_reader), &reporter,
                       true /* checksum */, log_number);
    std::string scratch;
    WriteBatch batch;
    Slice record;
    std::stringstream row;
    if (print_header) {
      std::cout << "Sequence,Count,ByteSize,Physical Offset,Key(s)";
      if (print_values) {
        std::cout << " : value ";
      }
      std::cout << "\n";
    }
    while (status.ok() && reader.ReadRecord(&record, &scratch)) {
      row.str("");
      if (record.size() < WriteBatchInternal::kHeader) {
        reporter.Corruption(record.size(),
                            Status::Corruption("log record too small"));
      } else {
        status = WriteBatchInternal::SetContents(&batch, record);
        if (!status.ok()) {
          std::stringstream oss;
          oss << "Parsing write batch failed: " << status.ToString();
          if (exec_state) {
            *exec_state = LDBCommandExecuteResult::Failed(oss.str());
          } else {
            std::cerr << oss.str() << std::endl;
          }
          break;
        }
        row << WriteBatchInternal::Sequence(&batch) << ",";
        row << WriteBatchInternal::Count(&batch) << ",";
        row << WriteBatchInternal::ByteSize(&batch) << ",";
        row << reader.LastRecordOffset() << ",";
        InMemoryHandler handler(row, print_values, is_write_committed);
        status = batch.Iterate(&handler);
        if (!status.ok()) {
          if (exec_state) {
            std::stringstream oss;
            oss << "Print write batch error: " << status.ToString();
            *exec_state = LDBCommandExecuteResult::Failed(oss.str());
          }
          row << "error: " << status.ToString();
          break;
        }
        row << "\n";
      }
      std::cout << row.str();
    }
  }
}

}  // namespace

const std::string WALDumperCommand::ARG_WAL_FILE = "walfile";
const std::string WALDumperCommand::ARG_WRITE_COMMITTED = "write_committed";
const std::string WALDumperCommand::ARG_PRINT_VALUE = "print_value";
const std::string WALDumperCommand::ARG_PRINT_HEADER = "header";

WALDumperCommand::WALDumperCommand(
    const std::vector<std::string>& /*params*/,
    const std::map<std::string, std::string>& options,
    const std::vector<std::string>& flags)
    : LDBCommand(options, flags, true,
                 BuildCmdLineOptions({ARG_WAL_FILE, ARG_WRITE_COMMITTED,
                                      ARG_PRINT_HEADER, ARG_PRINT_VALUE})),
      print_header_(false),
      print_values_(false),
      is_write_committed_(false) {
  wal_file_.clear();

  auto itr = options.find(ARG_WAL_FILE);
  if (itr != options.end()) {
    wal_file_ = itr->second;
  }


  print_header_ = IsFlagPresent(flags, ARG_PRINT_HEADER);
  print_values_ = IsFlagPresent(flags, ARG_PRINT_VALUE);
  is_write_committed_ = ParseBooleanOption(options, ARG_WRITE_COMMITTED, true);

  if (wal_file_.empty()) {
    exec_state_ = LDBCommandExecuteResult::Failed("Argument " + ARG_WAL_FILE +
                                                  " must be specified.");
  }
}

void WALDumperCommand::Help(std::string& ret) {
  ret.append("  ");
  ret.append(WALDumperCommand::Name());
  ret.append(" --" + ARG_WAL_FILE + "=<write_ahead_log_file_path>");
  ret.append(" [--" + ARG_PRINT_HEADER + "] ");
  ret.append(" [--" + ARG_PRINT_VALUE + "] ");
  ret.append(" [--" + ARG_WRITE_COMMITTED + "=true|false] ");
  ret.append("\n");
}

void WALDumperCommand::DoCommand() {
  DumpWalFile(options_, wal_file_, print_header_, print_values_,
              is_write_committed_, &exec_state_);
}

// ----------------------------------------------------------------------------

GetCommand::GetCommand(const std::vector<std::string>& params,
                       const std::map<std::string, std::string>& options,
                       const std::vector<std::string>& flags)
    : LDBCommand(
          options, flags, true,
          BuildCmdLineOptions({ARG_TTL, ARG_HEX, ARG_KEY_HEX, ARG_VALUE_HEX})) {
  if (params.size() != 1) {
    exec_state_ = LDBCommandExecuteResult::Failed(
        "<key> must be specified for the get command");
  } else {
    key_ = params.at(0);
  }

  if (is_key_hex_) {
    key_ = HexToString(key_);
  }
}

void GetCommand::Help(std::string& ret) {
  ret.append("  ");
  ret.append(GetCommand::Name());
  ret.append(" <key>");
  ret.append(" [--" + ARG_TTL + "]");
  ret.append("\n");
}

void GetCommand::DoCommand() {
  if (!db_) {
    assert(GetExecuteState().IsFailed());
    return;
  }
  std::string value;
  Status st = db_->Get(ReadOptions(), GetCfHandle(), key_, &value);
  if (st.ok()) {
    fprintf(stdout, "%s\n",
              (is_value_hex_ ? StringToHex(value) : value).c_str());
  } else {
    std::stringstream oss;
    oss << "Get failed: " << st.ToString();
    exec_state_ = LDBCommandExecuteResult::Failed(oss.str());
  }
}

// ----------------------------------------------------------------------------

ApproxSizeCommand::ApproxSizeCommand(
    const std::vector<std::string>& /*params*/,
    const std::map<std::string, std::string>& options,
    const std::vector<std::string>& flags)
    : LDBCommand(options, flags, true,
                 BuildCmdLineOptions(
                     {ARG_HEX, ARG_KEY_HEX, ARG_VALUE_HEX, ARG_FROM, ARG_TO})) {
  if (options.find(ARG_FROM) != options.end()) {
    start_key_ = options.find(ARG_FROM)->second;
  } else {
    exec_state_ = LDBCommandExecuteResult::Failed(
        ARG_FROM + " must be specified for approxsize command");
    return;
  }

  if (options.find(ARG_TO) != options.end()) {
    end_key_ = options.find(ARG_TO)->second;
  } else {
    exec_state_ = LDBCommandExecuteResult::Failed(
        ARG_TO + " must be specified for approxsize command");
    return;
  }

  if (is_key_hex_) {
    start_key_ = HexToString(start_key_);
    end_key_ = HexToString(end_key_);
  }
}

void ApproxSizeCommand::Help(std::string& ret) {
  ret.append("  ");
  ret.append(ApproxSizeCommand::Name());
  ret.append(HelpRangeCmdArgs());
  ret.append("\n");
}

void ApproxSizeCommand::DoCommand() {
  if (!db_) {
    assert(GetExecuteState().IsFailed());
    return;
  }
  Range ranges[1];
  ranges[0] = Range(start_key_, end_key_);
  uint64_t sizes[1];
  Status s = db_->GetApproximateSizes(GetCfHandle(), ranges, 1, sizes);
  if (!s.ok()) {
    std::stringstream oss;
    oss << "ApproximateSize failed: " << s.ToString();
    exec_state_ = LDBCommandExecuteResult::Failed(oss.str());
  } else {
    fprintf(stdout, "%lu\n", (unsigned long)sizes[0]);
  }
}

// ----------------------------------------------------------------------------

BatchPutCommand::BatchPutCommand(
    const std::vector<std::string>& params,
    const std::map<std::string, std::string>& options,
    const std::vector<std::string>& flags)
    : LDBCommand(options, flags, false,
                 BuildCmdLineOptions({ARG_TTL, ARG_HEX, ARG_KEY_HEX,
                                      ARG_VALUE_HEX, ARG_CREATE_IF_MISSING})) {
  if (params.size() < 2) {
    exec_state_ = LDBCommandExecuteResult::Failed(
        "At least one <key> <value> pair must be specified batchput.");
  } else if (params.size() % 2 != 0) {
    exec_state_ = LDBCommandExecuteResult::Failed(
        "Equal number of <key>s and <value>s must be specified for batchput.");
  } else {
    for (size_t i = 0; i < params.size(); i += 2) {
      std::string key = params.at(i);
      std::string value = params.at(i + 1);
      key_values_.push_back(std::pair<std::string, std::string>(
          is_key_hex_ ? HexToString(key) : key,
          is_value_hex_ ? HexToString(value) : value));
    }
  }
  create_if_missing_ = IsFlagPresent(flags_, ARG_CREATE_IF_MISSING);
}

void BatchPutCommand::Help(std::string& ret) {
  ret.append("  ");
  ret.append(BatchPutCommand::Name());
  ret.append(" <key> <value> [<key> <value>] [..]");
  ret.append(" [--" + ARG_CREATE_IF_MISSING + "]");
  ret.append(" [--" + ARG_TTL + "]");
  ret.append("\n");
}

void BatchPutCommand::DoCommand() {
  if (!db_) {
    assert(GetExecuteState().IsFailed());
    return;
  }
  WriteBatch batch;

  Status st;
  std::stringstream oss;
  for (std::vector<std::pair<std::string, std::string>>::const_iterator itr =
           key_values_.begin();
       itr != key_values_.end(); ++itr) {
    st = batch.Put(GetCfHandle(), itr->first, itr->second);
    if (!st.ok()) {
      oss << "Put to write batch failed: " << itr->first << "=>" << itr->second
          << " error: " << st.ToString();
      break;
    }
  }
  if (st.ok()) {
    st = db_->Write(WriteOptions(), &batch);
    if (!st.ok()) {
      oss << "Write failed: " << st.ToString();
    }
  }
  if (st.ok()) {
    fprintf(stdout, "OK\n");
  } else {
    exec_state_ = LDBCommandExecuteResult::Failed(oss.str());
  }
}

void BatchPutCommand::OverrideBaseOptions() {
  LDBCommand::OverrideBaseOptions();
  options_.create_if_missing = create_if_missing_;
}

// ----------------------------------------------------------------------------

ScanCommand::ScanCommand(const std::vector<std::string>& /*params*/,
                         const std::map<std::string, std::string>& options,
                         const std::vector<std::string>& flags)
    : LDBCommand(
          options, flags, true,
          BuildCmdLineOptions({ARG_TTL, ARG_NO_VALUE, ARG_HEX, ARG_KEY_HEX,
                               ARG_TO, ARG_VALUE_HEX, ARG_FROM, ARG_TIMESTAMP,
                               ARG_MAX_KEYS, ARG_TTL_START, ARG_TTL_END})),
      start_key_specified_(false),
      end_key_specified_(false),
      max_keys_scanned_(-1),
      no_value_(false) {
  auto itr = options.find(ARG_FROM);
  if (itr != options.end()) {
    start_key_ = itr->second;
    if (is_key_hex_) {
      start_key_ = HexToString(start_key_);
    }
    start_key_specified_ = true;
  }
  itr = options.find(ARG_TO);
  if (itr != options.end()) {
    end_key_ = itr->second;
    if (is_key_hex_) {
      end_key_ = HexToString(end_key_);
    }
    end_key_specified_ = true;
  }

  std::vector<std::string>::const_iterator vitr =
      std::find(flags.begin(), flags.end(), ARG_NO_VALUE);
  if (vitr != flags.end()) {
    no_value_ = true;
  }

  itr = options.find(ARG_MAX_KEYS);
  if (itr != options.end()) {
    try {
#if defined(CYGWIN)
      max_keys_scanned_ = strtol(itr->second.c_str(), 0, 10);
#else
      max_keys_scanned_ = std::stoi(itr->second);
#endif
    } catch (const std::invalid_argument&) {
      exec_state_ = LDBCommandExecuteResult::Failed(ARG_MAX_KEYS +
                                                    " has an invalid value");
    } catch (const std::out_of_range&) {
      exec_state_ = LDBCommandExecuteResult::Failed(
          ARG_MAX_KEYS + " has a value out-of-range");
    }
  }
}

void ScanCommand::Help(std::string& ret) {
  ret.append("  ");
  ret.append(ScanCommand::Name());
  ret.append(HelpRangeCmdArgs());
  ret.append(" [--" + ARG_TTL + "]");
  ret.append(" [--" + ARG_TIMESTAMP + "]");
  ret.append(" [--" + ARG_MAX_KEYS + "=<N>q] ");
  ret.append(" [--" + ARG_TTL_START + "=<N>:- is inclusive]");
  ret.append(" [--" + ARG_TTL_END + "=<N>:- is exclusive]");
  ret.append(" [--" + ARG_NO_VALUE + "]");
  ret.append("\n");
}

void ScanCommand::DoCommand() {
  if (!db_) {
    assert(GetExecuteState().IsFailed());
    return;
  }

  int num_keys_scanned = 0;
  ReadOptions scan_read_opts;
  scan_read_opts.total_order_seek = true;
  Iterator* it = db_->NewIterator(scan_read_opts, GetCfHandle());
  if (start_key_specified_) {
    it->Seek(start_key_);
  } else {
    it->SeekToFirst();
  }
  int ttl_start;
  if (!ParseIntOption(option_map_, ARG_TTL_START, ttl_start, exec_state_)) {
    ttl_start = DBWithTTLImpl::kMinTimestamp;  // TTL introduction time
  }
  int ttl_end;
  if (!ParseIntOption(option_map_, ARG_TTL_END, ttl_end, exec_state_)) {
    ttl_end = DBWithTTLImpl::kMaxTimestamp;  // Max time allowed by TTL feature
  }
  if (ttl_end < ttl_start) {
    fprintf(stderr, "Error: End time can't be less than start time\n");
    delete it;
    return;
  }
  if (is_db_ttl_ && timestamp_) {
    fprintf(stdout, "Scanning key-values from %s to %s\n",
            TimeToHumanString(ttl_start).c_str(),
            TimeToHumanString(ttl_end).c_str());
  }
  for ( ;
        it->Valid() && (!end_key_specified_ || it->key().ToString() < end_key_);
        it->Next()) {
    if (is_db_ttl_) {
      TtlIterator* it_ttl = static_cast_with_check<TtlIterator>(it);
      int rawtime = it_ttl->ttl_timestamp();
      if (rawtime < ttl_start || rawtime >= ttl_end) {
        continue;
      }
      if (timestamp_) {
        fprintf(stdout, "%s ", TimeToHumanString(rawtime).c_str());
      }
    }

    Slice key_slice = it->key();

    std::string formatted_key;
    if (is_key_hex_) {
      formatted_key = "0x" + key_slice.ToString(true /* hex */);
      key_slice = formatted_key;
    } else if (ldb_options_.key_formatter) {
      formatted_key = ldb_options_.key_formatter->Format(key_slice);
      key_slice = formatted_key;
    }

    if (no_value_) {
      fprintf(stdout, "%.*s\n", static_cast<int>(key_slice.size()),
              key_slice.data());
    } else {
      Slice val_slice = it->value();
      std::string formatted_value;
      if (is_value_hex_) {
        formatted_value = "0x" + val_slice.ToString(true /* hex */);
        val_slice = formatted_value;
      }
      fprintf(stdout, "%.*s : %.*s\n", static_cast<int>(key_slice.size()),
              key_slice.data(), static_cast<int>(val_slice.size()),
              val_slice.data());
    }

    num_keys_scanned++;
    if (max_keys_scanned_ >= 0 && num_keys_scanned >= max_keys_scanned_) {
      break;
    }
  }
  if (!it->status().ok()) {  // Check for any errors found during the scan
    exec_state_ = LDBCommandExecuteResult::Failed(it->status().ToString());
  }
  delete it;
}

// ----------------------------------------------------------------------------

DeleteCommand::DeleteCommand(const std::vector<std::string>& params,
                             const std::map<std::string, std::string>& options,
                             const std::vector<std::string>& flags)
    : LDBCommand(options, flags, false,
                 BuildCmdLineOptions({ARG_HEX, ARG_KEY_HEX, ARG_VALUE_HEX})) {
  if (params.size() != 1) {
    exec_state_ = LDBCommandExecuteResult::Failed(
        "KEY must be specified for the delete command");
  } else {
    key_ = params.at(0);
    if (is_key_hex_) {
      key_ = HexToString(key_);
    }
  }
}

void DeleteCommand::Help(std::string& ret) {
  ret.append("  ");
  ret.append(DeleteCommand::Name() + " <key>");
  ret.append("\n");
}

void DeleteCommand::DoCommand() {
  if (!db_) {
    assert(GetExecuteState().IsFailed());
    return;
  }
  Status st = db_->Delete(WriteOptions(), GetCfHandle(), key_);
  if (st.ok()) {
    fprintf(stdout, "OK\n");
  } else {
    exec_state_ = LDBCommandExecuteResult::Failed(st.ToString());
  }
}

SingleDeleteCommand::SingleDeleteCommand(
    const std::vector<std::string>& params,
    const std::map<std::string, std::string>& options,
    const std::vector<std::string>& flags)
    : LDBCommand(options, flags, false,
                 BuildCmdLineOptions({ARG_HEX, ARG_KEY_HEX, ARG_VALUE_HEX})) {
  if (params.size() != 1) {
    exec_state_ = LDBCommandExecuteResult::Failed(
        "KEY must be specified for the single delete command");
  } else {
    key_ = params.at(0);
    if (is_key_hex_) {
      key_ = HexToString(key_);
    }
  }
}

void SingleDeleteCommand::Help(std::string& ret) {
  ret.append("  ");
  ret.append(SingleDeleteCommand::Name() + " <key>");
  ret.append("\n");
}

void SingleDeleteCommand::DoCommand() {
  if (!db_) {
    assert(GetExecuteState().IsFailed());
    return;
  }
  Status st = db_->SingleDelete(WriteOptions(), GetCfHandle(), key_);
  if (st.ok()) {
    fprintf(stdout, "OK\n");
  } else {
    exec_state_ = LDBCommandExecuteResult::Failed(st.ToString());
  }
}

DeleteRangeCommand::DeleteRangeCommand(
    const std::vector<std::string>& params,
    const std::map<std::string, std::string>& options,
    const std::vector<std::string>& flags)
    : LDBCommand(options, flags, false,
                 BuildCmdLineOptions({ARG_HEX, ARG_KEY_HEX, ARG_VALUE_HEX})) {
  if (params.size() != 2) {
    exec_state_ = LDBCommandExecuteResult::Failed(
        "begin and end keys must be specified for the delete command");
  } else {
    begin_key_ = params.at(0);
    end_key_ = params.at(1);
    if (is_key_hex_) {
      begin_key_ = HexToString(begin_key_);
      end_key_ = HexToString(end_key_);
    }
  }
}

void DeleteRangeCommand::Help(std::string& ret) {
  ret.append("  ");
  ret.append(DeleteRangeCommand::Name() + " <begin key> <end key>");
  ret.append("\n");
}

void DeleteRangeCommand::DoCommand() {
  if (!db_) {
    assert(GetExecuteState().IsFailed());
    return;
  }
  Status st =
      db_->DeleteRange(WriteOptions(), GetCfHandle(), begin_key_, end_key_);
  if (st.ok()) {
    fprintf(stdout, "OK\n");
  } else {
    exec_state_ = LDBCommandExecuteResult::Failed(st.ToString());
  }
}

PutCommand::PutCommand(const std::vector<std::string>& params,
                       const std::map<std::string, std::string>& options,
                       const std::vector<std::string>& flags)
    : LDBCommand(options, flags, false,
                 BuildCmdLineOptions({ARG_TTL, ARG_HEX, ARG_KEY_HEX,
                                      ARG_VALUE_HEX, ARG_CREATE_IF_MISSING})) {
  if (params.size() != 2) {
    exec_state_ = LDBCommandExecuteResult::Failed(
        "<key> and <value> must be specified for the put command");
  } else {
    key_ = params.at(0);
    value_ = params.at(1);
  }

  if (is_key_hex_) {
    key_ = HexToString(key_);
  }

  if (is_value_hex_) {
    value_ = HexToString(value_);
  }
  create_if_missing_ = IsFlagPresent(flags_, ARG_CREATE_IF_MISSING);
}

void PutCommand::Help(std::string& ret) {
  ret.append("  ");
  ret.append(PutCommand::Name());
  ret.append(" <key> <value>");
  ret.append(" [--" + ARG_CREATE_IF_MISSING + "]");
  ret.append(" [--" + ARG_TTL + "]");
  ret.append("\n");
}

void PutCommand::DoCommand() {
  if (!db_) {
    assert(GetExecuteState().IsFailed());
    return;
  }
  Status st = db_->Put(WriteOptions(), GetCfHandle(), key_, value_);
  if (st.ok()) {
    fprintf(stdout, "OK\n");
  } else {
    exec_state_ = LDBCommandExecuteResult::Failed(st.ToString());
  }
}

void PutCommand::OverrideBaseOptions() {
  LDBCommand::OverrideBaseOptions();
  options_.create_if_missing = create_if_missing_;
}

// ----------------------------------------------------------------------------

const char* DBQuerierCommand::HELP_CMD = "help";
const char* DBQuerierCommand::GET_CMD = "get";
const char* DBQuerierCommand::PUT_CMD = "put";
const char* DBQuerierCommand::DELETE_CMD = "delete";

DBQuerierCommand::DBQuerierCommand(
    const std::vector<std::string>& /*params*/,
    const std::map<std::string, std::string>& options,
    const std::vector<std::string>& flags)
    : LDBCommand(
          options, flags, false,
          BuildCmdLineOptions({ARG_TTL, ARG_HEX, ARG_KEY_HEX, ARG_VALUE_HEX})) {

}

void DBQuerierCommand::Help(std::string& ret) {
  ret.append("  ");
  ret.append(DBQuerierCommand::Name());
  ret.append(" [--" + ARG_TTL + "]");
  ret.append("\n");
  ret.append("    Starts a REPL shell.  Type help for list of available "
             "commands.");
  ret.append("\n");
}

void DBQuerierCommand::DoCommand() {
  if (!db_) {
    assert(GetExecuteState().IsFailed());
    return;
  }

  ReadOptions read_options;
  WriteOptions write_options;

  std::string line;
  std::string key;
  std::string value;
  Status s;
  std::stringstream oss;
  while (s.ok() && getline(std::cin, line, '\n')) {
    // Parse line into std::vector<std::string>
    std::vector<std::string> tokens;
    size_t pos = 0;
    while (true) {
      size_t pos2 = line.find(' ', pos);
      if (pos2 == std::string::npos) {
        break;
      }
      tokens.push_back(line.substr(pos, pos2-pos));
      pos = pos2 + 1;
    }
    tokens.push_back(line.substr(pos));

    const std::string& cmd = tokens[0];

    if (cmd == HELP_CMD) {
      fprintf(stdout,
              "get <key>\n"
              "put <key> <value>\n"
              "delete <key>\n");
    } else if (cmd == DELETE_CMD && tokens.size() == 2) {
      key = (is_key_hex_ ? HexToString(tokens[1]) : tokens[1]);
      s = db_->Delete(write_options, GetCfHandle(), Slice(key));
      if (s.ok()) {
        fprintf(stdout, "Successfully deleted %s\n", tokens[1].c_str());
      } else {
        oss << "delete " << key << " failed: " << s.ToString();
      }
    } else if (cmd == PUT_CMD && tokens.size() == 3) {
      key = (is_key_hex_ ? HexToString(tokens[1]) : tokens[1]);
      value = (is_value_hex_ ? HexToString(tokens[2]) : tokens[2]);
      s = db_->Put(write_options, GetCfHandle(), Slice(key), Slice(value));
      if (s.ok()) {
        fprintf(stdout, "Successfully put %s %s\n", tokens[1].c_str(),
                tokens[2].c_str());
      } else {
        oss << "put " << key << "=>" << value << " failed: " << s.ToString();
      }
    } else if (cmd == GET_CMD && tokens.size() == 2) {
      key = (is_key_hex_ ? HexToString(tokens[1]) : tokens[1]);
      s = db_->Get(read_options, GetCfHandle(), Slice(key), &value);
      if (s.ok()) {
        fprintf(stdout, "%s\n", PrintKeyValue(key, value,
              is_key_hex_, is_value_hex_).c_str());
      } else {
        if (s.IsNotFound()) {
          fprintf(stdout, "Not found %s\n", tokens[1].c_str());
        } else {
          oss << "get " << key << " error: " << s.ToString();
        }
      }
    } else {
      fprintf(stdout, "Unknown command %s\n", line.c_str());
    }
  }
  if (!s.ok()) {
    exec_state_ = LDBCommandExecuteResult::Failed(oss.str());
  }
}

// ----------------------------------------------------------------------------

CheckConsistencyCommand::CheckConsistencyCommand(
    const std::vector<std::string>& /*params*/,
    const std::map<std::string, std::string>& options,
    const std::vector<std::string>& flags)
    : LDBCommand(options, flags, true, BuildCmdLineOptions({})) {}

void CheckConsistencyCommand::Help(std::string& ret) {
  ret.append("  ");
  ret.append(CheckConsistencyCommand::Name());
  ret.append("\n");
}

void CheckConsistencyCommand::DoCommand() {
  options_.paranoid_checks = true;
  options_.num_levels = 64;
  OpenDB();
  if (exec_state_.IsSucceed() || exec_state_.IsNotStarted()) {
    fprintf(stdout, "OK\n");
  }
  CloseDB();
}

// ----------------------------------------------------------------------------

const std::string CheckPointCommand::ARG_CHECKPOINT_DIR = "checkpoint_dir";

CheckPointCommand::CheckPointCommand(
    const std::vector<std::string>& /*params*/,
    const std::map<std::string, std::string>& options,
    const std::vector<std::string>& flags)
    : LDBCommand(options, flags, false /* is_read_only */,
                 BuildCmdLineOptions({ARG_CHECKPOINT_DIR})) {
  auto itr = options.find(ARG_CHECKPOINT_DIR);
  if (itr != options.end()) {
    checkpoint_dir_ = itr->second;
  }
}

void CheckPointCommand::Help(std::string& ret) {
  ret.append("  ");
  ret.append(CheckPointCommand::Name());
  ret.append(" [--" + ARG_CHECKPOINT_DIR + "] ");
  ret.append("\n");
}

void CheckPointCommand::DoCommand() {
  if (!db_) {
    assert(GetExecuteState().IsFailed());
    return;
  }
  Checkpoint* checkpoint;
  Status status = Checkpoint::Create(db_, &checkpoint);
  status = checkpoint->CreateCheckpoint(checkpoint_dir_);
  if (status.ok()) {
    fprintf(stdout, "OK\n");
  } else {
    exec_state_ = LDBCommandExecuteResult::Failed(status.ToString());
  }
}

// ----------------------------------------------------------------------------

const std::string RepairCommand::ARG_VERBOSE = "verbose";

RepairCommand::RepairCommand(const std::vector<std::string>& /*params*/,
                             const std::map<std::string, std::string>& options,
                             const std::vector<std::string>& flags)
    : LDBCommand(options, flags, false, BuildCmdLineOptions({ARG_VERBOSE})) {
  verbose_ = IsFlagPresent(flags, ARG_VERBOSE);
}

void RepairCommand::Help(std::string& ret) {
  ret.append("  ");
  ret.append(RepairCommand::Name());
  ret.append(" [--" + ARG_VERBOSE + "]");
  ret.append("\n");
}

void RepairCommand::OverrideBaseOptions() {
  LDBCommand::OverrideBaseOptions();
  auto level = verbose_ ? InfoLogLevel::INFO_LEVEL : InfoLogLevel::WARN_LEVEL;
  options_.info_log.reset(new StderrLogger(level));
}

void RepairCommand::DoCommand() {
  PrepareOptions();
  Status status = RepairDB(db_path_, options_);
  if (status.ok()) {
    fprintf(stdout, "OK\n");
  } else {
    exec_state_ = LDBCommandExecuteResult::Failed(status.ToString());
  }
}

// ----------------------------------------------------------------------------

const std::string BackupEngineCommand::ARG_NUM_THREADS = "num_threads";
const std::string BackupEngineCommand::ARG_BACKUP_ENV_URI = "backup_env_uri";
const std::string BackupEngineCommand::ARG_BACKUP_FS_URI = "backup_fs_uri";
const std::string BackupEngineCommand::ARG_BACKUP_DIR = "backup_dir";
const std::string BackupEngineCommand::ARG_STDERR_LOG_LEVEL =
    "stderr_log_level";

BackupEngineCommand::BackupEngineCommand(
    const std::vector<std::string>& /*params*/,
    const std::map<std::string, std::string>& options,
    const std::vector<std::string>& flags)
    : LDBCommand(options, flags, false /* is_read_only */,
                 BuildCmdLineOptions({ARG_BACKUP_ENV_URI, ARG_BACKUP_FS_URI,
                                      ARG_BACKUP_DIR, ARG_NUM_THREADS,
                                      ARG_STDERR_LOG_LEVEL})),
      num_threads_(1) {
  auto itr = options.find(ARG_NUM_THREADS);
  if (itr != options.end()) {
    num_threads_ = std::stoi(itr->second);
  }
  itr = options.find(ARG_BACKUP_ENV_URI);
  if (itr != options.end()) {
    backup_env_uri_ = itr->second;
  }
  itr = options.find(ARG_BACKUP_FS_URI);
  if (itr != options.end()) {
    backup_fs_uri_ = itr->second;
  }
  if (!backup_env_uri_.empty() && !backup_fs_uri_.empty()) {
    exec_state_ = LDBCommandExecuteResult::Failed(
        "you may not specity both --" + ARG_BACKUP_ENV_URI + " and --" +
        ARG_BACKUP_FS_URI);
  }
  itr = options.find(ARG_BACKUP_DIR);
  if (itr == options.end()) {
    exec_state_ = LDBCommandExecuteResult::Failed("--" + ARG_BACKUP_DIR +
                                                  ": missing backup directory");
  } else {
    backup_dir_ = itr->second;
  }

  itr = options.find(ARG_STDERR_LOG_LEVEL);
  if (itr != options.end()) {
    int stderr_log_level = std::stoi(itr->second);
    if (stderr_log_level < 0 ||
        stderr_log_level >= InfoLogLevel::NUM_INFO_LOG_LEVELS) {
      exec_state_ = LDBCommandExecuteResult::Failed(
          ARG_STDERR_LOG_LEVEL + " must be >= 0 and < " +
          std::to_string(InfoLogLevel::NUM_INFO_LOG_LEVELS) + ".");
    } else {
      logger_.reset(
          new StderrLogger(static_cast<InfoLogLevel>(stderr_log_level)));
    }
  }
}

void BackupEngineCommand::Help(const std::string& name, std::string& ret) {
  ret.append("  ");
  ret.append(name);
  ret.append(" [--" + ARG_BACKUP_ENV_URI + " | --" + ARG_BACKUP_FS_URI + "] ");
  ret.append(" [--" + ARG_BACKUP_DIR + "] ");
  ret.append(" [--" + ARG_NUM_THREADS + "] ");
  ret.append(" [--" + ARG_STDERR_LOG_LEVEL + "=<int (InfoLogLevel)>] ");
  ret.append("\n");
}

// ----------------------------------------------------------------------------

BackupCommand::BackupCommand(const std::vector<std::string>& params,
                             const std::map<std::string, std::string>& options,
                             const std::vector<std::string>& flags)
    : BackupEngineCommand(params, options, flags) {}

void BackupCommand::Help(std::string& ret) {
  BackupEngineCommand::Help(Name(), ret);
}

void BackupCommand::DoCommand() {
  BackupEngine* backup_engine;
  Status status;
  if (!db_) {
    assert(GetExecuteState().IsFailed());
    return;
  }
  fprintf(stdout, "open db OK\n");

  Env* custom_env = backup_env_guard_.get();
  if (custom_env == nullptr) {
    Status s =
        Env::CreateFromUri(config_options_, backup_env_uri_, backup_fs_uri_,
                           &custom_env, &backup_env_guard_);
    if (!s.ok()) {
      exec_state_ = LDBCommandExecuteResult::Failed(s.ToString());
      return;
    }
  }
  assert(custom_env != nullptr);

  BackupEngineOptions backup_options =
      BackupEngineOptions(backup_dir_, custom_env);
  backup_options.info_log = logger_.get();
  backup_options.max_background_operations = num_threads_;
  status = BackupEngine::Open(options_.env, backup_options, &backup_engine);
  if (status.ok()) {
    fprintf(stdout, "open backup engine OK\n");
  } else {
    exec_state_ = LDBCommandExecuteResult::Failed(status.ToString());
    return;
  }
  status = backup_engine->CreateNewBackup(db_);
  if (status.ok()) {
    fprintf(stdout, "create new backup OK\n");
  } else {
    exec_state_ = LDBCommandExecuteResult::Failed(status.ToString());
    return;
  }
}

// ----------------------------------------------------------------------------

RestoreCommand::RestoreCommand(
    const std::vector<std::string>& params,
    const std::map<std::string, std::string>& options,
    const std::vector<std::string>& flags)
    : BackupEngineCommand(params, options, flags) {}

void RestoreCommand::Help(std::string& ret) {
  BackupEngineCommand::Help(Name(), ret);
}

void RestoreCommand::DoCommand() {
  Env* custom_env = backup_env_guard_.get();
  if (custom_env == nullptr) {
    Status s =
        Env::CreateFromUri(config_options_, backup_env_uri_, backup_fs_uri_,
                           &custom_env, &backup_env_guard_);
    if (!s.ok()) {
      exec_state_ = LDBCommandExecuteResult::Failed(s.ToString());
      return;
    }
  }
  assert(custom_env != nullptr);

  std::unique_ptr<BackupEngineReadOnly> restore_engine;
  Status status;
  {
    BackupEngineOptions opts(backup_dir_, custom_env);
    opts.info_log = logger_.get();
    opts.max_background_operations = num_threads_;
    BackupEngineReadOnly* raw_restore_engine_ptr;
    status =
        BackupEngineReadOnly::Open(options_.env, opts, &raw_restore_engine_ptr);
    if (status.ok()) {
      restore_engine.reset(raw_restore_engine_ptr);
    }
  }
  if (status.ok()) {
    fprintf(stdout, "open restore engine OK\n");
    status = restore_engine->RestoreDBFromLatestBackup(db_path_, db_path_);
  }
  if (status.ok()) {
    fprintf(stdout, "restore from backup OK\n");
  } else {
    exec_state_ = LDBCommandExecuteResult::Failed(status.ToString());
  }
}

// ----------------------------------------------------------------------------

namespace {

void DumpSstFile(Options options, std::string filename, bool output_hex,
                 bool show_properties, bool decode_blob_index,
                 std::string from_key, std::string to_key) {
  if (filename.length() <= 4 ||
      filename.rfind(".sst") != filename.length() - 4) {
    std::cout << "Invalid sst file name." << std::endl;
    return;
  }
  // no verification
  ROCKSDB_NAMESPACE::SstFileDumper dumper(
      options, filename, Temperature::kUnknown,
      2 * 1024 * 1024 /* readahead_size */,
      /* verify_checksum */ false, output_hex, decode_blob_index);
  Status st = dumper.ReadSequential(true, std::numeric_limits<uint64_t>::max(),
                                    !from_key.empty(), from_key,
                                    !to_key.empty(), to_key);
  if (!st.ok()) {
    std::cerr << "Error in reading SST file " << filename << st.ToString()
              << std::endl;
    return;
  }

  if (show_properties) {
    const ROCKSDB_NAMESPACE::TableProperties* table_properties;

    std::shared_ptr<const ROCKSDB_NAMESPACE::TableProperties>
        table_properties_from_reader;
    st = dumper.ReadTableProperties(&table_properties_from_reader);
    if (!st.ok()) {
      std::cerr << filename << ": " << st.ToString()
                << ". Try to use initial table properties" << std::endl;
      table_properties = dumper.GetInitTableProperties();
    } else {
      table_properties = table_properties_from_reader.get();
    }
    if (table_properties != nullptr) {
      std::cout << std::endl << "Table Properties:" << std::endl;
      std::cout << table_properties->ToString("\n") << std::endl;
    }
  }
}

void DumpBlobFile(const std::string& filename, bool is_key_hex,
                  bool is_value_hex, bool dump_uncompressed_blobs) {
  using ROCKSDB_NAMESPACE::blob_db::BlobDumpTool;
  BlobDumpTool tool;
  BlobDumpTool::DisplayType blob_type = is_value_hex
                                            ? BlobDumpTool::DisplayType::kHex
                                            : BlobDumpTool::DisplayType::kRaw;
  BlobDumpTool::DisplayType show_uncompressed_blob =
      dump_uncompressed_blobs ? blob_type : BlobDumpTool::DisplayType::kNone;
  BlobDumpTool::DisplayType show_blob =
      dump_uncompressed_blobs ? BlobDumpTool::DisplayType::kNone : blob_type;

  BlobDumpTool::DisplayType show_key = is_key_hex
                                           ? BlobDumpTool::DisplayType::kHex
                                           : BlobDumpTool::DisplayType::kRaw;
  Status s = tool.Run(filename, show_key, show_blob, show_uncompressed_blob,
                      /* show_summary */ true);
  if (!s.ok()) {
    fprintf(stderr, "Failed: %s\n", s.ToString().c_str());
  }
}
}  // namespace

DBFileDumperCommand::DBFileDumperCommand(
    const std::vector<std::string>& /*params*/,
    const std::map<std::string, std::string>& options,
    const std::vector<std::string>& flags)
    : LDBCommand(options, flags, true,
                 BuildCmdLineOptions(
                     {ARG_DECODE_BLOB_INDEX, ARG_DUMP_UNCOMPRESSED_BLOBS})),
      decode_blob_index_(IsFlagPresent(flags, ARG_DECODE_BLOB_INDEX)),
      dump_uncompressed_blobs_(
          IsFlagPresent(flags, ARG_DUMP_UNCOMPRESSED_BLOBS)) {}

void DBFileDumperCommand::Help(std::string& ret) {
  ret.append("  ");
  ret.append(DBFileDumperCommand::Name());
  ret.append(" [--" + ARG_DECODE_BLOB_INDEX + "] ");
  ret.append(" [--" + ARG_DUMP_UNCOMPRESSED_BLOBS + "] ");
  ret.append("\n");
}

void DBFileDumperCommand::DoCommand() {
  if (!db_) {
    assert(GetExecuteState().IsFailed());
    return;
  }
  Status s;

  // TODO: Use --hex, --key_hex, --value_hex flags consistently for
  // dumping manifest file, sst files and blob files.
  std::cout << "Manifest File" << std::endl;
  std::cout << "==============================" << std::endl;
  std::string manifest_filename;
  s = ReadFileToString(db_->GetEnv(), CurrentFileName(db_->GetName()),
                       &manifest_filename);
  if (!s.ok() || manifest_filename.empty() ||
      manifest_filename.back() != '\n') {
    std::cerr << "Error when reading CURRENT file "
              << CurrentFileName(db_->GetName()) << std::endl;
  }
  // remove the trailing '\n'
  manifest_filename.resize(manifest_filename.size() - 1);
  std::string manifest_filepath = db_->GetName() + "/" + manifest_filename;
  // Correct concatenation of filepath and filename:
  // Check that there is no double slashes (or more!) when concatenation
  // happens.
  manifest_filepath = NormalizePath(manifest_filepath);

  std::cout << manifest_filepath << std::endl;
  DumpManifestFile(options_, manifest_filepath, false, false, false);
  std::cout << std::endl;

  std::vector<ColumnFamilyMetaData> column_families;
  db_->GetAllColumnFamilyMetaData(&column_families);
  for (const auto& column_family : column_families) {
    std::cout << "Column family name: " << column_family.name << std::endl;
    std::cout << "==============================" << std::endl;
    std::cout << std::endl;
    std::cout << "SST Files" << std::endl;
    std::cout << "==============================" << std::endl;
    for (const LevelMetaData& level : column_family.levels) {
      for (const SstFileMetaData& sst_file : level.files) {
        std::string filename = sst_file.db_path + "/" + sst_file.name;
        // Correct concatenation of filepath and filename:
        // Check that there is no double slashes (or more!) when concatenation
        // happens.
        filename = NormalizePath(filename);
        std::cout << filename << " level:" << level.level << std::endl;
        std::cout << "------------------------------" << std::endl;
        DumpSstFile(options_, filename, false, true, decode_blob_index_);
        std::cout << std::endl;
      }
    }
    std::cout << "Blob Files" << std::endl;
    std::cout << "==============================" << std::endl;
    for (const BlobMetaData& blob_file : column_family.blob_files) {
      std::string filename =
          blob_file.blob_file_path + "/" + blob_file.blob_file_name;
      // Correct concatenation of filepath and filename:
      // Check that there is no double slashes (or more!) when concatenation
      // happens.
      filename = NormalizePath(filename);
      std::cout << filename << std::endl;
      std::cout << "------------------------------" << std::endl;
      DumpBlobFile(filename, /* is_key_hex */ false, /* is_value_hex */ false,
                   dump_uncompressed_blobs_);
      std::cout << std::endl;
    }
  }
  std::cout << std::endl;

  std::cout << "Write Ahead Log Files" << std::endl;
  std::cout << "==============================" << std::endl;
  ROCKSDB_NAMESPACE::VectorLogPtr wal_files;
  s = db_->GetSortedWalFiles(wal_files);
  if (!s.ok()) {
    std::cerr << "Error when getting WAL files" << std::endl;
  } else {
    std::string wal_dir;
    if (options_.wal_dir.empty()) {
      wal_dir = db_->GetName();
    } else {
      wal_dir = NormalizePath(options_.wal_dir + "/");
    }
    for (auto& wal : wal_files) {
      // TODO(qyang): option.wal_dir should be passed into ldb command
      std::string filename = wal_dir + wal->PathName();
      std::cout << filename << std::endl;
      // TODO(myabandeh): allow configuring is_write_commited
      DumpWalFile(options_, filename, true, true, true /* is_write_commited */,
                  &exec_state_);
    }
  }
}

const std::string DBLiveFilesMetadataDumperCommand::ARG_SORT_BY_FILENAME =
    "sort_by_filename";

DBLiveFilesMetadataDumperCommand::DBLiveFilesMetadataDumperCommand(
    const std::vector<std::string>& /*params*/,
    const std::map<std::string, std::string>& options,
    const std::vector<std::string>& flags)
    : LDBCommand(options, flags, true,
                 BuildCmdLineOptions({ARG_SORT_BY_FILENAME})) {
  sort_by_filename_ = IsFlagPresent(flags, ARG_SORT_BY_FILENAME);
}

void DBLiveFilesMetadataDumperCommand::Help(std::string& ret) {
  ret.append("  ");
  ret.append(DBLiveFilesMetadataDumperCommand::Name());
  ret.append(" [--" + ARG_SORT_BY_FILENAME + "] ");
  ret.append("\n");
}

void DBLiveFilesMetadataDumperCommand::DoCommand() {
  if (!db_) {
    assert(GetExecuteState().IsFailed());
    return;
  }
  Status s;

  std::vector<ColumnFamilyMetaData> metadata;
  db_->GetAllColumnFamilyMetaData(&metadata);
  if (sort_by_filename_) {
    std::cout << "Live SST and Blob Files:" << std::endl;
    // tuple of <file path, level, column family name>
    std::vector<std::tuple<std::string, int, std::string>> all_files;

    for (const auto& column_metadata : metadata) {
      // Iterate Levels
      const auto& levels = column_metadata.levels;
      const std::string& cf = column_metadata.name;
      for (const auto& level_metadata : levels) {
        // Iterate SST files
        const auto& sst_files = level_metadata.files;
        int level = level_metadata.level;
        for (const auto& sst_metadata : sst_files) {
          // The SstFileMetaData.name always starts with "/",
          // however SstFileMetaData.db_path is the string provided by
          // the user as an input. Therefore we check if we can
          // concantenate the two strings directly or if we need to
          // drop a possible extra "/" at the end of SstFileMetaData.db_path.
          std::string filename =
              NormalizePath(sst_metadata.db_path + "/" + sst_metadata.name);
          all_files.emplace_back(filename, level, cf);
        }  // End of for-loop over sst files
      }    // End of for-loop over levels

      const auto& blob_files = column_metadata.blob_files;
      for (const auto& blob_metadata : blob_files) {
        // The BlobMetaData.blob_file_name always starts with "/",
        // however BlobMetaData.blob_file_path is the string provided by
        // the user as an input. Therefore we check if we can
        // concantenate the two strings directly or if we need to
        // drop a possible extra "/" at the end of BlobMetaData.blob_file_path.
        std::string filename = NormalizePath(
            blob_metadata.blob_file_path + "/" + blob_metadata.blob_file_name);
        // Level for blob files is encoded as -1
        all_files.emplace_back(filename, -1, cf);
      }  // End of for-loop over blob files
    }    // End of for-loop over column metadata

    // Sort by filename (i.e. first entry in tuple)
    std::sort(all_files.begin(), all_files.end());

    for (const auto& item : all_files) {
      const std::string& filename = std::get<0>(item);
      int level = std::get<1>(item);
      const std::string& cf = std::get<2>(item);
      if (level == -1) {  // Blob File
        std::cout << filename << ", column family '" << cf << "'" << std::endl;
      } else {  // SST file
        std::cout << filename << " : level " << level << ", column family '"
                  << cf << "'" << std::endl;
      }
    }
  } else {
    for (const auto& column_metadata : metadata) {
      std::cout << "===== Column Family: " << column_metadata.name
                << " =====" << std::endl;

      std::cout << "Live SST Files:" << std::endl;
      // Iterate levels
      const auto& levels = column_metadata.levels;
      for (const auto& level_metadata : levels) {
        std::cout << "---------- level " << level_metadata.level
                  << " ----------" << std::endl;
        // Iterate SST files
        const auto& sst_files = level_metadata.files;
        for (const auto& sst_metadata : sst_files) {
          // The SstFileMetaData.name always starts with "/",
          // however SstFileMetaData.db_path is the string provided by
          // the user as an input. Therefore we check if we can
          // concantenate the two strings directly or if we need to
          // drop a possible extra "/" at the end of SstFileMetaData.db_path.
          std::string filename =
              NormalizePath(sst_metadata.db_path + "/" + sst_metadata.name);
          std::cout << filename << std::endl;
        }  // End of for-loop over sst files
      }    // End of for-loop over levels

      std::cout << "Live Blob Files:" << std::endl;
      const auto& blob_files = column_metadata.blob_files;
      for (const auto& blob_metadata : blob_files) {
        // The BlobMetaData.blob_file_name always starts with "/",
        // however BlobMetaData.blob_file_path is the string provided by
        // the user as an input. Therefore we check if we can
        // concantenate the two strings directly or if we need to
        // drop a possible extra "/" at the end of BlobMetaData.blob_file_path.
        std::string filename = NormalizePath(
            blob_metadata.blob_file_path + "/" + blob_metadata.blob_file_name);
        std::cout << filename << std::endl;
      }  // End of for-loop over blob files
    }    // End of for-loop over column metadata
  }      // End of else ("not sort_by_filename")
  std::cout << "------------------------------" << std::endl;
}

void WriteExternalSstFilesCommand::Help(std::string& ret) {
  ret.append("  ");
  ret.append(WriteExternalSstFilesCommand::Name());
  ret.append(" <output_sst_path>");
  ret.append("\n");
}

WriteExternalSstFilesCommand::WriteExternalSstFilesCommand(
    const std::vector<std::string>& params,
    const std::map<std::string, std::string>& options,
    const std::vector<std::string>& flags)
    : LDBCommand(
          options, flags, false /* is_read_only */,
          BuildCmdLineOptions({ARG_HEX, ARG_KEY_HEX, ARG_VALUE_HEX, ARG_FROM,
                               ARG_TO, ARG_CREATE_IF_MISSING})) {
  create_if_missing_ =
      IsFlagPresent(flags, ARG_CREATE_IF_MISSING) ||
      ParseBooleanOption(options, ARG_CREATE_IF_MISSING, false);
  if (params.size() != 1) {
    exec_state_ = LDBCommandExecuteResult::Failed(
        "output SST file path must be specified");
  } else {
    output_sst_path_ = params.at(0);
  }
}

void WriteExternalSstFilesCommand::DoCommand() {
  if (!db_) {
    assert(GetExecuteState().IsFailed());
    return;
  }
  ColumnFamilyHandle* cfh = GetCfHandle();
  SstFileWriter sst_file_writer(EnvOptions(), db_->GetOptions(), cfh);
  Status status = sst_file_writer.Open(output_sst_path_);
  if (!status.ok()) {
    exec_state_ = LDBCommandExecuteResult::Failed("failed to open SST file: " +
                                                  status.ToString());
    return;
  }

  int bad_lines = 0;
  std::string line;
  std::ifstream ifs_stdin("/dev/stdin");
  std::istream* istream_p = ifs_stdin.is_open() ? &ifs_stdin : &std::cin;
  while (getline(*istream_p, line, '\n')) {
    std::string key;
    std::string value;
    if (ParseKeyValue(line, &key, &value, is_key_hex_, is_value_hex_)) {
      status = sst_file_writer.Put(key, value);
      if (!status.ok()) {
        exec_state_ = LDBCommandExecuteResult::Failed(
            "failed to write record to file: " + status.ToString());
        return;
      }
    } else if (0 == line.find("Keys in range:")) {
      // ignore this line
    } else if (0 == line.find("Created bg thread 0x")) {
      // ignore this line
    } else {
      bad_lines++;
    }
  }

  status = sst_file_writer.Finish();
  if (!status.ok()) {
    exec_state_ = LDBCommandExecuteResult::Failed(
        "Failed to finish writing to file: " + status.ToString());
    return;
  }

  if (bad_lines > 0) {
    fprintf(stderr, "Warning: %d bad lines ignored.\n", bad_lines);
  }
  exec_state_ = LDBCommandExecuteResult::Succeed(
      "external SST file written to " + output_sst_path_);
}

void WriteExternalSstFilesCommand::OverrideBaseOptions() {
  LDBCommand::OverrideBaseOptions();
  options_.create_if_missing = create_if_missing_;
}

const std::string IngestExternalSstFilesCommand::ARG_MOVE_FILES = "move_files";
const std::string IngestExternalSstFilesCommand::ARG_SNAPSHOT_CONSISTENCY =
    "snapshot_consistency";
const std::string IngestExternalSstFilesCommand::ARG_ALLOW_GLOBAL_SEQNO =
    "allow_global_seqno";
const std::string IngestExternalSstFilesCommand::ARG_ALLOW_BLOCKING_FLUSH =
    "allow_blocking_flush";
const std::string IngestExternalSstFilesCommand::ARG_INGEST_BEHIND =
    "ingest_behind";
const std::string IngestExternalSstFilesCommand::ARG_WRITE_GLOBAL_SEQNO =
    "write_global_seqno";

void IngestExternalSstFilesCommand::Help(std::string& ret) {
  ret.append("  ");
  ret.append(IngestExternalSstFilesCommand::Name());
  ret.append(" <input_sst_path>");
  ret.append(" [--" + ARG_MOVE_FILES + "] ");
  ret.append(" [--" + ARG_SNAPSHOT_CONSISTENCY + "] ");
  ret.append(" [--" + ARG_ALLOW_GLOBAL_SEQNO + "] ");
  ret.append(" [--" + ARG_ALLOW_BLOCKING_FLUSH + "] ");
  ret.append(" [--" + ARG_INGEST_BEHIND + "] ");
  ret.append(" [--" + ARG_WRITE_GLOBAL_SEQNO + "] ");
  ret.append("\n");
}

IngestExternalSstFilesCommand::IngestExternalSstFilesCommand(
    const std::vector<std::string>& params,
    const std::map<std::string, std::string>& options,
    const std::vector<std::string>& flags)
    : LDBCommand(
          options, flags, false /* is_read_only */,
          BuildCmdLineOptions({ARG_MOVE_FILES, ARG_SNAPSHOT_CONSISTENCY,
                               ARG_ALLOW_GLOBAL_SEQNO, ARG_CREATE_IF_MISSING,
                               ARG_ALLOW_BLOCKING_FLUSH, ARG_INGEST_BEHIND,
                               ARG_WRITE_GLOBAL_SEQNO})),
      move_files_(false),
      snapshot_consistency_(true),
      allow_global_seqno_(true),
      allow_blocking_flush_(true),
      ingest_behind_(false),
      write_global_seqno_(true) {
  create_if_missing_ =
      IsFlagPresent(flags, ARG_CREATE_IF_MISSING) ||
      ParseBooleanOption(options, ARG_CREATE_IF_MISSING, false);
  move_files_ = IsFlagPresent(flags, ARG_MOVE_FILES) ||
                ParseBooleanOption(options, ARG_MOVE_FILES, false);
  snapshot_consistency_ =
      IsFlagPresent(flags, ARG_SNAPSHOT_CONSISTENCY) ||
      ParseBooleanOption(options, ARG_SNAPSHOT_CONSISTENCY, true);
  allow_global_seqno_ =
      IsFlagPresent(flags, ARG_ALLOW_GLOBAL_SEQNO) ||
      ParseBooleanOption(options, ARG_ALLOW_GLOBAL_SEQNO, true);
  allow_blocking_flush_ =
      IsFlagPresent(flags, ARG_ALLOW_BLOCKING_FLUSH) ||
      ParseBooleanOption(options, ARG_ALLOW_BLOCKING_FLUSH, true);
  ingest_behind_ = IsFlagPresent(flags, ARG_INGEST_BEHIND) ||
                   ParseBooleanOption(options, ARG_INGEST_BEHIND, false);
  write_global_seqno_ =
      IsFlagPresent(flags, ARG_WRITE_GLOBAL_SEQNO) ||
      ParseBooleanOption(options, ARG_WRITE_GLOBAL_SEQNO, true);

  if (allow_global_seqno_) {
    if (!write_global_seqno_) {
      fprintf(stderr,
              "Warning: not writing global_seqno to the ingested SST can\n"
              "prevent older versions of RocksDB from being able to open it\n");
    }
  } else {
    if (write_global_seqno_) {
      exec_state_ = LDBCommandExecuteResult::Failed(
          "ldb cannot write global_seqno to the ingested SST when global_seqno "
          "is not allowed");
    }
  }

  if (params.size() != 1) {
    exec_state_ =
        LDBCommandExecuteResult::Failed("input SST path must be specified");
  } else {
    input_sst_path_ = params.at(0);
  }
}

void IngestExternalSstFilesCommand::DoCommand() {
  if (!db_) {
    assert(GetExecuteState().IsFailed());
    return;
  }
  if (GetExecuteState().IsFailed()) {
    return;
  }
  ColumnFamilyHandle* cfh = GetCfHandle();
  IngestExternalFileOptions ifo;
  ifo.move_files = move_files_;
  ifo.snapshot_consistency = snapshot_consistency_;
  ifo.allow_global_seqno = allow_global_seqno_;
  ifo.allow_blocking_flush = allow_blocking_flush_;
  ifo.ingest_behind = ingest_behind_;
  ifo.write_global_seqno = write_global_seqno_;
  Status status = db_->IngestExternalFile(cfh, {input_sst_path_}, ifo);
  if (!status.ok()) {
    exec_state_ = LDBCommandExecuteResult::Failed(
        "failed to ingest external SST: " + status.ToString());
  } else {
    exec_state_ =
        LDBCommandExecuteResult::Succeed("external SST files ingested");
  }
}

void IngestExternalSstFilesCommand::OverrideBaseOptions() {
  LDBCommand::OverrideBaseOptions();
  options_.create_if_missing = create_if_missing_;
}

ListFileRangeDeletesCommand::ListFileRangeDeletesCommand(
    const std::map<std::string, std::string>& options,
    const std::vector<std::string>& flags)
    : LDBCommand(options, flags, true, BuildCmdLineOptions({ARG_MAX_KEYS})) {
  auto itr = options.find(ARG_MAX_KEYS);
  if (itr != options.end()) {
    try {
#if defined(CYGWIN)
      max_keys_ = strtol(itr->second.c_str(), 0, 10);
#else
      max_keys_ = std::stoi(itr->second);
#endif
    } catch (const std::invalid_argument&) {
      exec_state_ = LDBCommandExecuteResult::Failed(ARG_MAX_KEYS +
                                                    " has an invalid value");
    } catch (const std::out_of_range&) {
      exec_state_ = LDBCommandExecuteResult::Failed(
          ARG_MAX_KEYS + " has a value out-of-range");
    }
  }
}

void ListFileRangeDeletesCommand::Help(std::string& ret) {
  ret.append("  ");
  ret.append(ListFileRangeDeletesCommand::Name());
  ret.append(" [--" + ARG_MAX_KEYS + "=<N>]");
  ret.append(" : print tombstones in SST files.\n");
}

void ListFileRangeDeletesCommand::DoCommand() {
  if (!db_) {
    assert(GetExecuteState().IsFailed());
    return;
  }

  DBImpl* db_impl = static_cast_with_check<DBImpl>(db_->GetRootDB());

  std::string out_str;

  Status st =
      db_impl->TablesRangeTombstoneSummary(GetCfHandle(), max_keys_, &out_str);
  if (st.ok()) {
    TEST_SYNC_POINT_CALLBACK(
        "ListFileRangeDeletesCommand::DoCommand:BeforePrint", &out_str);
    fprintf(stdout, "%s\n", out_str.c_str());
  }
}

void UnsafeRemoveSstFileCommand::Help(std::string& ret) {
  ret.append("  ");
  ret.append(UnsafeRemoveSstFileCommand::Name());
  ret.append(" <SST file number>");
  ret.append("  ");
  ret.append("    MUST NOT be used on a live DB.");
  ret.append("\n");
}

UnsafeRemoveSstFileCommand::UnsafeRemoveSstFileCommand(
    const std::vector<std::string>& params,
    const std::map<std::string, std::string>& options,
    const std::vector<std::string>& flags)
    : LDBCommand(options, flags, false /* is_read_only */,
                 BuildCmdLineOptions({})) {
  if (params.size() != 1) {
    exec_state_ =
        LDBCommandExecuteResult::Failed("SST file number must be specified");
  } else {
    char* endptr = nullptr;
    sst_file_number_ = strtoull(params.at(0).c_str(), &endptr, 10 /* base */);
    if (endptr == nullptr || *endptr != '\0') {
      exec_state_ = LDBCommandExecuteResult::Failed(
          "Failed to parse SST file number " + params.at(0));
    }
  }
}

void UnsafeRemoveSstFileCommand::DoCommand() {
  PrepareOptions();

  OfflineManifestWriter w(options_, db_path_);
  if (column_families_.empty()) {
    column_families_.emplace_back(kDefaultColumnFamilyName, options_);
  }
  Status s = w.Recover(column_families_);

  ColumnFamilyData* cfd = nullptr;
  int level = -1;
  if (s.ok()) {
    FileMetaData* metadata = nullptr;
    s = w.Versions().GetMetadataForFile(sst_file_number_, &level, &metadata,
                                        &cfd);
  }

  if (s.ok()) {
    VersionEdit edit;
    edit.SetColumnFamily(cfd->GetID());
    edit.DeleteFile(level, sst_file_number_);
    std::unique_ptr<FSDirectory> db_dir;
    s = options_.env->GetFileSystem()->NewDirectory(db_path_, IOOptions(),
                                                    &db_dir, nullptr);
    if (s.ok()) {
      s = w.LogAndApply(cfd, &edit, db_dir.get());
    }
  }

  if (!s.ok()) {
    exec_state_ = LDBCommandExecuteResult::Failed(
        "failed to unsafely remove SST file: " + s.ToString());
  } else {
    exec_state_ = LDBCommandExecuteResult::Succeed("unsafely removed SST file");
  }
}

const std::string UpdateManifestCommand::ARG_VERBOSE = "verbose";
const std::string UpdateManifestCommand::ARG_UPDATE_TEMPERATURES =
    "update_temperatures";

void UpdateManifestCommand::Help(std::string& ret) {
  ret.append("  ");
  ret.append(UpdateManifestCommand::Name());
  ret.append(" [--update_temperatures]");
  ret.append("  ");
  ret.append("    MUST NOT be used on a live DB.");
  ret.append("\n");
}

UpdateManifestCommand::UpdateManifestCommand(
    const std::vector<std::string>& /*params*/,
    const std::map<std::string, std::string>& options,
    const std::vector<std::string>& flags)
    : LDBCommand(options, flags, false /* is_read_only */,
                 BuildCmdLineOptions({ARG_VERBOSE, ARG_UPDATE_TEMPERATURES})) {
  verbose_ = IsFlagPresent(flags, ARG_VERBOSE) ||
             ParseBooleanOption(options, ARG_VERBOSE, false);
  update_temperatures_ =
      IsFlagPresent(flags, ARG_UPDATE_TEMPERATURES) ||
      ParseBooleanOption(options, ARG_UPDATE_TEMPERATURES, false);

  if (!update_temperatures_) {
    exec_state_ = LDBCommandExecuteResult::Failed(
        "No action like --update_temperatures specified for update_manifest");
  }
}

void UpdateManifestCommand::DoCommand() {
  PrepareOptions();

  auto level = verbose_ ? InfoLogLevel::INFO_LEVEL : InfoLogLevel::WARN_LEVEL;
  options_.info_log.reset(new StderrLogger(level));

  experimental::UpdateManifestForFilesStateOptions opts;
  opts.update_temperatures = update_temperatures_;
  if (column_families_.empty()) {
    column_families_.emplace_back(kDefaultColumnFamilyName, options_);
  }
  Status s = experimental::UpdateManifestForFilesState(options_, db_path_,
                                                       column_families_);

  if (!s.ok()) {
    exec_state_ = LDBCommandExecuteResult::Failed(
        "failed to update manifest: " + s.ToString());
  } else {
    exec_state_ =
        LDBCommandExecuteResult::Succeed("Manifest updates successful");
  }
}

}  // namespace ROCKSDB_NAMESPACE
#endif  // ROCKSDB_LITE<|MERGE_RESOLUTION|>--- conflicted
+++ resolved
@@ -1327,14 +1327,8 @@
   ImmutableDBOptions immutable_db_options(options);
   VersionSet versions(dbname, &immutable_db_options, sopt, tc.get(), &wb, &wc,
                       /*block_cache_tracer=*/nullptr, /*io_tracer=*/nullptr,
-<<<<<<< HEAD
-                      /*db_session_id*/ "");
-  Status s =
-      versions.DumpManifest(options, file, verbose, hex, json, sst_file_number);
-=======
                       /*db_id*/ "", /*db_session_id*/ "");
   Status s = versions.DumpManifest(options, file, verbose, hex, json);
->>>>>>> bf2c3351
   if (!s.ok()) {
     fprintf(stderr, "Error in processing file %s %s\n", file.c_str(),
             s.ToString().c_str());
