--- conflicted
+++ resolved
@@ -44,316 +44,6 @@
 
 namespace rocksdb {
 
-<<<<<<< HEAD
-=======
-SstFileReader::SstFileReader(const std::string& file_path,
-                             bool verify_checksum,
-                             bool output_hex)
-    :file_name_(file_path), read_num_(0), verify_checksum_(verify_checksum),
-    output_hex_(output_hex), ioptions_(options_),
-    internal_comparator_(BytewiseComparator()) {
-  fprintf(stdout, "Process %s\n", file_path.c_str());
-  init_result_ = GetTableReader(file_name_);
-}
-
-extern const uint64_t kBlockBasedTableMagicNumber;
-extern const uint64_t kLegacyBlockBasedTableMagicNumber;
-extern const uint64_t kPlainTableMagicNumber;
-extern const uint64_t kLegacyPlainTableMagicNumber;
-
-const char* testFileName = "test_file_name";
-
-static const std::vector<std::pair<CompressionType, const char*>>
-    kCompressions = {
-        {CompressionType::kNoCompression, "kNoCompression"},
-        {CompressionType::kSnappyCompression, "kSnappyCompression"},
-        {CompressionType::kZlibCompression, "kZlibCompression"},
-        {CompressionType::kBZip2Compression, "kBZip2Compression"},
-        {CompressionType::kLZ4Compression, "kLZ4Compression"},
-        {CompressionType::kLZ4HCCompression, "kLZ4HCCompression"},
-        {CompressionType::kXpressCompression, "kXpressCompression"},
-        {CompressionType::kZSTD, "kZSTD"}};
-
-Status SstFileReader::GetTableReader(const std::string& file_path) {
-  // Warning about 'magic_number' being uninitialized shows up only in UBsan
-  // builds. Though access is guarded by 's.ok()' checks, fix the issue to
-  // avoid any warnings.
-  uint64_t magic_number = Footer::kInvalidTableMagicNumber;
-
-  // read table magic number
-  Footer footer;
-
-  unique_ptr<RandomAccessFile> file;
-  uint64_t file_size;
-  Status s = options_.env->NewRandomAccessFile(file_path, &file, soptions_);
-  if (s.ok()) {
-    s = options_.env->GetFileSize(file_path, &file_size);
-  }
-
-  file_.reset(new RandomAccessFileReader(std::move(file), file_path));
-
-  if (s.ok()) {
-    s = ReadFooterFromFile(file_.get(), nullptr /* prefetch_buffer */,
-                           file_size, &footer);
-  }
-  if (s.ok()) {
-    magic_number = footer.table_magic_number();
-  }
-
-  if (s.ok()) {
-    if (magic_number == kPlainTableMagicNumber ||
-        magic_number == kLegacyPlainTableMagicNumber) {
-      soptions_.use_mmap_reads = true;
-      options_.env->NewRandomAccessFile(file_path, &file, soptions_);
-      file_.reset(new RandomAccessFileReader(std::move(file), file_path));
-    }
-    options_.comparator = &internal_comparator_;
-    // For old sst format, ReadTableProperties might fail but file can be read
-    if (ReadTableProperties(magic_number, file_.get(), file_size).ok()) {
-      SetTableOptionsByMagicNumber(magic_number);
-    } else {
-      SetOldTableOptions();
-    }
-  }
-
-  if (s.ok()) {
-    s = NewTableReader(ioptions_, soptions_, internal_comparator_, file_size,
-                       &table_reader_);
-  }
-  return s;
-}
-
-Status SstFileReader::NewTableReader(
-    const ImmutableCFOptions& ioptions, const EnvOptions& soptions,
-    const InternalKeyComparator& internal_comparator, uint64_t file_size,
-    unique_ptr<TableReader>* table_reader) {
-  // We need to turn off pre-fetching of index and filter nodes for
-  // BlockBasedTable
-  if (BlockBasedTableFactory::kName == options_.table_factory->Name()) {
-    return options_.table_factory->NewTableReader(
-        TableReaderOptions(ioptions_, soptions_, internal_comparator_,
-                           /*skip_filters=*/false),
-        std::move(file_), file_size, &table_reader_, /*enable_prefetch=*/false);
-  }
-
-  // For all other factory implementation
-  return options_.table_factory->NewTableReader(
-      TableReaderOptions(ioptions_, soptions_, internal_comparator_),
-      std::move(file_), file_size, &table_reader_);
-}
-
-Status SstFileReader::VerifyChecksum() {
-  return table_reader_->VerifyChecksum();
-}
-
-Status SstFileReader::DumpTable(const std::string& out_filename) {
-  unique_ptr<WritableFile> out_file;
-  Env* env = Env::Default();
-  env->NewWritableFile(out_filename, &out_file, soptions_);
-  Status s = table_reader_->DumpTable(out_file.get());
-  out_file->Close();
-  return s;
-}
-
-uint64_t SstFileReader::CalculateCompressedTableSize(
-    const TableBuilderOptions& tb_options, size_t block_size) {
-  unique_ptr<WritableFile> out_file;
-  unique_ptr<Env> env(NewMemEnv(Env::Default()));
-  env->NewWritableFile(testFileName, &out_file, soptions_);
-  unique_ptr<WritableFileWriter> dest_writer;
-  dest_writer.reset(new WritableFileWriter(std::move(out_file), soptions_));
-  BlockBasedTableOptions table_options;
-  table_options.block_size = block_size;
-  BlockBasedTableFactory block_based_tf(table_options);
-  unique_ptr<TableBuilder> table_builder;
-  table_builder.reset(block_based_tf.NewTableBuilder(
-      tb_options,
-      TablePropertiesCollectorFactory::Context::kUnknownColumnFamily,
-      dest_writer.get()));
-  unique_ptr<InternalIterator> iter(table_reader_->NewIterator(ReadOptions()));
-  for (iter->SeekToFirst(); iter->Valid(); iter->Next()) {
-    if (!iter->status().ok()) {
-      fputs(iter->status().ToString().c_str(), stderr);
-      exit(1);
-    }
-    table_builder->Add(iter->key(), iter->value());
-  }
-  Status s = table_builder->Finish();
-  if (!s.ok()) {
-    fputs(s.ToString().c_str(), stderr);
-    exit(1);
-  }
-  uint64_t size = table_builder->FileSize();
-  env->DeleteFile(testFileName);
-  return size;
-}
-
-int SstFileReader::ShowAllCompressionSizes(
-    size_t block_size,
-    const std::vector<std::pair<CompressionType, const char*>>&
-        compression_types) {
-  ReadOptions read_options;
-  Options opts;
-  const ImmutableCFOptions imoptions(opts);
-  rocksdb::InternalKeyComparator ikc(opts.comparator);
-  std::vector<std::unique_ptr<IntTblPropCollectorFactory> >
-      block_based_table_factories;
-
-  fprintf(stdout, "Block Size: %" ROCKSDB_PRIszt "\n", block_size);
-
-  for (auto& i : compression_types) {
-    if (CompressionTypeSupported(i.first)) {
-      CompressionOptions compress_opt;
-      std::string column_family_name;
-      int unknown_level = -1;
-      TableBuilderOptions tb_opts(imoptions, ikc, &block_based_table_factories,
-                                  i.first, compress_opt,
-                                  nullptr /* compression_dict */,
-                                  false /* skip_filters */, column_family_name,
-                                  unknown_level);
-      uint64_t file_size = CalculateCompressedTableSize(tb_opts, block_size);
-      fprintf(stdout, "Compression: %s", i.second);
-      fprintf(stdout, " Size: %" PRIu64 "\n", file_size);
-    } else {
-      fprintf(stdout, "Unsupported compression type: %s.\n", i.second);
-    }
-  }
-  return 0;
-}
-
-Status SstFileReader::ReadTableProperties(uint64_t table_magic_number,
-                                          RandomAccessFileReader* file,
-                                          uint64_t file_size) {
-  TableProperties* table_properties = nullptr;
-  Status s = rocksdb::ReadTableProperties(file, file_size, table_magic_number,
-                                          ioptions_, &table_properties);
-  if (s.ok()) {
-    table_properties_.reset(table_properties);
-  } else {
-    fprintf(stdout, "Not able to read table properties\n");
-  }
-  return s;
-}
-
-Status SstFileReader::SetTableOptionsByMagicNumber(
-    uint64_t table_magic_number) {
-  assert(table_properties_);
-  if (table_magic_number == kBlockBasedTableMagicNumber ||
-      table_magic_number == kLegacyBlockBasedTableMagicNumber) {
-    options_.table_factory = std::make_shared<BlockBasedTableFactory>();
-    fprintf(stdout, "Sst file format: block-based\n");
-    auto& props = table_properties_->user_collected_properties;
-    auto pos = props.find(BlockBasedTablePropertyNames::kIndexType);
-    if (pos != props.end()) {
-      auto index_type_on_file = static_cast<BlockBasedTableOptions::IndexType>(
-          DecodeFixed32(pos->second.c_str()));
-      if (index_type_on_file ==
-          BlockBasedTableOptions::IndexType::kHashSearch) {
-        options_.prefix_extractor.reset(NewNoopTransform());
-      }
-    }
-  } else if (table_magic_number == kPlainTableMagicNumber ||
-             table_magic_number == kLegacyPlainTableMagicNumber) {
-    options_.allow_mmap_reads = true;
-
-    PlainTableOptions plain_table_options;
-    plain_table_options.user_key_len = kPlainTableVariableLength;
-    plain_table_options.bloom_bits_per_key = 0;
-    plain_table_options.hash_table_ratio = 0;
-    plain_table_options.index_sparseness = 1;
-    plain_table_options.huge_page_tlb_size = 0;
-    plain_table_options.encoding_type = kPlain;
-    plain_table_options.full_scan_mode = true;
-
-    options_.table_factory.reset(NewPlainTableFactory(plain_table_options));
-    fprintf(stdout, "Sst file format: plain table\n");
-  } else {
-    char error_msg_buffer[80];
-    snprintf(error_msg_buffer, sizeof(error_msg_buffer) - 1,
-             "Unsupported table magic number --- %lx",
-             (long)table_magic_number);
-    return Status::InvalidArgument(error_msg_buffer);
-  }
-
-  return Status::OK();
-}
-
-Status SstFileReader::SetOldTableOptions() {
-  assert(table_properties_ == nullptr);
-  options_.table_factory = std::make_shared<BlockBasedTableFactory>();
-  fprintf(stdout, "Sst file format: block-based(old version)\n");
-
-  return Status::OK();
-}
-
-Status SstFileReader::ReadSequential(bool print_kv, uint64_t read_num,
-                                     bool has_from, const std::string& from_key,
-                                     bool has_to, const std::string& to_key,
-                                     bool use_from_as_prefix) {
-  if (!table_reader_) {
-    return init_result_;
-  }
-
-  InternalIterator* iter =
-      table_reader_->NewIterator(ReadOptions(verify_checksum_, false));
-  uint64_t i = 0;
-  if (has_from) {
-    InternalKey ikey;
-    ikey.SetMaxPossibleForUserKey(from_key);
-    iter->Seek(ikey.Encode());
-  } else {
-    iter->SeekToFirst();
-  }
-  for (; iter->Valid(); iter->Next()) {
-    Slice key = iter->key();
-    Slice value = iter->value();
-    ++i;
-    if (read_num > 0 && i > read_num)
-      break;
-
-    ParsedInternalKey ikey;
-    if (!ParseInternalKey(key, &ikey)) {
-      std::cerr << "Internal Key ["
-                << key.ToString(true /* in hex*/)
-                << "] parse error!\n";
-      continue;
-    }
-
-    // the key returned is not prefixed with out 'from' key
-    if (use_from_as_prefix && !ikey.user_key.starts_with(from_key)) {
-      break;
-    }
-
-    // If end marker was specified, we stop before it
-    if (has_to && BytewiseComparator()->Compare(ikey.user_key, to_key) >= 0) {
-      break;
-    }
-
-    if (print_kv) {
-      fprintf(stdout, "%s => %s\n",
-          ikey.DebugString(output_hex_).c_str(),
-          value.ToString(output_hex_).c_str());
-    }
-  }
-
-  read_num_ += i;
-
-  Status ret = iter->status();
-  delete iter;
-  return ret;
-}
-
-Status SstFileReader::ReadTableProperties(
-    std::shared_ptr<const TableProperties>* table_properties) {
-  if (!table_reader_) {
-    return init_result_;
-  }
-
-  *table_properties = table_reader_->GetTableProperties();
-  return init_result_;
-}
-
->>>>>>> 149f8226
 namespace {
 
 void print_help() {
