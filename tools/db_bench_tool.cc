--- conflicted
+++ resolved
@@ -41,11 +41,7 @@
 #include "db/db_impl/db_impl.h"
 #include "db/malloc_stats.h"
 #include "db/version_set.h"
-<<<<<<< HEAD
 #include "encryption/in_memory_key_manager.h"
-#include "hdfs/env_hdfs.h"
-=======
->>>>>>> bf2c3351
 #include "monitoring/histogram.h"
 #include "monitoring/statistics.h"
 #include "options/cf_options.h"
@@ -1741,8 +1737,6 @@
     encryption_method, "",
     "If non-empty, enable encryption with the specific encryption method.");
 
-DEFINE_bool(track_and_verify_wals_in_manifest, false,
-            "If true, enable WAL tracking in the MANIFEST");
 
 DEFINE_uint32(write_batch_protection_bytes_per_key, 0,
               "Size of per-key-value checksum in each write batch. Currently "
@@ -1789,21 +1783,6 @@
   return s;
 }
 
-<<<<<<< HEAD
-struct ReportFileOpCounters {
-  std::atomic<int> open_counter_;
-  std::atomic<int> delete_counter_;
-  std::atomic<int> rename_counter_;
-  std::atomic<int> flush_counter_;
-  std::atomic<int> sync_counter_;
-  std::atomic<int> fsync_counter_;
-  std::atomic<int> close_counter_;
-  std::atomic<int> read_counter_;
-  std::atomic<int> append_counter_;
-  std::atomic<uint64_t> bytes_read_;
-  std::atomic<uint64_t> bytes_written_;
-};
-
 class WriteBatchVec {
  public:
   explicit WriteBatchVec(uint32_t max_batch_size)
@@ -1858,180 +1837,6 @@
   std::vector<WriteBatch*> batches_;
 };
 
-// A special Env to records and report file operations in db_bench
-class ReportFileOpEnv : public EnvWrapper {
- public:
-  explicit ReportFileOpEnv(Env* base) : EnvWrapper(base) { reset(); }
-  const char* Name() const override { return "ReportFileOpEnv"; }
-
-  void reset() {
-    counters_.open_counter_ = 0;
-    counters_.delete_counter_ = 0;
-    counters_.rename_counter_ = 0;
-    counters_.flush_counter_ = 0;
-    counters_.sync_counter_ = 0;
-    counters_.fsync_counter_ = 0;
-    counters_.close_counter_ = 0;
-    counters_.read_counter_ = 0;
-    counters_.append_counter_ = 0;
-    counters_.bytes_read_ = 0;
-    counters_.bytes_written_ = 0;
-  }
-
-  Status NewSequentialFile(const std::string& f,
-                           std::unique_ptr<SequentialFile>* r,
-                           const EnvOptions& soptions) override {
-    class CountingFile : public SequentialFile {
-     private:
-      std::unique_ptr<SequentialFile> target_;
-      ReportFileOpCounters* counters_;
-
-     public:
-      CountingFile(std::unique_ptr<SequentialFile>&& target,
-                   ReportFileOpCounters* counters)
-          : target_(std::move(target)), counters_(counters) {}
-
-      Status Read(size_t n, Slice* result, char* scratch) override {
-        counters_->read_counter_.fetch_add(1, std::memory_order_relaxed);
-        Status rv = target_->Read(n, result, scratch);
-        counters_->bytes_read_.fetch_add(result->size(),
-                                         std::memory_order_relaxed);
-        return rv;
-      }
-
-      Status Skip(uint64_t n) override { return target_->Skip(n); }
-    };
-
-    Status s = target()->NewSequentialFile(f, r, soptions);
-    if (s.ok()) {
-      counters()->open_counter_.fetch_add(1, std::memory_order_relaxed);
-      r->reset(new CountingFile(std::move(*r), counters()));
-    }
-    return s;
-  }
-
-  Status DeleteFile(const std::string& fname) override {
-    Status s = target()->DeleteFile(fname);
-    if (s.ok()) {
-      counters()->delete_counter_.fetch_add(1, std::memory_order_relaxed);
-    }
-    return s;
-  }
-
-  Status RenameFile(const std::string& s, const std::string& t) override {
-    Status st = target()->RenameFile(s, t);
-    if (st.ok()) {
-      counters()->rename_counter_.fetch_add(1, std::memory_order_relaxed);
-    }
-    return st;
-  }
-
-  Status NewRandomAccessFile(const std::string& f,
-                             std::unique_ptr<RandomAccessFile>* r,
-                             const EnvOptions& soptions) override {
-    class CountingFile : public RandomAccessFile {
-     private:
-      std::unique_ptr<RandomAccessFile> target_;
-      ReportFileOpCounters* counters_;
-
-     public:
-      CountingFile(std::unique_ptr<RandomAccessFile>&& target,
-                   ReportFileOpCounters* counters)
-          : target_(std::move(target)), counters_(counters) {}
-      Status Read(uint64_t offset, size_t n, Slice* result,
-                  char* scratch) const override {
-        counters_->read_counter_.fetch_add(1, std::memory_order_relaxed);
-        Status rv = target_->Read(offset, n, result, scratch);
-        counters_->bytes_read_.fetch_add(result->size(),
-                                         std::memory_order_relaxed);
-        return rv;
-      }
-    };
-
-    Status s = target()->NewRandomAccessFile(f, r, soptions);
-    if (s.ok()) {
-      counters()->open_counter_.fetch_add(1, std::memory_order_relaxed);
-      r->reset(new CountingFile(std::move(*r), counters()));
-    }
-    return s;
-  }
-
-  Status NewWritableFile(const std::string& f, std::unique_ptr<WritableFile>* r,
-                         const EnvOptions& soptions) override {
-    class CountingFile : public WritableFile {
-     private:
-      std::unique_ptr<WritableFile> target_;
-      ReportFileOpCounters* counters_;
-
-     public:
-      CountingFile(std::unique_ptr<WritableFile>&& target,
-                   ReportFileOpCounters* counters)
-          : target_(std::move(target)), counters_(counters) {}
-
-      Status Append(const Slice& data) override {
-        counters_->append_counter_.fetch_add(1, std::memory_order_relaxed);
-        Status rv = target_->Append(data);
-        counters_->bytes_written_.fetch_add(data.size(),
-                                            std::memory_order_relaxed);
-        return rv;
-      }
-
-      Status Append(
-          const Slice& data,
-          const DataVerificationInfo& /* verification_info */) override {
-        return Append(data);
-      }
-
-      Status Truncate(uint64_t size) override {
-        return target_->Truncate(size);
-      }
-      Status Close() override {
-        Status s = target_->Close();
-        if (s.ok()) {
-          counters_->close_counter_.fetch_add(1, std::memory_order_relaxed);
-        }
-        return s;
-      }
-      Status Flush() override {
-        Status s = target_->Flush();
-        if (s.ok()) {
-          counters_->flush_counter_.fetch_add(1, std::memory_order_relaxed);
-        }
-        return s;
-      }
-      Status Sync() override {
-        Status s = target_->Sync();
-        if (s.ok()) {
-          counters_->sync_counter_.fetch_add(1, std::memory_order_relaxed);
-        }
-        return s;
-      }
-      Status Fsync() override {
-        Status s = target_->Fsync();
-        if (s.ok()) {
-          counters_->fsync_counter_.fetch_add(1, std::memory_order_relaxed);
-        }
-        return s;
-      }
-    };
-
-    Status s = target()->NewWritableFile(f, r, soptions);
-    if (s.ok()) {
-      counters()->open_counter_.fetch_add(1, std::memory_order_relaxed);
-      r->reset(new CountingFile(std::move(*r), counters()));
-    }
-    return s;
-  }
-
-  // getter
-  ReportFileOpCounters* counters() { return &counters_; }
-
- private:
-  ReportFileOpCounters counters_;
-};
-
-=======
->>>>>>> bf2c3351
 }  // namespace
 
 enum DistributionType : unsigned char {
@@ -3405,11 +3210,7 @@
 #else
         use_blob_db_(false),  // Stacked BlobDB
 #endif  // !ROCKSDB_LITE
-<<<<<<< HEAD
         use_multi_write_(FLAGS_use_multi_thread_write) {
-=======
-        read_operands_(false) {
->>>>>>> bf2c3351
     // use simcache instead of cache
     if (FLAGS_simcache_size >= 0) {
       if (FLAGS_cache_numshardbits >= 1) {
@@ -4899,10 +4700,7 @@
       options.comparator = test::BytewiseComparatorWithU64TsWrapper();
     }
 
-<<<<<<< HEAD
-=======
     options.allow_data_in_errors = FLAGS_allow_data_in_errors;
->>>>>>> bf2c3351
     options.track_and_verify_wals_in_manifest =
         FLAGS_track_and_verify_wals_in_manifest;
 
@@ -5355,13 +5153,9 @@
 
     RandomGenerator gen;
     WriteBatch batch(/*reserved_bytes=*/0, /*max_bytes=*/0,
-<<<<<<< HEAD
-                     /*protection_bytes_per_key=*/0, user_timestamp_size_);
-    WriteBatchVec batches(32);
-=======
                      FLAGS_write_batch_protection_bytes_per_key,
                      user_timestamp_size_);
->>>>>>> bf2c3351
+    WriteBatchVec batches(32);
     Status s;
     int64_t bytes = 0;
 
@@ -7137,12 +6931,8 @@
 
   void DoDelete(ThreadState* thread, bool seq) {
     WriteBatch batch(/*reserved_bytes=*/0, /*max_bytes=*/0,
-<<<<<<< HEAD
-                     /*protection_bytes_per_key=*/0, user_timestamp_size_);
-=======
                      FLAGS_write_batch_protection_bytes_per_key,
                      user_timestamp_size_);
->>>>>>> bf2c3351
     Duration duration(seq ? 0 : FLAGS_duration, deletes_);
     int64_t i = 0;
     std::unique_ptr<const char[]> key_guard;
@@ -7394,12 +7184,8 @@
     std::string keys[3];
 
     WriteBatch batch(/*reserved_bytes=*/0, /*max_bytes=*/0,
-<<<<<<< HEAD
-                     /*protection_bytes_per_key=*/0, user_timestamp_size_);
-=======
                      FLAGS_write_batch_protection_bytes_per_key,
                      user_timestamp_size_);
->>>>>>> bf2c3351
     Status s;
     for (int i = 0; i < 3; i++) {
       keys[i] = key.ToString() + suffixes[i];
@@ -7431,11 +7217,7 @@
     std::string suffixes[3] = {"1", "2", "0"};
     std::string keys[3];
 
-<<<<<<< HEAD
-    WriteBatch batch(0, 0, /*protection_bytes_per_key=*/0,
-=======
     WriteBatch batch(0, 0, FLAGS_write_batch_protection_bytes_per_key,
->>>>>>> bf2c3351
                      user_timestamp_size_);
     Status s;
     for (int i = 0; i < 3; i++) {
@@ -8943,38 +8725,6 @@
     exit(1);
   }
 
-<<<<<<< HEAD
-  if (!FLAGS_hdfs.empty()) {
-    FLAGS_env = new ROCKSDB_NAMESPACE::HdfsEnv(FLAGS_hdfs);
-  }
-
-#ifdef OPENSSL
-  if (!FLAGS_encryption_method.empty()) {
-    ROCKSDB_NAMESPACE::encryption::EncryptionMethod method =
-        ROCKSDB_NAMESPACE::encryption::EncryptionMethod::kUnknown;
-    if (!strcasecmp(FLAGS_encryption_method.c_str(), "AES128CTR")) {
-      method = ROCKSDB_NAMESPACE::encryption::EncryptionMethod::kAES128_CTR;
-    } else if (!strcasecmp(FLAGS_encryption_method.c_str(), "AES192CTR")) {
-      method = ROCKSDB_NAMESPACE::encryption::EncryptionMethod::kAES192_CTR;
-    } else if (!strcasecmp(FLAGS_encryption_method.c_str(), "AES256CTR")) {
-      method = ROCKSDB_NAMESPACE::encryption::EncryptionMethod::kAES256_CTR;
-    } else if (!strcasecmp(FLAGS_encryption_method.c_str(), "SM4CTR")) {
-      method = ROCKSDB_NAMESPACE::encryption::EncryptionMethod::kSM4_CTR;
-    }
-    if (method == ROCKSDB_NAMESPACE::encryption::EncryptionMethod::kUnknown) {
-      fprintf(stderr, "Unknown encryption method %s\n",
-              FLAGS_encryption_method.c_str());
-      exit(1);
-    }
-    std::shared_ptr<ROCKSDB_NAMESPACE::encryption::KeyManager> key_manager(
-        new ROCKSDB_NAMESPACE::encryption::InMemoryKeyManager(method));
-    FLAGS_env = ROCKSDB_NAMESPACE::encryption::NewKeyManagedEncryptedEnv(
-        FLAGS_env, key_manager);
-  }
-#endif  // OPENSSL
-
-=======
->>>>>>> bf2c3351
   if (!strcasecmp(FLAGS_compaction_fadvice.c_str(), "NONE"))
     FLAGS_compaction_fadvice_e = ROCKSDB_NAMESPACE::Options::NONE;
   else if (!strcasecmp(FLAGS_compaction_fadvice.c_str(), "NORMAL"))
