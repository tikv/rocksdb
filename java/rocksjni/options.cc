--- conflicted
+++ resolved
@@ -170,30 +170,6 @@
  * Method:    setComparatorHandle
  * Signature: (JJB)V
  */
-<<<<<<< HEAD
-void Java_org_rocksdb_Options_setComparatorHandle__JJB(
-    JNIEnv* env, jobject jobj, jlong jopt_handle, jlong jcomparator_handle,
-    jbyte jcomparator_type) {
-  rocksdb::Comparator *comparator = nullptr;
-  switch(jcomparator_type) {
-      // JAVA_COMPARATOR
-      case 0x0:
-        comparator =
-            reinterpret_cast<rocksdb::ComparatorJniCallback*>(jcomparator_handle);
-        break;
-
-      // JAVA_DIRECT_COMPARATOR
-      case 0x1:
-        comparator =
-            reinterpret_cast<rocksdb::DirectComparatorJniCallback*>(jcomparator_handle);
-        break;
-
-      // JAVA_NATIVE_COMPARATOR_WRAPPER
-      case 0x2:
-        comparator =
-            reinterpret_cast<rocksdb::Comparator*>(jcomparator_handle);
-        break;
-=======
 void Java_org_rocksdb_Options_setComparatorHandle__JJB(JNIEnv* /*env*/,
                                                        jobject /*jobj*/,
                                                        jlong jopt_handle,
@@ -217,7 +193,6 @@
     case 0x2:
       comparator = reinterpret_cast<rocksdb::Comparator*>(jcomparator_handle);
       break;
->>>>>>> f438b98e
   }
   auto* opt = reinterpret_cast<rocksdb::Options*>(jopt_handle);
   opt->comparator = comparator;
@@ -3190,29 +3165,6 @@
  * Signature: (JJB)V
  */
 void Java_org_rocksdb_ColumnFamilyOptions_setComparatorHandle__JJB(
-<<<<<<< HEAD
-    JNIEnv* env, jobject jobj, jlong jopt_handle, jlong jcomparator_handle,
-    jbyte jcomparator_type) {
-  rocksdb::Comparator *comparator = nullptr;
-  switch(jcomparator_type) {
-      // JAVA_COMPARATOR
-      case 0x0:
-        comparator =
-            reinterpret_cast<rocksdb::ComparatorJniCallback*>(jcomparator_handle);
-        break;
-
-      // JAVA_DIRECT_COMPARATOR
-      case 0x1:
-        comparator =
-            reinterpret_cast<rocksdb::DirectComparatorJniCallback*>(jcomparator_handle);
-        break;
-
-      // JAVA_NATIVE_COMPARATOR_WRAPPER
-      case 0x2:
-        comparator =
-            reinterpret_cast<rocksdb::Comparator*>(jcomparator_handle);
-        break;
-=======
     JNIEnv* /*env*/, jobject /*jobj*/, jlong jopt_handle,
     jlong jcomparator_handle, jbyte jcomparator_type) {
   rocksdb::Comparator* comparator = nullptr;
@@ -3233,7 +3185,6 @@
     case 0x2:
       comparator = reinterpret_cast<rocksdb::Comparator*>(jcomparator_handle);
       break;
->>>>>>> f438b98e
   }
   auto* opt = reinterpret_cast<rocksdb::ColumnFamilyOptions*>(jopt_handle);
   opt->comparator = comparator;
