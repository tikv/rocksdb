--- conflicted
+++ resolved
@@ -760,11 +760,7 @@
         env/env.cc
         env/env_chroot.cc
         env/env_encryption.cc
-<<<<<<< HEAD
-        env/env_hdfs.cc
         env/env_inspected.cc
-=======
->>>>>>> bf2c3351
         env/file_system.cc
         env/file_system_tracer.cc
         env/fs_remap.cc
