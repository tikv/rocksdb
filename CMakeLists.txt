--- conflicted
+++ resolved
@@ -181,11 +181,7 @@
 
 include(CheckCXXSourceCompiles)
 if(NOT MSVC)
-<<<<<<< HEAD
-  set(CMAKE_REQUIRED_FLAGS "-msse4.2")
-=======
   set(CMAKE_REQUIRED_FLAGS "-msse4.2 -mpclmul")
->>>>>>> 492ab7c7
 endif()
 CHECK_CXX_SOURCE_COMPILES("
 #include <cstdint>
@@ -258,8 +254,6 @@
   endif()
 endif()
 
-<<<<<<< HEAD
-=======
 find_package(gflags)
 if(gflags_FOUND)
   add_definitions(-DGFLAGS=1)
@@ -267,7 +261,6 @@
   list(APPEND THIRDPARTY_LIBS ${gflags_LIBRARIES})
 endif()
 
->>>>>>> 492ab7c7
 find_package(NUMA)
 if(NUMA_FOUND)
   add_definitions(-DNUMA)
@@ -617,17 +610,11 @@
         $<TARGET_OBJECTS:build_version>)
 
 if(HAVE_SSE42 AND NOT FORCE_SSE42)
-<<<<<<< HEAD
-set_source_files_properties(
-  util/crc32c.cc
-  PROPERTIES COMPILE_FLAGS "-msse4.2")
-=======
   if(NOT MSVC)
 set_source_files_properties(
   util/crc32c.cc
       PROPERTIES COMPILE_FLAGS "-msse4.2 -mpclmul")
   endif()
->>>>>>> 492ab7c7
 endif()
 
 if(WIN32)
@@ -639,20 +626,12 @@
     port/win/win_logger.cc
     port/win/win_thread.cc
     port/win/xpress_win.cc)
-<<<<<<< HEAD
-	
-=======
-
->>>>>>> 492ab7c7
+
 if(WITH_JEMALLOC)
   list(APPEND SOURCES
     port/win/win_jemalloc.cc)
 endif()
-<<<<<<< HEAD
-	
-=======
-
->>>>>>> 492ab7c7
+
 else()
   list(APPEND SOURCES
     port/port_posix.cc
